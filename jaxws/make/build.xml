--- conflicted
+++ resolved
@@ -107,11 +107,8 @@
              destdir="${build.classes.dir}"
              memoryInitialSize="${javac.memoryInitialSize}"
              memoryMaximumSize="${javac.memoryMaximumSize}"
-<<<<<<< HEAD
+             source="${javac.source}"
 	     debug="${javac.debug}"
-=======
-             source="${javac.source}"
->>>>>>> df5b686d
              target="${javac.target}"
              excludes="com/sun/tools/internal/txw2/**">
          <compilerarg value="-J-Xbootclasspath/p:${bootstrap.dir}/lib/javac.jar"/>
