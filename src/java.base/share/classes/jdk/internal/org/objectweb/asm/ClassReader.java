--- conflicted
+++ resolved
@@ -2994,39 +2994,6 @@
             if ("<init>".equals(context.currentMethodName)) {
                 locals[numLocal++] = Opcodes.UNINITIALIZED_THIS;
             } else {
-<<<<<<< HEAD
-                locals[local++] = readClass(header + 2, frame.buffer);
-            }
-        }
-        int i = 1;
-        loop: while (true) {
-            int j = i;
-            switch (desc.charAt(i++)) {
-            case 'Z':
-            case 'C':
-            case 'B':
-            case 'S':
-            case 'I':
-                locals[local++] = Opcodes.INTEGER;
-                break;
-            case 'F':
-                locals[local++] = Opcodes.FLOAT;
-                break;
-            case 'J':
-                locals[local++] = Opcodes.LONG;
-                break;
-            case 'D':
-                locals[local++] = Opcodes.DOUBLE;
-                break;
-            case '[':
-                while (desc.charAt(i) == '[') {
-                    ++i;
-                }
-                if (desc.charAt(i) == 'L' || desc.charAt(i) == 'Q') {
-                    ++i;
-                    while (desc.charAt(i) != ';') {
-                        ++i;
-=======
                 locals[numLocal++] = readClass(header + 2, context.charBuffer);
             }
         }
@@ -3055,9 +3022,9 @@
                 case '[':
                     while (methodDescriptor.charAt(currentMethodDescritorOffset) == '[') {
                         ++currentMethodDescritorOffset;
->>>>>>> 802430bc
                     }
-                    if (methodDescriptor.charAt(currentMethodDescritorOffset) == 'L') {
+                    char descType = methodDescriptor.charAt(currentMethodDescritorOffset);
+                    if (descType == 'L' || descType == 'Q') {
                         ++currentMethodDescritorOffset;
                         while (methodDescriptor.charAt(currentMethodDescritorOffset) != ';') {
                             ++currentMethodDescritorOffset;
