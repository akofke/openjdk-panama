--- conflicted
+++ resolved
@@ -582,93 +582,10 @@
     }
 
     /**
-<<<<<<< HEAD
-     * Returns the int encoding of the given type.
-     *
-     * @param cw
-     *            the ClassWriter to which this label belongs.
-     * @param desc
-     *            a type descriptor.
-     * @return the int encoding of the given type.
-     */
-    static int type(final ClassWriter cw, final String desc) {
-        String t;
-        int index = desc.charAt(0) == '(' ? desc.indexOf(')') + 1 : 0;
-        switch (desc.charAt(index)) {
-        case 'V':
-            return 0;
-        case 'Z':
-        case 'C':
-        case 'B':
-        case 'S':
-        case 'I':
-            return INTEGER;
-        case 'F':
-            return FLOAT;
-        case 'J':
-            return LONG;
-        case 'D':
-            return DOUBLE;
-        case 'L':
-        case 'Q':
-            // stores the internal name, not the descriptor!
-            t = desc.substring(index + 1, desc.length() - 1);
-            return OBJECT | cw.addType(t);
-            // case '[':
-        default:
-            // extracts the dimensions and the element type
-            int data;
-            int dims = index + 1;
-            while (desc.charAt(dims) == '[') {
-                ++dims;
-            }
-            switch (desc.charAt(dims)) {
-            case 'Z':
-                data = BOOLEAN;
-                break;
-            case 'C':
-                data = CHAR;
-                break;
-            case 'B':
-                data = BYTE;
-                break;
-            case 'S':
-                data = SHORT;
-                break;
-            case 'I':
-                data = INTEGER;
-                break;
-            case 'F':
-                data = FLOAT;
-                break;
-            case 'J':
-                data = LONG;
-                break;
-            case 'D':
-                data = DOUBLE;
-                break;
-            // case 'L':
-            // case 'Q':
-            default:
-                // stores the internal name, not the descriptor
-                t = desc.substring(dims + 1, desc.length() - 1);
-                data = OBJECT | cw.addType(t);
-            }
-            return (dims - index) << 28 | data;
-        }
-    }
-
-    /**
-     * Pops a type from the output frame stack and returns its value.
-     *
-     * @return the type that has been popped from the output frame stack.
-     */
-=======
       * Pops an abstract type from the output frame stack and returns its value.
       *
       * @return the abstract type that has been popped from the output frame stack.
       */
->>>>>>> 802430bc
     private int pop() {
         if (outputStackTop > 0) {
             return outputStack[--outputStackTop];
