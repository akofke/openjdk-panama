/*
 * DO NOT ALTER OR REMOVE COPYRIGHT NOTICES OR THIS FILE HEADER.
 *
 * This code is free software; you can redistribute it and/or modify it
 * under the terms of the GNU General Public License version 2 only, as
 * published by the Free Software Foundation.  Oracle designates this
 * particular file as subject to the "Classpath" exception as provided
 * by Oracle in the LICENSE file that accompanied this code.
 *
 * This code is distributed in the hope that it will be useful, but WITHOUT
 * ANY WARRANTY; without even the implied warranty of MERCHANTABILITY or
 * FITNESS FOR A PARTICULAR PURPOSE.  See the GNU General Public License
 * version 2 for more details (a copy is included in the LICENSE file that
 * accompanied this code).
 *
 * You should have received a copy of the GNU General Public License version
 * 2 along with this work; if not, write to the Free Software Foundation,
 * Inc., 51 Franklin St, Fifth Floor, Boston, MA 02110-1301 USA.
 *
 * Please contact Oracle, 500 Oracle Parkway, Redwood Shores, CA 94065 USA
 * or visit www.oracle.com if you need additional information or have any
 * questions.
 */

/*
 * This file is available under and governed by the GNU General Public
 * License version 2 only, as published by the Free Software Foundation.
 * However, the following notice accompanied the original version of this
 * file:
 *
 * ASM: a very small and fast Java bytecode manipulation framework
 * Copyright (c) 2000-2011 INRIA, France Telecom
 * All rights reserved.
 *
 * Redistribution and use in source and binary forms, with or without
 * modification, are permitted provided that the following conditions
 * are met:
 * 1. Redistributions of source code must retain the above copyright
 *    notice, this list of conditions and the following disclaimer.
 * 2. Redistributions in binary form must reproduce the above copyright
 *    notice, this list of conditions and the following disclaimer in the
 *    documentation and/or other materials provided with the distribution.
 * 3. Neither the name of the copyright holders nor the names of its
 *    contributors may be used to endorse or promote products derived from
 *    this software without specific prior written permission.
 *
 * THIS SOFTWARE IS PROVIDED BY THE COPYRIGHT HOLDERS AND CONTRIBUTORS "AS IS"
 * AND ANY EXPRESS OR IMPLIED WARRANTIES, INCLUDING, BUT NOT LIMITED TO, THE
 * IMPLIED WARRANTIES OF MERCHANTABILITY AND FITNESS FOR A PARTICULAR PURPOSE
 * ARE DISCLAIMED. IN NO EVENT SHALL THE COPYRIGHT OWNER OR CONTRIBUTORS BE
 * LIABLE FOR ANY DIRECT, INDIRECT, INCIDENTAL, SPECIAL, EXEMPLARY, OR
 * CONSEQUENTIAL DAMAGES (INCLUDING, BUT NOT LIMITED TO, PROCUREMENT OF
 * SUBSTITUTE GOODS OR SERVICES; LOSS OF USE, DATA, OR PROFITS; OR BUSINESS
 * INTERRUPTION) HOWEVER CAUSED AND ON ANY THEORY OF LIABILITY, WHETHER IN
 * CONTRACT, STRICT LIABILITY, OR TORT (INCLUDING NEGLIGENCE OR OTHERWISE)
 * ARISING IN ANY WAY OUT OF THE USE OF THIS SOFTWARE, EVEN IF ADVISED OF
 * THE POSSIBILITY OF SUCH DAMAGE.
 */
package jdk.internal.org.objectweb.asm.commons;

import jdk.internal.org.objectweb.asm.ConstantDynamic;
import jdk.internal.org.objectweb.asm.Handle;
import jdk.internal.org.objectweb.asm.Opcodes;
import jdk.internal.org.objectweb.asm.Type;
import jdk.internal.org.objectweb.asm.signature.SignatureReader;
import jdk.internal.org.objectweb.asm.signature.SignatureVisitor;
import jdk.internal.org.objectweb.asm.signature.SignatureWriter;

/**
 * A class responsible for remapping types and names.
 *
 * @author Eugene Kuleshov
 */
public abstract class Remapper {

<<<<<<< HEAD
    public String mapDesc(String desc) {
        Type t = Type.getType(desc);
        switch (t.getSort()) {
        case Type.ARRAY:
            String s = mapDesc(t.getElementType().getDescriptor());
            for (int i = 0; i < t.getDimensions(); ++i) {
                s = '[' + s;
            }
            return s;
        case Type.OBJECT:
            // FIXME: support Q-type
            String newType = map(t.getInternalName());
            if (newType != null) {
                return 'L' + newType + ';';
            }
        }
        return desc;
=======
    /**
      * Returns the given descriptor, remapped with {@link #map(String)}.
      *
      * @param descriptor a type descriptor.
      * @return the given descriptor, with its [array element type] internal name remapped with {@link
      *     #map(String)} (if the descriptor corresponds to an array or object type, otherwise the
      *     descriptor is returned as is).
      */
    public String mapDesc(final String descriptor) {
        return mapType(Type.getType(descriptor)).getDescriptor();
>>>>>>> 802430bc
    }

    /**
      * Returns the given {@link Type}, remapped with {@link #map(String)} or {@link
      * #mapMethodDesc(String)}.
      *
      * @param type a type, which can be a method type.
      * @return the given type, with its [array element type] internal name remapped with {@link
      *     #map(String)} (if the type is an array or object type, otherwise the type is returned as
      *     is) or, of the type is a method type, with its descriptor remapped with {@link
      *     #mapMethodDesc(String)}.
      */
    private Type mapType(final Type type) {
        switch (type.getSort()) {
            case Type.ARRAY:
                StringBuilder remappedDescriptor = new StringBuilder();
                for (int i = 0; i < type.getDimensions(); ++i) {
                    remappedDescriptor.append('[');
                }
                remappedDescriptor.append(mapType(type.getElementType()).getDescriptor());
                return Type.getType(remappedDescriptor.toString());
            case Type.OBJECT:
                String remappedInternalName = map(type.getInternalName());
                return remappedInternalName != null ? Type.getObjectType(remappedInternalName) : type;
            case Type.METHOD:
                return Type.getMethodType(mapMethodDesc(type.getDescriptor()));
            default:
                return type;
        }
    }

    /**
      * Returns the given internal name, remapped with {@link #map(String)}.
      *
      * @param internalName the internal name (or array type descriptor) of some (array) class.
      * @return the given internal name, remapped with {@link #map(String)}.
      */
    public String mapType(final String internalName) {
        if (internalName == null) {
            return null;
        }
        return mapType(Type.getObjectType(internalName)).getInternalName();
    }

    /**
      * Returns the given internal names, remapped with {@link #map(String)}.
      *
      * @param internalNames the internal names (or array type descriptors) of some (array) classes.
      * @return the given internal name, remapped with {@link #map(String)}.
      */
    public String[] mapTypes(final String[] internalNames) {
        String[] remappedInternalNames = null;
        for (int i = 0; i < internalNames.length; ++i) {
            String internalName = internalNames[i];
            String remappedInternalName = mapType(internalName);
            if (remappedInternalName != null) {
                if (remappedInternalNames == null) {
                    remappedInternalNames = new String[internalNames.length];
                    System.arraycopy(internalNames, 0, remappedInternalNames, 0, internalNames.length);
                }
                remappedInternalNames[i] = remappedInternalName;
            }
        }
        return remappedInternalNames != null ? remappedInternalNames : internalNames;
    }

    /**
      * Returns the given method descriptor, with its argument and return type descriptors remapped
      * with {@link #mapDesc(String)}.
      *
      * @param methodDescriptor a method descriptor.
      * @return the given method descriptor, with its argument and return type descriptors remapped
      *     with {@link #mapDesc(String)}.
      */
    public String mapMethodDesc(final String methodDescriptor) {
        if ("()V".equals(methodDescriptor)) {
            return methodDescriptor;
        }

        StringBuilder stringBuilder = new StringBuilder("(");
        for (Type argumentType : Type.getArgumentTypes(methodDescriptor)) {
            stringBuilder.append(mapType(argumentType).getDescriptor());
        }
        Type returnType = Type.getReturnType(methodDescriptor);
        if (returnType == Type.VOID_TYPE) {
            stringBuilder.append(")V");
        } else {
            stringBuilder.append(')').append(mapType(returnType).getDescriptor());
        }
        return stringBuilder.toString();
    }

    /**
      * Returns the given value, remapped with this remapper. Possible values are {@link Boolean},
      * {@link Byte}, {@link Short}, {@link Character}, {@link Integer}, {@link Long}, {@link Double},
      * {@link Float}, {@link String}, {@link Type}, {@link Handle}, {@link ConstantDynamic} or arrays
      * of primitive types .
      *
      * @param value an object. Only {@link Type}, {@link Handle} and {@link ConstantDynamic} values
      *     are remapped.
      * @return the given value, remapped with this remapper.
      */
    public Object mapValue(final Object value) {
        if (value instanceof Type) {
            return mapType((Type) value);
        }
        if (value instanceof Handle) {
            Handle handle = (Handle) value;
            return new Handle(
                    handle.getTag(),
                    mapType(handle.getOwner()),
                    mapMethodName(handle.getOwner(), handle.getName(), handle.getDesc()),
                    handle.getTag() <= Opcodes.H_PUTSTATIC
                            ? mapDesc(handle.getDesc())
                            : mapMethodDesc(handle.getDesc()),
                    handle.isInterface());
        }
        if (value instanceof ConstantDynamic) {
            ConstantDynamic constantDynamic = (ConstantDynamic) value;
            int bootstrapMethodArgumentCount = constantDynamic.getBootstrapMethodArgumentCount();
            Object[] remappedBootstrapMethodArguments = new Object[bootstrapMethodArgumentCount];
            for (int i = 0; i < bootstrapMethodArgumentCount; ++i) {
                remappedBootstrapMethodArguments[i] =
                        mapValue(constantDynamic.getBootstrapMethodArgument(i));
            }
            String descriptor = constantDynamic.getDescriptor();
            return new ConstantDynamic(
                    mapInvokeDynamicMethodName(constantDynamic.getName(), descriptor),
                    mapDesc(descriptor),
                    (Handle) mapValue(constantDynamic.getBootstrapMethod()),
                    remappedBootstrapMethodArguments);
        }
        return value;
    }

    /**
      * Returns the given signature, remapped with the {@link SignatureVisitor} returned by {@link
      * #createSignatureRemapper(SignatureVisitor)}.
      *
      * @param signature a <i>JavaTypeSignature</i>, <i>ClassSignature</i> or <i>MethodSignature</i>.
      * @param typeSignature whether the given signature is a <i>JavaTypeSignature</i>.
      * @return signature the given signature, remapped with the {@link SignatureVisitor} returned by
      *     {@link #createSignatureRemapper(SignatureVisitor)}.
      */
    public String mapSignature(final String signature, final boolean typeSignature) {
        if (signature == null) {
            return null;
        }
        SignatureReader signatureReader = new SignatureReader(signature);
        SignatureWriter signatureWriter = new SignatureWriter();
        SignatureVisitor signatureRemapper = createSignatureRemapper(signatureWriter);
        if (typeSignature) {
            signatureReader.acceptType(signatureRemapper);
        } else {
            signatureReader.accept(signatureRemapper);
        }
        return signatureWriter.toString();
    }

    /**
      * Constructs a new remapper for signatures. The default implementation of this method returns a
      * new {@link SignatureRemapper}.
      *
      * @param signatureVisitor the SignatureVisitor the remapper must delegate to.
      * @return the newly created remapper.
      * @deprecated use {@link #createSignatureRemapper} instead.
      */
    @Deprecated
    protected SignatureVisitor createRemappingSignatureAdapter(
            final SignatureVisitor signatureVisitor) {
        return createSignatureRemapper(signatureVisitor);
    }

    /**
      * Constructs a new remapper for signatures. The default implementation of this method returns a
      * new {@link SignatureRemapper}.
      *
      * @param signatureVisitor the SignatureVisitor the remapper must delegate to.
      * @return the newly created remapper.
      */
    protected SignatureVisitor createSignatureRemapper(final SignatureVisitor signatureVisitor) {
        return new SignatureRemapper(signatureVisitor, this);
    }

    /**
      * Maps an inner class name to its new name. The default implementation of this method provides a
      * strategy that will work for inner classes produced by Java, but not necessarily other
      * languages. Subclasses can override.
      *
      * @param name the fully-qualified internal name of the inner class.
      * @param ownerName the internal name of the owner class of the inner class.
      * @param innerName the internal name of the inner class.
      * @return the new inner name of the inner class.
      */
    public String mapInnerClassName(
            final String name, final String ownerName, final String innerName) {
        final String remappedInnerName = this.mapType(name);
        if (remappedInnerName.contains("$")) {
            return remappedInnerName.substring(remappedInnerName.lastIndexOf('$') + 1);
        } else {
            return innerName;
        }
    }

    /**
      * Maps a method name to its new name. The default implementation of this method returns the given
      * name, unchanged. Subclasses can override.
      *
      * @param owner the internal name of the owner class of the method.
      * @param name the name of the method.
      * @param descriptor the descriptor of the method.
      * @return the new name of the method.
      */
    public String mapMethodName(final String owner, final String name, final String descriptor) {
        return name;
    }

    /**
      * Maps an invokedynamic or a constant dynamic method name to its new name. The default
      * implementation of this method returns the given name, unchanged. Subclasses can override.
      *
      * @param name the name of the method.
      * @param descriptor the descriptor of the method.
      * @return the new name of the method.
      */
    public String mapInvokeDynamicMethodName(final String name, final String descriptor) {
        return name;
    }

    /**
      * Maps a field name to its new name. The default implementation of this method returns the given
      * name, unchanged. Subclasses can override.
      *
      * @param owner the internal name of the owner class of the field.
      * @param name the name of the field.
      * @param descriptor the descriptor of the field.
      * @return the new name of the field.
      */
    public String mapFieldName(final String owner, final String name, final String descriptor) {
        return name;
    }

    /**
      * Maps a package name to its new name. The default implementation of this method returns the
      * given name, unchanged. Subclasses can override.
      *
      * @param name the fully qualified name of the package (using dots).
      * @return the new name of the package.
      */
    public String mapPackageName(final String name) {
        return name;
    }

    /**
      * Maps a module name to its new name. The default implementation of this method returns the given
      * name, unchanged. Subclasses can override.
      *
      * @param name the fully qualified name (using dots) of a module.
      * @return the new name of the module.
      */
    public String mapModuleName(final String name) {
        return name;
    }

    /**
      * Maps the internal name of a class to its new name. The default implementation of this method
      * returns the given name, unchanged. Subclasses can override.
      *
      * @param internalName the internal name of a class.
      * @return the new internal name.
      */
    public String map(final String internalName) {
        return internalName;
    }
}<|MERGE_RESOLUTION|>--- conflicted
+++ resolved
@@ -73,25 +73,6 @@
  */
 public abstract class Remapper {
 
-<<<<<<< HEAD
-    public String mapDesc(String desc) {
-        Type t = Type.getType(desc);
-        switch (t.getSort()) {
-        case Type.ARRAY:
-            String s = mapDesc(t.getElementType().getDescriptor());
-            for (int i = 0; i < t.getDimensions(); ++i) {
-                s = '[' + s;
-            }
-            return s;
-        case Type.OBJECT:
-            // FIXME: support Q-type
-            String newType = map(t.getInternalName());
-            if (newType != null) {
-                return 'L' + newType + ';';
-            }
-        }
-        return desc;
-=======
     /**
       * Returns the given descriptor, remapped with {@link #map(String)}.
       *
@@ -102,7 +83,7 @@
       */
     public String mapDesc(final String descriptor) {
         return mapType(Type.getType(descriptor)).getDescriptor();
->>>>>>> 802430bc
+            // FIXME: support Q-type
     }
 
     /**
