/*
 * Copyright (c) 1997, 2018, Oracle and/or its affiliates. All rights reserved.
 * DO NOT ALTER OR REMOVE COPYRIGHT NOTICES OR THIS FILE HEADER.
 *
 * This code is free software; you can redistribute it and/or modify it
 * under the terms of the GNU General Public License version 2 only, as
 * published by the Free Software Foundation.
 *
 * This code is distributed in the hope that it will be useful, but WITHOUT
 * ANY WARRANTY; without even the implied warranty of MERCHANTABILITY or
 * FITNESS FOR A PARTICULAR PURPOSE.  See the GNU General Public License
 * version 2 for more details (a copy is included in the LICENSE file that
 * accompanied this code).
 *
 * You should have received a copy of the GNU General Public License version
 * 2 along with this work; if not, write to the Free Software Foundation,
 * Inc., 51 Franklin St, Fifth Floor, Boston, MA 02110-1301 USA.
 *
 * Please contact Oracle, 500 Oracle Parkway, Redwood Shores, CA 94065 USA
 * or visit www.oracle.com if you need additional information or have any
 * questions.
 *
 */

#ifndef SHARE_VM_MEMORY_ALLOCATION_HPP
#define SHARE_VM_MEMORY_ALLOCATION_HPP

#include "runtime/globals.hpp"
#include "utilities/globalDefinitions.hpp"
#include "utilities/macros.hpp"

#include <new>

class AllocFailStrategy {
public:
  enum AllocFailEnum { EXIT_OOM, RETURN_NULL };
};
typedef AllocFailStrategy::AllocFailEnum AllocFailType;

// The virtual machine must never call one of the implicitly declared
// global allocation or deletion functions.  (Such calls may result in
// link-time or run-time errors.)  For convenience and documentation of
// intended use, classes in the virtual machine may be derived from one
// of the following allocation classes, some of which define allocation
// and deletion functions.
// Note: std::malloc and std::free should never called directly.

//
// For objects allocated in the resource area (see resourceArea.hpp).
// - ResourceObj
//
// For objects allocated in the C-heap (managed by: free & malloc and tracked with NMT)
// - CHeapObj
//
// For objects allocated on the stack.
// - StackObj
//
// For classes used as name spaces.
// - AllStatic
//
// For classes in Metaspace (class data)
// - MetaspaceObj
//
// The printable subclasses are used for debugging and define virtual
// member functions for printing. Classes that avoid allocating the
// vtbl entries in the objects should therefore not be the printable
// subclasses.
//
// The following macros and function should be used to allocate memory
// directly in the resource area or in the C-heap, The _OBJ variants
// of the NEW/FREE_C_HEAP macros are used for alloc/dealloc simple
// objects which are not inherited from CHeapObj, note constructor and
// destructor are not called. The preferable way to allocate objects
// is using the new operator.
//
// WARNING: The array variant must only be used for a homogenous array
// where all objects are of the exact type specified. If subtypes are
// stored in the array then must pay attention to calling destructors
// at needed.
//
//   NEW_RESOURCE_ARRAY(type, size)
//   NEW_RESOURCE_OBJ(type)
//   NEW_C_HEAP_ARRAY(type, size)
//   NEW_C_HEAP_OBJ(type, memflags)
//   FREE_C_HEAP_ARRAY(type, old)
//   FREE_C_HEAP_OBJ(objname, type, memflags)
//   char* AllocateHeap(size_t size, const char* name);
//   void  FreeHeap(void* p);
//

// In non product mode we introduce a super class for all allocation classes
// that supports printing.
// We avoid the superclass in product mode to save space.

#ifdef PRODUCT
#define ALLOCATION_SUPER_CLASS_SPEC
#else
#define ALLOCATION_SUPER_CLASS_SPEC : public AllocatedObj
class AllocatedObj {
 public:
  // Printing support
  void print() const;
  void print_value() const;

  virtual void print_on(outputStream* st) const;
  virtual void print_value_on(outputStream* st) const;
};
#endif


/*
 * Memory types
 */
enum MemoryType {
  // Memory type by sub systems. It occupies lower byte.
<<<<<<< HEAD
  mtJavaHeap          = 0x00,  // Java heap
  mtClass             = 0x01,  // memory class for Java classes
  mtThread            = 0x02,  // memory for thread objects
  mtThreadStack       = 0x03,
  mtCode              = 0x04,  // memory for generated code
  mtGC                = 0x05,  // memory for GC
  mtCompiler          = 0x06,  // memory for compiler
  mtInternal          = 0x07,  // memory used by VM, but does not belong to
                                 // any of above categories, and not used for
                                 // native memory tracking
  mtOther             = 0x08,  // memory not used by VM
  mtSymbol            = 0x09,  // symbol
  mtNMT               = 0x0A,  // memory used by native memory tracking
  mtClassShared       = 0x0B,  // class data sharing
  mtChunk             = 0x0C,  // chunk that holds content of arenas
  mtTest              = 0x0D,  // Test type for verifying NMT
  mtTracing           = 0x0E,  // memory used for Tracing
  mtLogging           = 0x0F,  // memory for logging
  mtArguments         = 0x10,  // memory for argument processing
  mtModule            = 0x11,  // memory for module processing
  mtValueTypes        = 0x12,  // memory for buffered value types
  mtNone              = 0x13,  // undefined
  mt_number_of_types  = 0x14   // number of memory types (mtDontTrack
                                 // is not included as validate type)
=======
  mtJavaHeap,          // Java heap
  mtClass,             // memory class for Java classes
  mtThread,            // memory for thread objects
  mtThreadStack,
  mtCode,              // memory for generated code
  mtGC,                // memory for GC
  mtCompiler,          // memory for compiler
  mtInternal,          // memory used by VM, but does not belong to
                       // any of above categories, and not used for
                       // native memory tracking
  mtOther,             // memory not used by VM
  mtSymbol,            // symbol
  mtNMT,               // memory used by native memory tracking
  mtClassShared,       // class data sharing
  mtChunk,             // chunk that holds content of arenas
  mtTest,              // Test type for verifying NMT
  mtTracing,           // memory used for Tracing
  mtLogging,           // memory for logging
  mtArguments,         // memory for argument processing
  mtModule,            // memory for module processing
  mtSafepoint,         // memory for safepoint support
  mtNone,              // undefined
  mt_number_of_types   // number of memory types (mtDontTrack
                       // is not included as validate type)
>>>>>>> 29839e96
};

typedef MemoryType MEMFLAGS;


#if INCLUDE_NMT

extern bool NMT_track_callsite;

#else

const bool NMT_track_callsite = false;

#endif // INCLUDE_NMT

class NativeCallStack;


char* AllocateHeap(size_t size,
                   MEMFLAGS flags,
                   const NativeCallStack& stack,
                   AllocFailType alloc_failmode = AllocFailStrategy::EXIT_OOM);
char* AllocateHeap(size_t size,
                   MEMFLAGS flags,
                   AllocFailType alloc_failmode = AllocFailStrategy::EXIT_OOM);

char* ReallocateHeap(char *old,
                     size_t size,
                     MEMFLAGS flag,
                     AllocFailType alloc_failmode = AllocFailStrategy::EXIT_OOM);

void FreeHeap(void* p);

template <MEMFLAGS F> class CHeapObj ALLOCATION_SUPER_CLASS_SPEC {
 public:
  ALWAYSINLINE void* operator new(size_t size) throw() {
    return (void*)AllocateHeap(size, F);
  }

  ALWAYSINLINE void* operator new(size_t size,
                                  const NativeCallStack& stack) throw() {
    return (void*)AllocateHeap(size, F, stack);
  }

  ALWAYSINLINE void* operator new(size_t size, const std::nothrow_t&,
                                  const NativeCallStack& stack) throw() {
    return (void*)AllocateHeap(size, F, stack, AllocFailStrategy::RETURN_NULL);
  }

  ALWAYSINLINE void* operator new(size_t size, const std::nothrow_t&) throw() {
    return (void*)AllocateHeap(size, F, AllocFailStrategy::RETURN_NULL);
  }

  ALWAYSINLINE void* operator new[](size_t size) throw() {
    return (void*)AllocateHeap(size, F);
  }

  ALWAYSINLINE void* operator new[](size_t size,
                                  const NativeCallStack& stack) throw() {
    return (void*)AllocateHeap(size, F, stack);
  }

  ALWAYSINLINE void* operator new[](size_t size, const std::nothrow_t&,
                                    const NativeCallStack& stack) throw() {
    return (void*)AllocateHeap(size, F, stack, AllocFailStrategy::RETURN_NULL);
  }

  ALWAYSINLINE void* operator new[](size_t size, const std::nothrow_t&) throw() {
    return (void*)AllocateHeap(size, F, AllocFailStrategy::RETURN_NULL);
  }

  void  operator delete(void* p)     { FreeHeap(p); }
  void  operator delete [] (void* p) { FreeHeap(p); }
};

// Base class for objects allocated on the stack only.
// Calling new or delete will result in fatal error.

class StackObj ALLOCATION_SUPER_CLASS_SPEC {
 private:
  void* operator new(size_t size) throw();
  void* operator new [](size_t size) throw();
#ifdef __IBMCPP__
 public:
#endif
  void  operator delete(void* p);
  void  operator delete [](void* p);
};

// Base class for objects stored in Metaspace.
// Calling delete will result in fatal error.
//
// Do not inherit from something with a vptr because this class does
// not introduce one.  This class is used to allocate both shared read-only
// and shared read-write classes.
//

class ClassLoaderData;
class MetaspaceClosure;

class MetaspaceObj {
  friend class MetaspaceShared;
  // When CDS is enabled, all shared metaspace objects are mapped
  // into a single contiguous memory block, so we can use these
  // two pointers to quickly determine if something is in the
  // shared metaspace.
  //
  // When CDS is not enabled, both pointers are set to NULL.
  static void* _shared_metaspace_base; // (inclusive) low address
  static void* _shared_metaspace_top;  // (exclusive) high address

 public:
  bool is_metaspace_object() const;
  bool is_shared() const {
    // If no shared metaspace regions are mapped, _shared_metaspace_{base,top} will
    // both be NULL and all values of p will be rejected quickly.
    return (((void*)this) < _shared_metaspace_top && ((void*)this) >= _shared_metaspace_base);
  }
  void print_address_on(outputStream* st) const;  // nonvirtual address printing

#define METASPACE_OBJ_TYPES_DO(f) \
  f(Class) \
  f(Symbol) \
  f(TypeArrayU1) \
  f(TypeArrayU2) \
  f(TypeArrayU4) \
  f(TypeArrayU8) \
  f(TypeArrayOther) \
  f(Method) \
  f(ConstMethod) \
  f(MethodData) \
  f(ConstantPool) \
  f(ConstantPoolCache) \
  f(Annotations) \
  f(MethodCounters)

#define METASPACE_OBJ_TYPE_DECLARE(name) name ## Type,
#define METASPACE_OBJ_TYPE_NAME_CASE(name) case name ## Type: return #name;

  enum Type {
    // Types are MetaspaceObj::ClassType, MetaspaceObj::SymbolType, etc
    METASPACE_OBJ_TYPES_DO(METASPACE_OBJ_TYPE_DECLARE)
    _number_of_types
  };

  static const char * type_name(Type type) {
    switch(type) {
    METASPACE_OBJ_TYPES_DO(METASPACE_OBJ_TYPE_NAME_CASE)
    default:
      ShouldNotReachHere();
      return NULL;
    }
  }

  static MetaspaceObj::Type array_type(size_t elem_size) {
    switch (elem_size) {
    case 1: return TypeArrayU1Type;
    case 2: return TypeArrayU2Type;
    case 4: return TypeArrayU4Type;
    case 8: return TypeArrayU8Type;
    default:
      return TypeArrayOtherType;
    }
  }

  void* operator new(size_t size, ClassLoaderData* loader_data,
                     size_t word_size,
                     Type type, Thread* thread) throw();
                     // can't use TRAPS from this header file.
  void operator delete(void* p) { ShouldNotCallThis(); }

  // Declare a *static* method with the same signature in any subclass of MetaspaceObj
  // that should be read-only by default. See symbol.hpp for an example. This function
  // is used by the templates in metaspaceClosure.hpp
  static bool is_read_only_by_default() { return false; }
};

// Base class for classes that constitute name spaces.

class Arena;

class AllStatic {
 public:
  AllStatic()  { ShouldNotCallThis(); }
  ~AllStatic() { ShouldNotCallThis(); }
};


extern char* resource_allocate_bytes(size_t size,
    AllocFailType alloc_failmode = AllocFailStrategy::EXIT_OOM);
extern char* resource_allocate_bytes(Thread* thread, size_t size,
    AllocFailType alloc_failmode = AllocFailStrategy::EXIT_OOM);
extern char* resource_reallocate_bytes( char *old, size_t old_size, size_t new_size,
    AllocFailType alloc_failmode = AllocFailStrategy::EXIT_OOM);
extern void resource_free_bytes( char *old, size_t size );

//----------------------------------------------------------------------
// Base class for objects allocated in the resource area per default.
// Optionally, objects may be allocated on the C heap with
// new(ResourceObj::C_HEAP) Foo(...) or in an Arena with new (&arena)
// ResourceObj's can be allocated within other objects, but don't use
// new or delete (allocation_type is unknown).  If new is used to allocate,
// use delete to deallocate.
class ResourceObj ALLOCATION_SUPER_CLASS_SPEC {
 public:
  enum allocation_type { STACK_OR_EMBEDDED = 0, RESOURCE_AREA, C_HEAP, ARENA, allocation_mask = 0x3 };
  static void set_allocation_type(address res, allocation_type type) NOT_DEBUG_RETURN;
#ifdef ASSERT
 private:
  // When this object is allocated on stack the new() operator is not
  // called but garbage on stack may look like a valid allocation_type.
  // Store negated 'this' pointer when new() is called to distinguish cases.
  // Use second array's element for verification value to distinguish garbage.
  uintptr_t _allocation_t[2];
  bool is_type_set() const;
 public:
  allocation_type get_allocation_type() const;
  bool allocated_on_stack()    const { return get_allocation_type() == STACK_OR_EMBEDDED; }
  bool allocated_on_res_area() const { return get_allocation_type() == RESOURCE_AREA; }
  bool allocated_on_C_heap()   const { return get_allocation_type() == C_HEAP; }
  bool allocated_on_arena()    const { return get_allocation_type() == ARENA; }
  ResourceObj(); // default constructor
  ResourceObj(const ResourceObj& r); // default copy constructor
  ResourceObj& operator=(const ResourceObj& r); // default copy assignment
  ~ResourceObj();
#endif // ASSERT

 public:
  void* operator new(size_t size, allocation_type type, MEMFLAGS flags) throw();
  void* operator new [](size_t size, allocation_type type, MEMFLAGS flags) throw();
  void* operator new(size_t size, const std::nothrow_t&  nothrow_constant,
      allocation_type type, MEMFLAGS flags) throw();
  void* operator new [](size_t size, const std::nothrow_t&  nothrow_constant,
      allocation_type type, MEMFLAGS flags) throw();

  void* operator new(size_t size, Arena *arena) throw();

  void* operator new [](size_t size, Arena *arena) throw();

  void* operator new(size_t size) throw() {
      address res = (address)resource_allocate_bytes(size);
      DEBUG_ONLY(set_allocation_type(res, RESOURCE_AREA);)
      return res;
  }

  void* operator new(size_t size, const std::nothrow_t& nothrow_constant) throw() {
      address res = (address)resource_allocate_bytes(size, AllocFailStrategy::RETURN_NULL);
      DEBUG_ONLY(if (res != NULL) set_allocation_type(res, RESOURCE_AREA);)
      return res;
  }

  void* operator new [](size_t size) throw() {
      address res = (address)resource_allocate_bytes(size);
      DEBUG_ONLY(set_allocation_type(res, RESOURCE_AREA);)
      return res;
  }

  void* operator new [](size_t size, const std::nothrow_t& nothrow_constant) throw() {
      address res = (address)resource_allocate_bytes(size, AllocFailStrategy::RETURN_NULL);
      DEBUG_ONLY(if (res != NULL) set_allocation_type(res, RESOURCE_AREA);)
      return res;
  }

  void  operator delete(void* p);
  void  operator delete [](void* p);
};

// One of the following macros must be used when allocating an array
// or object to determine whether it should reside in the C heap on in
// the resource area.

#define NEW_RESOURCE_ARRAY(type, size)\
  (type*) resource_allocate_bytes((size) * sizeof(type))

#define NEW_RESOURCE_ARRAY_RETURN_NULL(type, size)\
  (type*) resource_allocate_bytes((size) * sizeof(type), AllocFailStrategy::RETURN_NULL)

#define NEW_RESOURCE_ARRAY_IN_THREAD(thread, type, size)\
  (type*) resource_allocate_bytes(thread, (size) * sizeof(type))

#define NEW_RESOURCE_ARRAY_IN_THREAD_RETURN_NULL(thread, type, size)\
  (type*) resource_allocate_bytes(thread, (size) * sizeof(type), AllocFailStrategy::RETURN_NULL)

#define REALLOC_RESOURCE_ARRAY(type, old, old_size, new_size)\
  (type*) resource_reallocate_bytes((char*)(old), (old_size) * sizeof(type), (new_size) * sizeof(type))

#define REALLOC_RESOURCE_ARRAY_RETURN_NULL(type, old, old_size, new_size)\
  (type*) resource_reallocate_bytes((char*)(old), (old_size) * sizeof(type),\
                                    (new_size) * sizeof(type), AllocFailStrategy::RETURN_NULL)

#define FREE_RESOURCE_ARRAY(type, old, size)\
  resource_free_bytes((char*)(old), (size) * sizeof(type))

#define FREE_FAST(old)\
    /* nop */

#define NEW_RESOURCE_OBJ(type)\
  NEW_RESOURCE_ARRAY(type, 1)

#define NEW_RESOURCE_OBJ_RETURN_NULL(type)\
  NEW_RESOURCE_ARRAY_RETURN_NULL(type, 1)

#define NEW_C_HEAP_ARRAY3(type, size, memflags, pc, allocfail)\
  (type*) AllocateHeap((size) * sizeof(type), memflags, pc, allocfail)

#define NEW_C_HEAP_ARRAY2(type, size, memflags, pc)\
  (type*) (AllocateHeap((size) * sizeof(type), memflags, pc))

#define NEW_C_HEAP_ARRAY(type, size, memflags)\
  (type*) (AllocateHeap((size) * sizeof(type), memflags))

#define NEW_C_HEAP_ARRAY2_RETURN_NULL(type, size, memflags, pc)\
  NEW_C_HEAP_ARRAY3(type, (size), memflags, pc, AllocFailStrategy::RETURN_NULL)

#define NEW_C_HEAP_ARRAY_RETURN_NULL(type, size, memflags)\
  NEW_C_HEAP_ARRAY3(type, (size), memflags, CURRENT_PC, AllocFailStrategy::RETURN_NULL)

#define REALLOC_C_HEAP_ARRAY(type, old, size, memflags)\
  (type*) (ReallocateHeap((char*)(old), (size) * sizeof(type), memflags))

#define REALLOC_C_HEAP_ARRAY_RETURN_NULL(type, old, size, memflags)\
  (type*) (ReallocateHeap((char*)(old), (size) * sizeof(type), memflags, AllocFailStrategy::RETURN_NULL))

#define FREE_C_HEAP_ARRAY(type, old) \
  FreeHeap((char*)(old))

// allocate type in heap without calling ctor
#define NEW_C_HEAP_OBJ(type, memflags)\
  NEW_C_HEAP_ARRAY(type, 1, memflags)

#define NEW_C_HEAP_OBJ_RETURN_NULL(type, memflags)\
  NEW_C_HEAP_ARRAY_RETURN_NULL(type, 1, memflags)

// deallocate obj of type in heap without calling dtor
#define FREE_C_HEAP_OBJ(objname)\
  FreeHeap((char*)objname);

// for statistics
#ifndef PRODUCT
class AllocStats : StackObj {
  julong start_mallocs, start_frees;
  julong start_malloc_bytes, start_mfree_bytes, start_res_bytes;
 public:
  AllocStats();

  julong num_mallocs();    // since creation of receiver
  julong alloc_bytes();
  julong num_frees();
  julong free_bytes();
  julong resource_bytes();
  void   print();
};
#endif


//------------------------------ReallocMark---------------------------------
// Code which uses REALLOC_RESOURCE_ARRAY should check an associated
// ReallocMark, which is declared in the same scope as the reallocated
// pointer.  Any operation that could __potentially__ cause a reallocation
// should check the ReallocMark.
class ReallocMark: public StackObj {
protected:
  NOT_PRODUCT(int _nesting;)

public:
  ReallocMark()   PRODUCT_RETURN;
  void check()    PRODUCT_RETURN;
};

// Helper class to allocate arrays that may become large.
// Uses the OS malloc for allocations smaller than ArrayAllocatorMallocLimit
// and uses mapped memory for larger allocations.
// Most OS mallocs do something similar but Solaris malloc does not revert
// to mapped memory for large allocations. By default ArrayAllocatorMallocLimit
// is set so that we always use malloc except for Solaris where we set the
// limit to get mapped memory.
template <class E>
class ArrayAllocator : public AllStatic {
 private:
  static bool should_use_malloc(size_t length);

  static E* allocate_malloc(size_t length, MEMFLAGS flags);
  static E* allocate_mmap(size_t length, MEMFLAGS flags);

  static void free_malloc(E* addr, size_t length);
  static void free_mmap(E* addr, size_t length);

 public:
  static E* allocate(size_t length, MEMFLAGS flags);
  static E* reallocate(E* old_addr, size_t old_length, size_t new_length, MEMFLAGS flags);
  static void free(E* addr, size_t length);
};

// Uses mmaped memory for all allocations. All allocations are initially
// zero-filled. No pre-touching.
template <class E>
class MmapArrayAllocator : public AllStatic {
 private:
  static size_t size_for(size_t length);

 public:
  static E* allocate_or_null(size_t length, MEMFLAGS flags);
  static E* allocate(size_t length, MEMFLAGS flags);
  static void free(E* addr, size_t length);
};

// Uses malloc:ed memory for all allocations.
template <class E>
class MallocArrayAllocator : public AllStatic {
 public:
  static size_t size_for(size_t length);

  static E* allocate(size_t length, MEMFLAGS flags);
  static void free(E* addr);
};

#endif // SHARE_VM_MEMORY_ALLOCATION_HPP<|MERGE_RESOLUTION|>--- conflicted
+++ resolved
@@ -113,32 +113,6 @@
  */
 enum MemoryType {
   // Memory type by sub systems. It occupies lower byte.
-<<<<<<< HEAD
-  mtJavaHeap          = 0x00,  // Java heap
-  mtClass             = 0x01,  // memory class for Java classes
-  mtThread            = 0x02,  // memory for thread objects
-  mtThreadStack       = 0x03,
-  mtCode              = 0x04,  // memory for generated code
-  mtGC                = 0x05,  // memory for GC
-  mtCompiler          = 0x06,  // memory for compiler
-  mtInternal          = 0x07,  // memory used by VM, but does not belong to
-                                 // any of above categories, and not used for
-                                 // native memory tracking
-  mtOther             = 0x08,  // memory not used by VM
-  mtSymbol            = 0x09,  // symbol
-  mtNMT               = 0x0A,  // memory used by native memory tracking
-  mtClassShared       = 0x0B,  // class data sharing
-  mtChunk             = 0x0C,  // chunk that holds content of arenas
-  mtTest              = 0x0D,  // Test type for verifying NMT
-  mtTracing           = 0x0E,  // memory used for Tracing
-  mtLogging           = 0x0F,  // memory for logging
-  mtArguments         = 0x10,  // memory for argument processing
-  mtModule            = 0x11,  // memory for module processing
-  mtValueTypes        = 0x12,  // memory for buffered value types
-  mtNone              = 0x13,  // undefined
-  mt_number_of_types  = 0x14   // number of memory types (mtDontTrack
-                                 // is not included as validate type)
-=======
   mtJavaHeap,          // Java heap
   mtClass,             // memory class for Java classes
   mtThread,            // memory for thread objects
@@ -160,10 +134,10 @@
   mtArguments,         // memory for argument processing
   mtModule,            // memory for module processing
   mtSafepoint,         // memory for safepoint support
+  mtValueTypes,        // memory for buffered value types
   mtNone,              // undefined
   mt_number_of_types   // number of memory types (mtDontTrack
                        // is not included as validate type)
->>>>>>> 29839e96
 };
 
 typedef MemoryType MEMFLAGS;
