--- conflicted
+++ resolved
@@ -2406,13 +2406,6 @@
       n->del_req(3);
       break;
     }
-<<<<<<< HEAD
-    case Op_ClearArray: {
-      Node* pair = new BinaryNode(n->in(2), n->in(3));
-      n->set_req(2, pair);
-      n->set_req(3, n->in(4));
-      n->del_req(4);
-=======
     case Op_MulAddS2I: {
       Node* pair1 = new BinaryNode(n->in(1), n->in(2));
       Node* pair2 = new BinaryNode(n->in(3), n->in(4));
@@ -2420,7 +2413,13 @@
       n->set_req(2, pair2);
       n->del_req(4);
       n->del_req(3);
->>>>>>> 9aeb76e5
+      break;
+    }
+    case Op_ClearArray: {
+      Node* pair = new BinaryNode(n->in(2), n->in(3));
+      n->set_req(2, pair);
+      n->set_req(3, n->in(4));
+      n->del_req(4);
       break;
     }
     default:
