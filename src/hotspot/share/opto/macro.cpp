--- conflicted
+++ resolved
@@ -1406,60 +1406,6 @@
     result_phi_rawoop = new PhiNode(result_region, TypeRawPtr::BOTTOM);
     result_phi_i_o    = new PhiNode(result_region, Type::ABIO); // I/O is used for Prefetch
 
-<<<<<<< HEAD
-    // We need a Region for the loop-back contended case.
-    enum { fall_in_path = 1, contended_loopback_path = 2 };
-    Node *contended_region;
-    Node *contended_phi_rawmem;
-    if (UseTLAB) {
-      contended_region = toobig_false;
-      contended_phi_rawmem = mem;
-    } else {
-      contended_region = new RegionNode(3);
-      contended_phi_rawmem = new PhiNode(contended_region, Type::MEMORY, TypeRawPtr::BOTTOM);
-      // Now handle the passing-too-big test.  We fall into the contended
-      // loop-back merge point.
-      contended_region    ->init_req(fall_in_path, toobig_false);
-      contended_phi_rawmem->init_req(fall_in_path, mem);
-      transform_later(contended_region);
-      transform_later(contended_phi_rawmem);
-    }
-
-    // Load(-locked) the heap top.
-    // See note above concerning the control input when using a TLAB
-    Node *old_eden_top = UseTLAB
-      ? new LoadPNode      (ctrl, contended_phi_rawmem, eden_top_adr, TypeRawPtr::BOTTOM, TypeRawPtr::BOTTOM, MemNode::unordered)
-      : new LoadPLockedNode(contended_region, contended_phi_rawmem, eden_top_adr, MemNode::acquire);
-
-    transform_later(old_eden_top);
-    // Add to heap top to get a new heap top
-    Node *new_eden_top = new AddPNode(top(), old_eden_top, size_in_bytes);
-    transform_later(new_eden_top);
-    // Check for needing a GC; compare against heap end
-    Node *needgc_cmp = new CmpPNode(new_eden_top, eden_end);
-    transform_later(needgc_cmp);
-    Node *needgc_bol = new BoolNode(needgc_cmp, BoolTest::ge);
-    transform_later(needgc_bol);
-    IfNode *needgc_iff = new IfNode(contended_region, needgc_bol, PROB_UNLIKELY_MAG(4), COUNT_UNKNOWN);
-    transform_later(needgc_iff);
-
-    // Plug the failing-heap-space-need-gc test into the slow-path region
-    Node *needgc_true = new IfTrueNode(needgc_iff);
-    transform_later(needgc_true);
-    if (slow_region != NULL) {
-      slow_region->add_req(needgc_true);
-      // This completes all paths into the slow merge point
-      transform_later(slow_region);
-    } else {
-      // Just fall from the need-GC path straight into the VM call.
-      slow_region = needgc_true;
-    }
-    // No need for a GC.  Setup for the Store-Conditional
-    Node *needgc_false = new IfFalseNode(needgc_iff);
-    transform_later(needgc_false);
-
-=======
->>>>>>> 802430bc
     // Grab regular I/O before optional prefetch may change it.
     // Slow-path does no I/O so just set it to the original I/O.
     result_phi_i_o->init_req(slow_result_path, i_o);
@@ -1476,11 +1422,11 @@
                                       fast_oop_ctrl, fast_oop_rawmem,
                                       prefetch_lines);
 
-    if (initial_slow_test) {
-      slow_region->init_req(need_gc_path, needgc_ctrl);
+    if (slow_region != NULL) {
+      slow_region->add_req(needgc_ctrl);
       // This completes all paths into the slow merge point
       transform_later(slow_region);
-    } else {                      // No initial slow path needed!
+    } else {
       // Just fall from the need-GC path straight into the VM call.
       slow_region = needgc_ctrl;
     }
