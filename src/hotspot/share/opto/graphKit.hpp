--- conflicted
+++ resolved
@@ -65,13 +65,10 @@
   SafePointNode*    _exceptions;// Parser map(s) for exception state(s)
   int               _bci;       // JVM Bytecode Pointer
   ciMethod*         _method;    // JVM Current Method
-<<<<<<< HEAD
+  BarrierSetC2*     _barrier_set;
 #ifdef ASSERT
   uint              _worklist_size;
 #endif
-=======
-  BarrierSetC2*     _barrier_set;
->>>>>>> d9d89900
 
  private:
   int               _sp;        // JVM Expression Stack Pointer; don't modify directly!
@@ -583,58 +580,6 @@
 
   // Perform decorated accesses
 
-<<<<<<< HEAD
-  // All in one pre-barrier, store, post_barrier
-  // Insert a write-barrier'd store.  This is to let generational GC
-  // work; we have to flag all oop-stores before the next GC point.
-  //
-  // It comes in 3 flavors of store to an object, array, or unknown.
-  // We use precise card marks for arrays to avoid scanning the entire
-  // array. We use imprecise for object. We use precise for unknown
-  // since we don't know if we have an array or and object or even
-  // where the object starts.
-  //
-  // If val==NULL, it is taken to be a completely unknown value. QQQ
-
-  Node* store_oop(Node* ctl,
-                  Node* obj,   // containing obj
-                  Node* adr,   // actual adress to store val at
-                  const TypePtr* adr_type,
-                  Node* val,
-                  const TypeOopPtr* val_type,
-                  BasicType bt,
-                  bool use_precise,
-                  MemNode::MemOrd mo,
-                  bool mismatched = false,
-                  bool deoptimize_on_exception = false);
-
-  Node* store_oop_to_object(Node* ctl,
-                            Node* obj,   // containing obj
-                            Node* adr,   // actual adress to store val at
-                            const TypePtr* adr_type,
-                            Node* val,
-                            const TypeOopPtr* val_type,
-                            BasicType bt,
-                            MemNode::MemOrd mo) {
-    return store_oop(ctl, obj, adr, adr_type, val, val_type, bt, false, mo);
-  }
-
-  Node* store_oop_to_array(Node* ctl,
-                           Node* obj,   // containing obj
-                           Node* adr,   // actual adress to store val at
-                           const TypePtr* adr_type,
-                           Node* val,
-                           const TypeOopPtr* val_type,
-                           BasicType bt,
-                           MemNode::MemOrd mo) {
-    return store_oop(ctl, obj, adr, adr_type, val, val_type, bt, true, mo);
-  }
-
-  // Could be an array or object we don't know at compile time (unsafe ref.)
-  Node* store_oop_to_unknown(Node* ctl,
-                             Node* obj,   // containing obj
-                             Node* adr,   // actual adress to store val at
-=======
   Node* access_store_at(Node* ctl,
                         Node* obj,   // containing obj
                         Node* adr,   // actual adress to store val at
@@ -642,7 +587,8 @@
                         Node* val,
                         const Type* val_type,
                         BasicType bt,
-                        DecoratorSet decorators);
+                        DecoratorSet decorators,
+                        bool deoptimize_on_exception = false);
 
   Node* access_load_at(Node* obj,   // containing obj
                        Node* adr,   // actual adress to store val at
@@ -686,7 +632,6 @@
   Node* access_atomic_add_at(Node* ctl,
                              Node* obj,
                              Node* adr,
->>>>>>> d9d89900
                              const TypePtr* adr_type,
                              int alias_idx,
                              Node* new_val,
