/*
 * Copyright (c) 1997, 2018, Oracle and/or its affiliates. All rights reserved.
 * DO NOT ALTER OR REMOVE COPYRIGHT NOTICES OR THIS FILE HEADER.
 *
 * This code is free software; you can redistribute it and/or modify it
 * under the terms of the GNU General Public License version 2 only, as
 * published by the Free Software Foundation.
 *
 * This code is distributed in the hope that it will be useful, but WITHOUT
 * ANY WARRANTY; without even the implied warranty of MERCHANTABILITY or
 * FITNESS FOR A PARTICULAR PURPOSE.  See the GNU General Public License
 * version 2 for more details (a copy is included in the LICENSE file that
 * accompanied this code).
 *
 * You should have received a copy of the GNU General Public License version
 * 2 along with this work; if not, write to the Free Software Foundation,
 * Inc., 51 Franklin St, Fifth Floor, Boston, MA 02110-1301 USA.
 *
 * Please contact Oracle, 500 Oracle Parkway, Redwood Shores, CA 94065 USA
 * or visit www.oracle.com if you need additional information or have any
 * questions.
 *
 */

#include "precompiled.hpp"
#include "asm/macroAssembler.hpp"
#include "asm/macroAssembler.inline.hpp"
#include "ci/ciReplay.hpp"
#include "classfile/systemDictionary.hpp"
#include "code/exceptionHandlerTable.hpp"
#include "code/nmethod.hpp"
#include "compiler/compileBroker.hpp"
#include "compiler/compileLog.hpp"
#include "compiler/disassembler.hpp"
#include "compiler/oopMap.hpp"
#include "memory/resourceArea.hpp"
#include "opto/addnode.hpp"
#include "opto/block.hpp"
#include "opto/c2compiler.hpp"
#include "opto/callGenerator.hpp"
#include "opto/callnode.hpp"
#include "opto/castnode.hpp"
#include "opto/cfgnode.hpp"
#include "opto/chaitin.hpp"
#include "opto/compile.hpp"
#include "opto/connode.hpp"
#include "opto/convertnode.hpp"
#include "opto/divnode.hpp"
#include "opto/escape.hpp"
#include "opto/idealGraphPrinter.hpp"
#include "opto/loopnode.hpp"
#include "opto/machnode.hpp"
#include "opto/macro.hpp"
#include "opto/matcher.hpp"
#include "opto/mathexactnode.hpp"
#include "opto/memnode.hpp"
#include "opto/mulnode.hpp"
#include "opto/narrowptrnode.hpp"
#include "opto/node.hpp"
#include "opto/opcodes.hpp"
#include "opto/output.hpp"
#include "opto/parse.hpp"
#include "opto/phaseX.hpp"
#include "opto/rootnode.hpp"
#include "opto/runtime.hpp"
#include "opto/stringopts.hpp"
#include "opto/type.hpp"
#include "opto/valuetypenode.hpp"
#include "opto/vectornode.hpp"
#include "runtime/arguments.hpp"
#include "runtime/sharedRuntime.hpp"
#include "runtime/signature.hpp"
#include "runtime/stubRoutines.hpp"
#include "runtime/timer.hpp"
#include "utilities/align.hpp"
#include "utilities/copy.hpp"
#if INCLUDE_G1GC
#include "gc/g1/g1ThreadLocalData.hpp"
#endif // INCLUDE_G1GC


// -------------------- Compile::mach_constant_base_node -----------------------
// Constant table base node singleton.
MachConstantBaseNode* Compile::mach_constant_base_node() {
  if (_mach_constant_base_node == NULL) {
    _mach_constant_base_node = new MachConstantBaseNode();
    _mach_constant_base_node->add_req(C->root());
  }
  return _mach_constant_base_node;
}


/// Support for intrinsics.

// Return the index at which m must be inserted (or already exists).
// The sort order is by the address of the ciMethod, with is_virtual as minor key.
class IntrinsicDescPair {
 private:
  ciMethod* _m;
  bool _is_virtual;
 public:
  IntrinsicDescPair(ciMethod* m, bool is_virtual) : _m(m), _is_virtual(is_virtual) {}
  static int compare(IntrinsicDescPair* const& key, CallGenerator* const& elt) {
    ciMethod* m= elt->method();
    ciMethod* key_m = key->_m;
    if (key_m < m)      return -1;
    else if (key_m > m) return 1;
    else {
      bool is_virtual = elt->is_virtual();
      bool key_virtual = key->_is_virtual;
      if (key_virtual < is_virtual)      return -1;
      else if (key_virtual > is_virtual) return 1;
      else                               return 0;
    }
  }
};
int Compile::intrinsic_insertion_index(ciMethod* m, bool is_virtual, bool& found) {
#ifdef ASSERT
  for (int i = 1; i < _intrinsics->length(); i++) {
    CallGenerator* cg1 = _intrinsics->at(i-1);
    CallGenerator* cg2 = _intrinsics->at(i);
    assert(cg1->method() != cg2->method()
           ? cg1->method()     < cg2->method()
           : cg1->is_virtual() < cg2->is_virtual(),
           "compiler intrinsics list must stay sorted");
  }
#endif
  IntrinsicDescPair pair(m, is_virtual);
  return _intrinsics->find_sorted<IntrinsicDescPair*, IntrinsicDescPair::compare>(&pair, found);
}

void Compile::register_intrinsic(CallGenerator* cg) {
  if (_intrinsics == NULL) {
    _intrinsics = new (comp_arena())GrowableArray<CallGenerator*>(comp_arena(), 60, 0, NULL);
  }
  int len = _intrinsics->length();
  bool found = false;
  int index = intrinsic_insertion_index(cg->method(), cg->is_virtual(), found);
  assert(!found, "registering twice");
  _intrinsics->insert_before(index, cg);
  assert(find_intrinsic(cg->method(), cg->is_virtual()) == cg, "registration worked");
}

CallGenerator* Compile::find_intrinsic(ciMethod* m, bool is_virtual) {
  assert(m->is_loaded(), "don't try this on unloaded methods");
  if (_intrinsics != NULL) {
    bool found = false;
    int index = intrinsic_insertion_index(m, is_virtual, found);
     if (found) {
      return _intrinsics->at(index);
    }
  }
  // Lazily create intrinsics for intrinsic IDs well-known in the runtime.
  if (m->intrinsic_id() != vmIntrinsics::_none &&
      m->intrinsic_id() <= vmIntrinsics::LAST_COMPILER_INLINE) {
    CallGenerator* cg = make_vm_intrinsic(m, is_virtual);
    if (cg != NULL) {
      // Save it for next time:
      register_intrinsic(cg);
      return cg;
    } else {
      gather_intrinsic_statistics(m->intrinsic_id(), is_virtual, _intrinsic_disabled);
    }
  }
  return NULL;
}

// Compile:: register_library_intrinsics and make_vm_intrinsic are defined
// in library_call.cpp.


#ifndef PRODUCT
// statistics gathering...

juint  Compile::_intrinsic_hist_count[vmIntrinsics::ID_LIMIT] = {0};
jubyte Compile::_intrinsic_hist_flags[vmIntrinsics::ID_LIMIT] = {0};

bool Compile::gather_intrinsic_statistics(vmIntrinsics::ID id, bool is_virtual, int flags) {
  assert(id > vmIntrinsics::_none && id < vmIntrinsics::ID_LIMIT, "oob");
  int oflags = _intrinsic_hist_flags[id];
  assert(flags != 0, "what happened?");
  if (is_virtual) {
    flags |= _intrinsic_virtual;
  }
  bool changed = (flags != oflags);
  if ((flags & _intrinsic_worked) != 0) {
    juint count = (_intrinsic_hist_count[id] += 1);
    if (count == 1) {
      changed = true;           // first time
    }
    // increment the overall count also:
    _intrinsic_hist_count[vmIntrinsics::_none] += 1;
  }
  if (changed) {
    if (((oflags ^ flags) & _intrinsic_virtual) != 0) {
      // Something changed about the intrinsic's virtuality.
      if ((flags & _intrinsic_virtual) != 0) {
        // This is the first use of this intrinsic as a virtual call.
        if (oflags != 0) {
          // We already saw it as a non-virtual, so note both cases.
          flags |= _intrinsic_both;
        }
      } else if ((oflags & _intrinsic_both) == 0) {
        // This is the first use of this intrinsic as a non-virtual
        flags |= _intrinsic_both;
      }
    }
    _intrinsic_hist_flags[id] = (jubyte) (oflags | flags);
  }
  // update the overall flags also:
  _intrinsic_hist_flags[vmIntrinsics::_none] |= (jubyte) flags;
  return changed;
}

static char* format_flags(int flags, char* buf) {
  buf[0] = 0;
  if ((flags & Compile::_intrinsic_worked) != 0)    strcat(buf, ",worked");
  if ((flags & Compile::_intrinsic_failed) != 0)    strcat(buf, ",failed");
  if ((flags & Compile::_intrinsic_disabled) != 0)  strcat(buf, ",disabled");
  if ((flags & Compile::_intrinsic_virtual) != 0)   strcat(buf, ",virtual");
  if ((flags & Compile::_intrinsic_both) != 0)      strcat(buf, ",nonvirtual");
  if (buf[0] == 0)  strcat(buf, ",");
  assert(buf[0] == ',', "must be");
  return &buf[1];
}

void Compile::print_intrinsic_statistics() {
  char flagsbuf[100];
  ttyLocker ttyl;
  if (xtty != NULL)  xtty->head("statistics type='intrinsic'");
  tty->print_cr("Compiler intrinsic usage:");
  juint total = _intrinsic_hist_count[vmIntrinsics::_none];
  if (total == 0)  total = 1;  // avoid div0 in case of no successes
  #define PRINT_STAT_LINE(name, c, f) \
    tty->print_cr("  %4d (%4.1f%%) %s (%s)", (int)(c), ((c) * 100.0) / total, name, f);
  for (int index = 1 + (int)vmIntrinsics::_none; index < (int)vmIntrinsics::ID_LIMIT; index++) {
    vmIntrinsics::ID id = (vmIntrinsics::ID) index;
    int   flags = _intrinsic_hist_flags[id];
    juint count = _intrinsic_hist_count[id];
    if ((flags | count) != 0) {
      PRINT_STAT_LINE(vmIntrinsics::name_at(id), count, format_flags(flags, flagsbuf));
    }
  }
  PRINT_STAT_LINE("total", total, format_flags(_intrinsic_hist_flags[vmIntrinsics::_none], flagsbuf));
  if (xtty != NULL)  xtty->tail("statistics");
}

void Compile::print_statistics() {
  { ttyLocker ttyl;
    if (xtty != NULL)  xtty->head("statistics type='opto'");
    Parse::print_statistics();
    PhaseCCP::print_statistics();
    PhaseRegAlloc::print_statistics();
    Scheduling::print_statistics();
    PhasePeephole::print_statistics();
    PhaseIdealLoop::print_statistics();
    if (xtty != NULL)  xtty->tail("statistics");
  }
  if (_intrinsic_hist_flags[vmIntrinsics::_none] != 0) {
    // put this under its own <statistics> element.
    print_intrinsic_statistics();
  }
}
#endif //PRODUCT

// Support for bundling info
Bundle* Compile::node_bundling(const Node *n) {
  assert(valid_bundle_info(n), "oob");
  return &_node_bundling_base[n->_idx];
}

bool Compile::valid_bundle_info(const Node *n) {
  return (_node_bundling_limit > n->_idx);
}


void Compile::gvn_replace_by(Node* n, Node* nn) {
  for (DUIterator_Last imin, i = n->last_outs(imin); i >= imin; ) {
    Node* use = n->last_out(i);
    bool is_in_table = initial_gvn()->hash_delete(use);
    uint uses_found = 0;
    for (uint j = 0; j < use->len(); j++) {
      if (use->in(j) == n) {
        if (j < use->req())
          use->set_req(j, nn);
        else
          use->set_prec(j, nn);
        uses_found++;
      }
    }
    if (is_in_table) {
      // reinsert into table
      initial_gvn()->hash_find_insert(use);
    }
    record_for_igvn(use);
    i -= uses_found;    // we deleted 1 or more copies of this edge
  }
}


static inline bool not_a_node(const Node* n) {
  if (n == NULL)                   return true;
  if (((intptr_t)n & 1) != 0)      return true;  // uninitialized, etc.
  if (*(address*)n == badAddress)  return true;  // kill by Node::destruct
  return false;
}

// Identify all nodes that are reachable from below, useful.
// Use breadth-first pass that records state in a Unique_Node_List,
// recursive traversal is slower.
void Compile::identify_useful_nodes(Unique_Node_List &useful) {
  int estimated_worklist_size = live_nodes();
  useful.map( estimated_worklist_size, NULL );  // preallocate space

  // Initialize worklist
  if (root() != NULL)     { useful.push(root()); }
  // If 'top' is cached, declare it useful to preserve cached node
  if( cached_top_node() ) { useful.push(cached_top_node()); }

  // Push all useful nodes onto the list, breadthfirst
  for( uint next = 0; next < useful.size(); ++next ) {
    assert( next < unique(), "Unique useful nodes < total nodes");
    Node *n  = useful.at(next);
    uint max = n->len();
    for( uint i = 0; i < max; ++i ) {
      Node *m = n->in(i);
      if (not_a_node(m))  continue;
      useful.push(m);
    }
  }
}

// Update dead_node_list with any missing dead nodes using useful
// list. Consider all non-useful nodes to be useless i.e., dead nodes.
void Compile::update_dead_node_list(Unique_Node_List &useful) {
  uint max_idx = unique();
  VectorSet& useful_node_set = useful.member_set();

  for (uint node_idx = 0; node_idx < max_idx; node_idx++) {
    // If node with index node_idx is not in useful set,
    // mark it as dead in dead node list.
    if (! useful_node_set.test(node_idx) ) {
      record_dead_node(node_idx);
    }
  }
}

void Compile::remove_useless_late_inlines(GrowableArray<CallGenerator*>* inlines, Unique_Node_List &useful) {
  int shift = 0;
  for (int i = 0; i < inlines->length(); i++) {
    CallGenerator* cg = inlines->at(i);
    CallNode* call = cg->call_node();
    if (shift > 0) {
      inlines->at_put(i-shift, cg);
    }
    if (!useful.member(call)) {
      shift++;
    }
  }
  inlines->trunc_to(inlines->length()-shift);
}

// Disconnect all useless nodes by disconnecting those at the boundary.
void Compile::remove_useless_nodes(Unique_Node_List &useful) {
  uint next = 0;
  while (next < useful.size()) {
    Node *n = useful.at(next++);
    if (n->is_SafePoint()) {
      // We're done with a parsing phase. Replaced nodes are not valid
      // beyond that point.
      n->as_SafePoint()->delete_replaced_nodes();
    }
    // Use raw traversal of out edges since this code removes out edges
    int max = n->outcnt();
    for (int j = 0; j < max; ++j) {
      Node* child = n->raw_out(j);
      if (! useful.member(child)) {
        assert(!child->is_top() || child != top(),
               "If top is cached in Compile object it is in useful list");
        // Only need to remove this out-edge to the useless node
        n->raw_del_out(j);
        --j;
        --max;
      }
    }
    if (n->outcnt() == 1 && n->has_special_unique_user()) {
      record_for_igvn(n->unique_out());
    }
  }
  // Remove useless macro and predicate opaq nodes
  for (int i = C->macro_count()-1; i >= 0; i--) {
    Node* n = C->macro_node(i);
    if (!useful.member(n)) {
      remove_macro_node(n);
    }
  }
  // Remove useless CastII nodes with range check dependency
  for (int i = range_check_cast_count() - 1; i >= 0; i--) {
    Node* cast = range_check_cast_node(i);
    if (!useful.member(cast)) {
      remove_range_check_cast(cast);
    }
  }
  // Remove useless expensive nodes
  for (int i = C->expensive_count()-1; i >= 0; i--) {
    Node* n = C->expensive_node(i);
    if (!useful.member(n)) {
      remove_expensive_node(n);
    }
  }
<<<<<<< HEAD
  // Remove useless value type nodes
  if (_value_type_nodes != NULL) {
    _value_type_nodes->remove_useless_nodes(useful.member_set());
=======
  // Remove useless Opaque4 nodes
  for (int i = opaque4_count() - 1; i >= 0; i--) {
    Node* opaq = opaque4_node(i);
    if (!useful.member(opaq)) {
      remove_opaque4_node(opaq);
    }
>>>>>>> a2cda817
  }
  // clean up the late inline lists
  remove_useless_late_inlines(&_string_late_inlines, useful);
  remove_useless_late_inlines(&_boxing_late_inlines, useful);
  remove_useless_late_inlines(&_late_inlines, useful);
  debug_only(verify_graph_edges(true/*check for no_dead_code*/);)
}

//------------------------------frame_size_in_words-----------------------------
// frame_slots in units of words
int Compile::frame_size_in_words() const {
  // shift is 0 in LP32 and 1 in LP64
  const int shift = (LogBytesPerWord - LogBytesPerInt);
  int words = _frame_slots >> shift;
  assert( words << shift == _frame_slots, "frame size must be properly aligned in LP64" );
  return words;
}

// To bang the stack of this compiled method we use the stack size
// that the interpreter would need in case of a deoptimization. This
// removes the need to bang the stack in the deoptimization blob which
// in turn simplifies stack overflow handling.
int Compile::bang_size_in_bytes() const {
  return MAX2(frame_size_in_bytes() + os::extra_bang_size_in_bytes(), _interpreter_frame_size);
}

// ============================================================================
//------------------------------CompileWrapper---------------------------------
class CompileWrapper : public StackObj {
  Compile *const _compile;
 public:
  CompileWrapper(Compile* compile);

  ~CompileWrapper();
};

CompileWrapper::CompileWrapper(Compile* compile) : _compile(compile) {
  // the Compile* pointer is stored in the current ciEnv:
  ciEnv* env = compile->env();
  assert(env == ciEnv::current(), "must already be a ciEnv active");
  assert(env->compiler_data() == NULL, "compile already active?");
  env->set_compiler_data(compile);
  assert(compile == Compile::current(), "sanity");

  compile->set_type_dict(NULL);
  compile->set_clone_map(new Dict(cmpkey, hashkey, _compile->comp_arena()));
  compile->clone_map().set_clone_idx(0);
  compile->set_type_hwm(NULL);
  compile->set_type_last_size(0);
  compile->set_last_tf(NULL, NULL);
  compile->set_indexSet_arena(NULL);
  compile->set_indexSet_free_block_list(NULL);
  compile->init_type_arena();
  Type::Initialize(compile);
  _compile->set_scratch_buffer_blob(NULL);
  _compile->begin_method();
  _compile->clone_map().set_debug(_compile->has_method() && _compile->directive()->CloneMapDebugOption);
}
CompileWrapper::~CompileWrapper() {
  _compile->end_method();
  if (_compile->scratch_buffer_blob() != NULL)
    BufferBlob::free(_compile->scratch_buffer_blob());
  _compile->env()->set_compiler_data(NULL);
}


//----------------------------print_compile_messages---------------------------
void Compile::print_compile_messages() {
#ifndef PRODUCT
  // Check if recompiling
  if (_subsume_loads == false && PrintOpto) {
    // Recompiling without allowing machine instructions to subsume loads
    tty->print_cr("*********************************************************");
    tty->print_cr("** Bailout: Recompile without subsuming loads          **");
    tty->print_cr("*********************************************************");
  }
  if (_do_escape_analysis != DoEscapeAnalysis && PrintOpto) {
    // Recompiling without escape analysis
    tty->print_cr("*********************************************************");
    tty->print_cr("** Bailout: Recompile without escape analysis          **");
    tty->print_cr("*********************************************************");
  }
  if (_eliminate_boxing != EliminateAutoBox && PrintOpto) {
    // Recompiling without boxing elimination
    tty->print_cr("*********************************************************");
    tty->print_cr("** Bailout: Recompile without boxing elimination       **");
    tty->print_cr("*********************************************************");
  }
  if (C->directive()->BreakAtCompileOption) {
    // Open the debugger when compiling this method.
    tty->print("### Breaking when compiling: ");
    method()->print_short_name();
    tty->cr();
    BREAKPOINT;
  }

  if( PrintOpto ) {
    if (is_osr_compilation()) {
      tty->print("[OSR]%3d", _compile_id);
    } else {
      tty->print("%3d", _compile_id);
    }
  }
#endif
}


//-----------------------init_scratch_buffer_blob------------------------------
// Construct a temporary BufferBlob and cache it for this compile.
void Compile::init_scratch_buffer_blob(int const_size) {
  // If there is already a scratch buffer blob allocated and the
  // constant section is big enough, use it.  Otherwise free the
  // current and allocate a new one.
  BufferBlob* blob = scratch_buffer_blob();
  if ((blob != NULL) && (const_size <= _scratch_const_size)) {
    // Use the current blob.
  } else {
    if (blob != NULL) {
      BufferBlob::free(blob);
    }

    ResourceMark rm;
    _scratch_const_size = const_size;
    int size = (MAX_inst_size + MAX_stubs_size + _scratch_const_size);
    blob = BufferBlob::create("Compile::scratch_buffer", size);
    // Record the buffer blob for next time.
    set_scratch_buffer_blob(blob);
    // Have we run out of code space?
    if (scratch_buffer_blob() == NULL) {
      // Let CompilerBroker disable further compilations.
      record_failure("Not enough space for scratch buffer in CodeCache");
      return;
    }
  }

  // Initialize the relocation buffers
  relocInfo* locs_buf = (relocInfo*) blob->content_end() - MAX_locs_size;
  set_scratch_locs_memory(locs_buf);
}


//-----------------------scratch_emit_size-------------------------------------
// Helper function that computes size by emitting code
uint Compile::scratch_emit_size(const Node* n) {
  // Start scratch_emit_size section.
  set_in_scratch_emit_size(true);

  // Emit into a trash buffer and count bytes emitted.
  // This is a pretty expensive way to compute a size,
  // but it works well enough if seldom used.
  // All common fixed-size instructions are given a size
  // method by the AD file.
  // Note that the scratch buffer blob and locs memory are
  // allocated at the beginning of the compile task, and
  // may be shared by several calls to scratch_emit_size.
  // The allocation of the scratch buffer blob is particularly
  // expensive, since it has to grab the code cache lock.
  BufferBlob* blob = this->scratch_buffer_blob();
  assert(blob != NULL, "Initialize BufferBlob at start");
  assert(blob->size() > MAX_inst_size, "sanity");
  relocInfo* locs_buf = scratch_locs_memory();
  address blob_begin = blob->content_begin();
  address blob_end   = (address)locs_buf;
  assert(blob->contains(blob_end), "sanity");
  CodeBuffer buf(blob_begin, blob_end - blob_begin);
  buf.initialize_consts_size(_scratch_const_size);
  buf.initialize_stubs_size(MAX_stubs_size);
  assert(locs_buf != NULL, "sanity");
  int lsize = MAX_locs_size / 3;
  buf.consts()->initialize_shared_locs(&locs_buf[lsize * 0], lsize);
  buf.insts()->initialize_shared_locs( &locs_buf[lsize * 1], lsize);
  buf.stubs()->initialize_shared_locs( &locs_buf[lsize * 2], lsize);
  // Mark as scratch buffer.
  buf.consts()->set_scratch_emit();
  buf.insts()->set_scratch_emit();
  buf.stubs()->set_scratch_emit();

  // Do the emission.

  Label fakeL; // Fake label for branch instructions.
  Label*   saveL = NULL;
  uint save_bnum = 0;
  bool is_branch = n->is_MachBranch();
  if (is_branch) {
    MacroAssembler masm(&buf);
    masm.bind(fakeL);
    n->as_MachBranch()->save_label(&saveL, &save_bnum);
    n->as_MachBranch()->label_set(&fakeL, 0);
  }
  n->emit(buf, this->regalloc());

  // Emitting into the scratch buffer should not fail
  assert (!failing(), "Must not have pending failure. Reason is: %s", failure_reason());

  if (is_branch) // Restore label.
    n->as_MachBranch()->label_set(saveL, save_bnum);

  // End scratch_emit_size section.
  set_in_scratch_emit_size(false);

  return buf.insts_size();
}


// ============================================================================
//------------------------------Compile standard-------------------------------
debug_only( int Compile::_debug_idx = 100000; )

// Compile a method.  entry_bci is -1 for normal compilations and indicates
// the continuation bci for on stack replacement.


Compile::Compile( ciEnv* ci_env, C2Compiler* compiler, ciMethod* target, int osr_bci,
                  bool subsume_loads, bool do_escape_analysis, bool eliminate_boxing, DirectiveSet* directive)
                : Phase(Compiler),
                  _env(ci_env),
                  _directive(directive),
                  _log(ci_env->log()),
                  _compile_id(ci_env->compile_id()),
                  _save_argument_registers(false),
                  _stub_name(NULL),
                  _stub_function(NULL),
                  _stub_entry_point(NULL),
                  _method(target),
                  _entry_bci(osr_bci),
                  _initial_gvn(NULL),
                  _for_igvn(NULL),
                  _warm_calls(NULL),
                  _subsume_loads(subsume_loads),
                  _do_escape_analysis(do_escape_analysis),
                  _eliminate_boxing(eliminate_boxing),
                  _failure_reason(NULL),
                  _code_buffer("Compile::Fill_buffer"),
                  _orig_pc_slot(0),
                  _orig_pc_slot_offset_in_bytes(0),
                  _has_method_handle_invokes(false),
                  _mach_constant_base_node(NULL),
                  _node_bundling_limit(0),
                  _node_bundling_base(NULL),
                  _java_calls(0),
                  _inner_loops(0),
                  _scratch_const_size(-1),
                  _in_scratch_emit_size(false),
                  _dead_node_list(comp_arena()),
                  _dead_node_count(0),
#ifndef PRODUCT
                  _trace_opto_output(directive->TraceOptoOutputOption),
                  _in_dump_cnt(0),
                  _printer(IdealGraphPrinter::printer()),
#endif
                  _congraph(NULL),
                  _comp_arena(mtCompiler),
                  _node_arena(mtCompiler),
                  _old_arena(mtCompiler),
                  _Compile_types(mtCompiler),
                  _replay_inline_data(NULL),
                  _late_inlines(comp_arena(), 2, 0, NULL),
                  _string_late_inlines(comp_arena(), 2, 0, NULL),
                  _boxing_late_inlines(comp_arena(), 2, 0, NULL),
                  _late_inlines_pos(0),
                  _number_of_mh_late_inlines(0),
                  _inlining_progress(false),
                  _inlining_incrementally(false),
                  _print_inlining_list(NULL),
                  _print_inlining_stream(NULL),
                  _print_inlining_idx(0),
                  _print_inlining_output(NULL),
                  _interpreter_frame_size(0),
                  _max_node_limit(MaxNodeLimit),
                  _has_reserved_stack_access(target->has_reserved_stack_access()) {
  C = this;
#ifndef PRODUCT
  if (_printer != NULL) {
    _printer->set_compile(this);
  }
#endif
  CompileWrapper cw(this);

  if (CITimeVerbose) {
    tty->print(" ");
    target->holder()->name()->print();
    tty->print(".");
    target->print_short_name();
    tty->print("  ");
  }
  TraceTime t1("Total compilation time", &_t_totalCompilation, CITime, CITimeVerbose);
  TraceTime t2(NULL, &_t_methodCompilation, CITime, false);

#ifndef PRODUCT
  bool print_opto_assembly = directive->PrintOptoAssemblyOption;
  if (!print_opto_assembly) {
    bool print_assembly = directive->PrintAssemblyOption;
    if (print_assembly && !Disassembler::can_decode()) {
      tty->print_cr("PrintAssembly request changed to PrintOptoAssembly");
      print_opto_assembly = true;
    }
  }
  set_print_assembly(print_opto_assembly);
  set_parsed_irreducible_loop(false);

  if (directive->ReplayInlineOption) {
    _replay_inline_data = ciReplay::load_inline_data(method(), entry_bci(), ci_env->comp_level());
  }
#endif
  set_print_inlining(directive->PrintInliningOption || PrintOptoInlining);
  set_print_intrinsics(directive->PrintIntrinsicsOption);
  set_has_irreducible_loop(true); // conservative until build_loop_tree() reset it

  if (ProfileTraps RTM_OPT_ONLY( || UseRTMLocking )) {
    // Make sure the method being compiled gets its own MDO,
    // so we can at least track the decompile_count().
    // Need MDO to record RTM code generation state.
    method()->ensure_method_data();
  }

  Init(::AliasLevel);


  print_compile_messages();

  _ilt = InlineTree::build_inline_tree_root();

  // Even if NO memory addresses are used, MergeMem nodes must have at least 1 slice
  assert(num_alias_types() >= AliasIdxRaw, "");

#define MINIMUM_NODE_HASH  1023
  // Node list that Iterative GVN will start with
  Unique_Node_List for_igvn(comp_arena());
  set_for_igvn(&for_igvn);

  // GVN that will be run immediately on new nodes
  uint estimated_size = method()->code_size()*4+64;
  estimated_size = (estimated_size < MINIMUM_NODE_HASH ? MINIMUM_NODE_HASH : estimated_size);
  PhaseGVN gvn(node_arena(), estimated_size);
  set_initial_gvn(&gvn);

  print_inlining_init();
  { // Scope for timing the parser
    TracePhase tp("parse", &timers[_t_parser]);

    // Put top into the hash table ASAP.
    initial_gvn()->transform_no_reclaim(top());

    // Set up tf(), start(), and find a CallGenerator.
    CallGenerator* cg = NULL;
    if (is_osr_compilation()) {
      const TypeTuple *domain = StartOSRNode::osr_domain();
      const TypeTuple *range = TypeTuple::make_range(method()->signature());
      init_tf(TypeFunc::make(domain, range));
      StartNode* s = new StartOSRNode(root(), domain);
      initial_gvn()->set_type_bottom(s);
      init_start(s);
      cg = CallGenerator::for_osr(method(), entry_bci());
    } else {
      // Normal case.
      init_tf(TypeFunc::make(method()));
      StartNode* s = new StartNode(root(), tf()->domain_cc());
      initial_gvn()->set_type_bottom(s);
      init_start(s);
      if (method()->intrinsic_id() == vmIntrinsics::_Reference_get && UseG1GC) {
        // With java.lang.ref.reference.get() we must go through the
        // intrinsic when G1 is enabled - even when get() is the root
        // method of the compile - so that, if necessary, the value in
        // the referent field of the reference object gets recorded by
        // the pre-barrier code.
        // Specifically, if G1 is enabled, the value in the referent
        // field is recorded by the G1 SATB pre barrier. This will
        // result in the referent being marked live and the reference
        // object removed from the list of discovered references during
        // reference processing.
        cg = find_intrinsic(method(), false);
      }
      if (cg == NULL) {
        float past_uses = method()->interpreter_invocation_count();
        float expected_uses = past_uses;
        cg = CallGenerator::for_inline(method(), expected_uses);
      }
    }
    if (failing())  return;
    if (cg == NULL) {
      record_method_not_compilable("cannot parse method");
      return;
    }
    JVMState* jvms = build_start_state(start(), tf());
    if ((jvms = cg->generate(jvms)) == NULL) {
      if (!failure_reason_is(C2Compiler::retry_class_loading_during_parsing())) {
        record_method_not_compilable("method parse failed");
      }
      return;
    }
    GraphKit kit(jvms);

    if (!kit.stopped()) {
      // Accept return values, and transfer control we know not where.
      // This is done by a special, unique ReturnNode bound to root.
      return_values(kit.jvms());
    }

    if (kit.has_exceptions()) {
      // Any exceptions that escape from this call must be rethrown
      // to whatever caller is dynamically above us on the stack.
      // This is done by a special, unique RethrowNode bound to root.
      rethrow_exceptions(kit.transfer_exceptions_into_jvms());
    }

    assert(IncrementalInline || (_late_inlines.length() == 0 && !has_mh_late_inlines()), "incremental inlining is off");

    if (_late_inlines.length() == 0 && !has_mh_late_inlines() && !failing() && has_stringbuilder()) {
      inline_string_calls(true);
    }

    if (failing())  return;

    print_method(PHASE_BEFORE_REMOVEUSELESS, 3);

    // Remove clutter produced by parsing.
    if (!failing()) {
      ResourceMark rm;
      PhaseRemoveUseless pru(initial_gvn(), &for_igvn);
    }
  }

  // Note:  Large methods are capped off in do_one_bytecode().
  if (failing())  return;

  // After parsing, node notes are no longer automagic.
  // They must be propagated by register_new_node_with_optimizer(),
  // clone(), or the like.
  set_default_node_notes(NULL);

  for (;;) {
    int successes = Inline_Warm();
    if (failing())  return;
    if (successes == 0)  break;
  }

  // Drain the list.
  Finish_Warm();
#ifndef PRODUCT
  if (_printer && _printer->should_print(1)) {
    _printer->print_inlining();
  }
#endif

  if (failing())  return;
  NOT_PRODUCT( verify_graph_edges(); )

  // Now optimize
  Optimize();
  if (failing())  return;
  NOT_PRODUCT( verify_graph_edges(); )

#ifndef PRODUCT
  if (PrintIdeal) {
    ttyLocker ttyl;  // keep the following output all in one block
    // This output goes directly to the tty, not the compiler log.
    // To enable tools to match it up with the compilation activity,
    // be sure to tag this tty output with the compile ID.
    if (xtty != NULL) {
      xtty->head("ideal compile_id='%d'%s", compile_id(),
                 is_osr_compilation()    ? " compile_kind='osr'" :
                 "");
    }
    root()->dump(9999);
    if (xtty != NULL) {
      xtty->tail("ideal");
    }
  }
#endif

  NOT_PRODUCT( verify_barriers(); )

  // Dump compilation data to replay it.
  if (directive->DumpReplayOption) {
    env()->dump_replay_data(_compile_id);
  }
  if (directive->DumpInlineOption && (ilt() != NULL)) {
    env()->dump_inline_data(_compile_id);
  }

  // Now that we know the size of all the monitors we can add a fixed slot
  // for the original deopt pc.

  _orig_pc_slot =  fixed_slots();
  int next_slot = _orig_pc_slot + (sizeof(address) / VMRegImpl::stack_slot_size);
  set_fixed_slots(next_slot);

  // Compute when to use implicit null checks. Used by matching trap based
  // nodes and NullCheck optimization.
  set_allowed_deopt_reasons();

  // Now generate code
  Code_Gen();
  if (failing())  return;

  // Check if we want to skip execution of all compiled code.
  {
#ifndef PRODUCT
    if (OptoNoExecute) {
      record_method_not_compilable("+OptoNoExecute");  // Flag as failed
      return;
    }
#endif
    TracePhase tp("install_code", &timers[_t_registerMethod]);

    if (is_osr_compilation()) {
      _code_offsets.set_value(CodeOffsets::Verified_Entry, 0);
      _code_offsets.set_value(CodeOffsets::OSR_Entry, _first_block_size);
    } else {
      _code_offsets.set_value(CodeOffsets::Verified_Entry, _first_block_size);
      _code_offsets.set_value(CodeOffsets::OSR_Entry, 0);
    }

    env()->register_method(_method, _entry_bci,
                           &_code_offsets,
                           _orig_pc_slot_offset_in_bytes,
                           code_buffer(),
                           frame_size_in_words(), _oop_map_set,
                           &_handler_table, &_inc_table,
                           compiler,
                           has_unsafe_access(),
                           SharedRuntime::is_wide_vector(max_vector_size()),
                           rtm_state()
                           );

    if (log() != NULL) // Print code cache state into compiler log
      log()->code_cache_state();
  }
}

//------------------------------Compile----------------------------------------
// Compile a runtime stub
Compile::Compile( ciEnv* ci_env,
                  TypeFunc_generator generator,
                  address stub_function,
                  const char *stub_name,
                  int is_fancy_jump,
                  bool pass_tls,
                  bool save_arg_registers,
                  bool return_pc,
                  DirectiveSet* directive)
  : Phase(Compiler),
    _env(ci_env),
    _directive(directive),
    _log(ci_env->log()),
    _compile_id(0),
    _save_argument_registers(save_arg_registers),
    _method(NULL),
    _stub_name(stub_name),
    _stub_function(stub_function),
    _stub_entry_point(NULL),
    _entry_bci(InvocationEntryBci),
    _initial_gvn(NULL),
    _for_igvn(NULL),
    _warm_calls(NULL),
    _orig_pc_slot(0),
    _orig_pc_slot_offset_in_bytes(0),
    _subsume_loads(true),
    _do_escape_analysis(false),
    _eliminate_boxing(false),
    _failure_reason(NULL),
    _code_buffer("Compile::Fill_buffer"),
    _has_method_handle_invokes(false),
    _mach_constant_base_node(NULL),
    _node_bundling_limit(0),
    _node_bundling_base(NULL),
    _java_calls(0),
    _inner_loops(0),
#ifndef PRODUCT
    _trace_opto_output(directive->TraceOptoOutputOption),
    _in_dump_cnt(0),
    _printer(NULL),
#endif
    _comp_arena(mtCompiler),
    _node_arena(mtCompiler),
    _old_arena(mtCompiler),
    _Compile_types(mtCompiler),
    _dead_node_list(comp_arena()),
    _dead_node_count(0),
    _congraph(NULL),
    _replay_inline_data(NULL),
    _number_of_mh_late_inlines(0),
    _inlining_progress(false),
    _inlining_incrementally(false),
    _print_inlining_list(NULL),
    _print_inlining_stream(NULL),
    _print_inlining_idx(0),
    _print_inlining_output(NULL),
    _allowed_reasons(0),
    _interpreter_frame_size(0),
    _max_node_limit(MaxNodeLimit),
    _has_reserved_stack_access(false) {
  C = this;

  TraceTime t1(NULL, &_t_totalCompilation, CITime, false);
  TraceTime t2(NULL, &_t_stubCompilation, CITime, false);

#ifndef PRODUCT
  set_print_assembly(PrintFrameConverterAssembly);
  set_parsed_irreducible_loop(false);
#endif
  set_has_irreducible_loop(false); // no loops

  CompileWrapper cw(this);
  Init(/*AliasLevel=*/ 0);
  init_tf((*generator)());

  {
    // The following is a dummy for the sake of GraphKit::gen_stub
    Unique_Node_List for_igvn(comp_arena());
    set_for_igvn(&for_igvn);  // not used, but some GraphKit guys push on this
    PhaseGVN gvn(Thread::current()->resource_area(),255);
    set_initial_gvn(&gvn);    // not significant, but GraphKit guys use it pervasively
    gvn.transform_no_reclaim(top());

    GraphKit kit;
    kit.gen_stub(stub_function, stub_name, is_fancy_jump, pass_tls, return_pc);
  }

  NOT_PRODUCT( verify_graph_edges(); )
  Code_Gen();
  if (failing())  return;


  // Entry point will be accessed using compile->stub_entry_point();
  if (code_buffer() == NULL) {
    Matcher::soft_match_failure();
  } else {
    if (PrintAssembly && (WizardMode || Verbose))
      tty->print_cr("### Stub::%s", stub_name);

    if (!failing()) {
      assert(_fixed_slots == 0, "no fixed slots used for runtime stubs");

      // Make the NMethod
      // For now we mark the frame as never safe for profile stackwalking
      RuntimeStub *rs = RuntimeStub::new_runtime_stub(stub_name,
                                                      code_buffer(),
                                                      CodeOffsets::frame_never_safe,
                                                      // _code_offsets.value(CodeOffsets::Frame_Complete),
                                                      frame_size_in_words(),
                                                      _oop_map_set,
                                                      save_arg_registers);
      assert(rs != NULL && rs->is_runtime_stub(), "sanity check");

      _stub_entry_point = rs->entry_point();
    }
  }
}

//------------------------------Init-------------------------------------------
// Prepare for a single compilation
void Compile::Init(int aliaslevel) {
  _unique  = 0;
  _regalloc = NULL;

  _tf      = NULL;  // filled in later
  _top     = NULL;  // cached later
  _matcher = NULL;  // filled in later
  _cfg     = NULL;  // filled in later

  set_24_bit_selection_and_mode(Use24BitFP, false);

  _node_note_array = NULL;
  _default_node_notes = NULL;
  DEBUG_ONLY( _modified_nodes = NULL; ) // Used in Optimize()

  _immutable_memory = NULL; // filled in at first inquiry

  // Globally visible Nodes
  // First set TOP to NULL to give safe behavior during creation of RootNode
  set_cached_top_node(NULL);
  set_root(new RootNode());
  // Now that you have a Root to point to, create the real TOP
  set_cached_top_node( new ConNode(Type::TOP) );
  set_recent_alloc(NULL, NULL);

  // Create Debug Information Recorder to record scopes, oopmaps, etc.
  env()->set_oop_recorder(new OopRecorder(env()->arena()));
  env()->set_debug_info(new DebugInformationRecorder(env()->oop_recorder()));
  env()->set_dependencies(new Dependencies(env()));

  _fixed_slots = 0;
  set_has_split_ifs(false);
  set_has_loops(has_method() && method()->has_loops()); // first approximation
  set_has_stringbuilder(false);
  set_has_boxed_value(false);
  _trap_can_recompile = false;  // no traps emitted yet
  _major_progress = true; // start out assuming good things will happen
  set_has_unsafe_access(false);
  set_max_vector_size(0);
  set_clear_upper_avx(false);  //false as default for clear upper bits of ymm registers
  Copy::zero_to_bytes(_trap_hist, sizeof(_trap_hist));
  set_decompile_count(0);

  set_do_freq_based_layout(_directive->BlockLayoutByFrequencyOption);
  set_num_loop_opts(LoopOptsCount);
  set_do_inlining(Inline);
  set_max_inline_size(MaxInlineSize);
  set_freq_inline_size(FreqInlineSize);
  set_do_scheduling(OptoScheduling);
  set_do_count_invocations(false);
  set_do_method_data_update(false);

  set_do_vector_loop(false);

  if (AllowVectorizeOnDemand) {
    if (has_method() && (_directive->VectorizeOption || _directive->VectorizeDebugOption)) {
      set_do_vector_loop(true);
      NOT_PRODUCT(if (do_vector_loop() && Verbose) {tty->print("Compile::Init: do vectorized loops (SIMD like) for method %s\n",  method()->name()->as_quoted_ascii());})
    } else if (has_method() && method()->name() != 0 &&
               method()->intrinsic_id() == vmIntrinsics::_forEachRemaining) {
      set_do_vector_loop(true);
    }
  }
  set_use_cmove(UseCMoveUnconditionally /* || do_vector_loop()*/); //TODO: consider do_vector_loop() mandate use_cmove unconditionally
  NOT_PRODUCT(if (use_cmove() && Verbose && has_method()) {tty->print("Compile::Init: use CMove without profitability tests for method %s\n",  method()->name()->as_quoted_ascii());})

  set_age_code(has_method() && method()->profile_aging());
  set_rtm_state(NoRTM); // No RTM lock eliding by default
  _max_node_limit = _directive->MaxNodeLimitOption;

#if INCLUDE_RTM_OPT
  if (UseRTMLocking && has_method() && (method()->method_data_or_null() != NULL)) {
    int rtm_state = method()->method_data()->rtm_state();
    if (method_has_option("NoRTMLockEliding") || ((rtm_state & NoRTM) != 0)) {
      // Don't generate RTM lock eliding code.
      set_rtm_state(NoRTM);
    } else if (method_has_option("UseRTMLockEliding") || ((rtm_state & UseRTM) != 0) || !UseRTMDeopt) {
      // Generate RTM lock eliding code without abort ratio calculation code.
      set_rtm_state(UseRTM);
    } else if (UseRTMDeopt) {
      // Generate RTM lock eliding code and include abort ratio calculation
      // code if UseRTMDeopt is on.
      set_rtm_state(ProfileRTM);
    }
  }
#endif
  if (debug_info()->recording_non_safepoints()) {
    set_node_note_array(new(comp_arena()) GrowableArray<Node_Notes*>
                        (comp_arena(), 8, 0, NULL));
    set_default_node_notes(Node_Notes::make(this));
  }

  // // -- Initialize types before each compile --
  // // Update cached type information
  // if( _method && _method->constants() )
  //   Type::update_loaded_types(_method, _method->constants());

  // Init alias_type map.
  if (!_do_escape_analysis && aliaslevel == 3)
    aliaslevel = 2;  // No unique types without escape analysis
  _AliasLevel = aliaslevel;
  const int grow_ats = 16;
  _max_alias_types = grow_ats;
  _alias_types   = NEW_ARENA_ARRAY(comp_arena(), AliasType*, grow_ats);
  AliasType* ats = NEW_ARENA_ARRAY(comp_arena(), AliasType,  grow_ats);
  Copy::zero_to_bytes(ats, sizeof(AliasType)*grow_ats);
  {
    for (int i = 0; i < grow_ats; i++)  _alias_types[i] = &ats[i];
  }
  // Initialize the first few types.
  _alias_types[AliasIdxTop]->Init(AliasIdxTop, NULL);
  _alias_types[AliasIdxBot]->Init(AliasIdxBot, TypePtr::BOTTOM);
  _alias_types[AliasIdxRaw]->Init(AliasIdxRaw, TypeRawPtr::BOTTOM);
  _num_alias_types = AliasIdxRaw+1;
  // Zero out the alias type cache.
  Copy::zero_to_bytes(_alias_cache, sizeof(_alias_cache));
  // A NULL adr_type hits in the cache right away.  Preload the right answer.
  probe_alias_cache(NULL)->_index = AliasIdxTop;

  _intrinsics = NULL;
  _macro_nodes = new(comp_arena()) GrowableArray<Node*>(comp_arena(), 8,  0, NULL);
  _predicate_opaqs = new(comp_arena()) GrowableArray<Node*>(comp_arena(), 8,  0, NULL);
  _expensive_nodes = new(comp_arena()) GrowableArray<Node*>(comp_arena(), 8,  0, NULL);
  _range_check_casts = new(comp_arena()) GrowableArray<Node*>(comp_arena(), 8,  0, NULL);
<<<<<<< HEAD
  _value_type_nodes = new (comp_arena()) Unique_Node_List(comp_arena());
=======
  _opaque4_nodes = new(comp_arena()) GrowableArray<Node*>(comp_arena(), 8,  0, NULL);
>>>>>>> a2cda817
  register_library_intrinsics();
}

//---------------------------init_start----------------------------------------
// Install the StartNode on this compile object.
void Compile::init_start(StartNode* s) {
  if (failing())
    return; // already failing
  assert(s == start(), "");
}

/**
 * Return the 'StartNode'. We must not have a pending failure, since the ideal graph
 * can be in an inconsistent state, i.e., we can get segmentation faults when traversing
 * the ideal graph.
 */
StartNode* Compile::start() const {
  assert (!failing(), "Must not have pending failure. Reason is: %s", failure_reason());
  for (DUIterator_Fast imax, i = root()->fast_outs(imax); i < imax; i++) {
    Node* start = root()->fast_out(i);
    if (start->is_Start()) {
      return start->as_Start();
    }
  }
  fatal("Did not find Start node!");
  return NULL;
}

//-------------------------------immutable_memory-------------------------------------
// Access immutable memory
Node* Compile::immutable_memory() {
  if (_immutable_memory != NULL) {
    return _immutable_memory;
  }
  StartNode* s = start();
  for (DUIterator_Fast imax, i = s->fast_outs(imax); true; i++) {
    Node *p = s->fast_out(i);
    if (p != s && p->as_Proj()->_con == TypeFunc::Memory) {
      _immutable_memory = p;
      return _immutable_memory;
    }
  }
  ShouldNotReachHere();
  return NULL;
}

//----------------------set_cached_top_node------------------------------------
// Install the cached top node, and make sure Node::is_top works correctly.
void Compile::set_cached_top_node(Node* tn) {
  if (tn != NULL)  verify_top(tn);
  Node* old_top = _top;
  _top = tn;
  // Calling Node::setup_is_top allows the nodes the chance to adjust
  // their _out arrays.
  if (_top != NULL)     _top->setup_is_top();
  if (old_top != NULL)  old_top->setup_is_top();
  assert(_top == NULL || top()->is_top(), "");
}

#ifdef ASSERT
uint Compile::count_live_nodes_by_graph_walk() {
  Unique_Node_List useful(comp_arena());
  // Get useful node list by walking the graph.
  identify_useful_nodes(useful);
  return useful.size();
}

void Compile::print_missing_nodes() {

  // Return if CompileLog is NULL and PrintIdealNodeCount is false.
  if ((_log == NULL) && (! PrintIdealNodeCount)) {
    return;
  }

  // This is an expensive function. It is executed only when the user
  // specifies VerifyIdealNodeCount option or otherwise knows the
  // additional work that needs to be done to identify reachable nodes
  // by walking the flow graph and find the missing ones using
  // _dead_node_list.

  Unique_Node_List useful(comp_arena());
  // Get useful node list by walking the graph.
  identify_useful_nodes(useful);

  uint l_nodes = C->live_nodes();
  uint l_nodes_by_walk = useful.size();

  if (l_nodes != l_nodes_by_walk) {
    if (_log != NULL) {
      _log->begin_head("mismatched_nodes count='%d'", abs((int) (l_nodes - l_nodes_by_walk)));
      _log->stamp();
      _log->end_head();
    }
    VectorSet& useful_member_set = useful.member_set();
    int last_idx = l_nodes_by_walk;
    for (int i = 0; i < last_idx; i++) {
      if (useful_member_set.test(i)) {
        if (_dead_node_list.test(i)) {
          if (_log != NULL) {
            _log->elem("mismatched_node_info node_idx='%d' type='both live and dead'", i);
          }
          if (PrintIdealNodeCount) {
            // Print the log message to tty
              tty->print_cr("mismatched_node idx='%d' both live and dead'", i);
              useful.at(i)->dump();
          }
        }
      }
      else if (! _dead_node_list.test(i)) {
        if (_log != NULL) {
          _log->elem("mismatched_node_info node_idx='%d' type='neither live nor dead'", i);
        }
        if (PrintIdealNodeCount) {
          // Print the log message to tty
          tty->print_cr("mismatched_node idx='%d' type='neither live nor dead'", i);
        }
      }
    }
    if (_log != NULL) {
      _log->tail("mismatched_nodes");
    }
  }
}
void Compile::record_modified_node(Node* n) {
  if (_modified_nodes != NULL && !_inlining_incrementally &&
      n->outcnt() != 0 && !n->is_Con()) {
    _modified_nodes->push(n);
  }
}

void Compile::remove_modified_node(Node* n) {
  if (_modified_nodes != NULL) {
    _modified_nodes->remove(n);
  }
}
#endif

#ifndef PRODUCT
void Compile::verify_top(Node* tn) const {
  if (tn != NULL) {
    assert(tn->is_Con(), "top node must be a constant");
    assert(((ConNode*)tn)->type() == Type::TOP, "top node must have correct type");
    assert(tn->in(0) != NULL, "must have live top node");
  }
}
#endif


///-------------------Managing Per-Node Debug & Profile Info-------------------

void Compile::grow_node_notes(GrowableArray<Node_Notes*>* arr, int grow_by) {
  guarantee(arr != NULL, "");
  int num_blocks = arr->length();
  if (grow_by < num_blocks)  grow_by = num_blocks;
  int num_notes = grow_by * _node_notes_block_size;
  Node_Notes* notes = NEW_ARENA_ARRAY(node_arena(), Node_Notes, num_notes);
  Copy::zero_to_bytes(notes, num_notes * sizeof(Node_Notes));
  while (num_notes > 0) {
    arr->append(notes);
    notes     += _node_notes_block_size;
    num_notes -= _node_notes_block_size;
  }
  assert(num_notes == 0, "exact multiple, please");
}

bool Compile::copy_node_notes_to(Node* dest, Node* source) {
  if (source == NULL || dest == NULL)  return false;

  if (dest->is_Con())
    return false;               // Do not push debug info onto constants.

#ifdef ASSERT
  // Leave a bread crumb trail pointing to the original node:
  if (dest != NULL && dest != source && dest->debug_orig() == NULL) {
    dest->set_debug_orig(source);
  }
#endif

  if (node_note_array() == NULL)
    return false;               // Not collecting any notes now.

  // This is a copy onto a pre-existing node, which may already have notes.
  // If both nodes have notes, do not overwrite any pre-existing notes.
  Node_Notes* source_notes = node_notes_at(source->_idx);
  if (source_notes == NULL || source_notes->is_clear())  return false;
  Node_Notes* dest_notes   = node_notes_at(dest->_idx);
  if (dest_notes == NULL || dest_notes->is_clear()) {
    return set_node_notes_at(dest->_idx, source_notes);
  }

  Node_Notes merged_notes = (*source_notes);
  // The order of operations here ensures that dest notes will win...
  merged_notes.update_from(dest_notes);
  return set_node_notes_at(dest->_idx, &merged_notes);
}


//--------------------------allow_range_check_smearing-------------------------
// Gating condition for coalescing similar range checks.
// Sometimes we try 'speculatively' replacing a series of a range checks by a
// single covering check that is at least as strong as any of them.
// If the optimization succeeds, the simplified (strengthened) range check
// will always succeed.  If it fails, we will deopt, and then give up
// on the optimization.
bool Compile::allow_range_check_smearing() const {
  // If this method has already thrown a range-check,
  // assume it was because we already tried range smearing
  // and it failed.
  uint already_trapped = trap_count(Deoptimization::Reason_range_check);
  return !already_trapped;
}


//------------------------------flatten_alias_type-----------------------------
const TypePtr *Compile::flatten_alias_type( const TypePtr *tj ) const {
  int offset = tj->offset();
  TypePtr::PTR ptr = tj->ptr();

  // Known instance (scalarizable allocation) alias only with itself.
  bool is_known_inst = tj->isa_oopptr() != NULL &&
                       tj->is_oopptr()->is_known_instance();

  // Process weird unsafe references.
  if (offset == Type::OffsetBot && (tj->isa_instptr() /*|| tj->isa_klassptr()*/)) {
    assert(InlineUnsafeOps, "indeterminate pointers come only from unsafe ops");
    assert(!is_known_inst, "scalarizable allocation should not have unsafe references");
    tj = TypeOopPtr::BOTTOM;
    ptr = tj->ptr();
    offset = tj->offset();
  }

  // Array pointers need some flattening
  const TypeAryPtr *ta = tj->isa_aryptr();
  if (ta && ta->is_stable()) {
    // Erase stability property for alias analysis.
    tj = ta = ta->cast_to_stable(false);
  }
  if( ta && is_known_inst ) {
    if ( offset != Type::OffsetBot &&
         offset > arrayOopDesc::length_offset_in_bytes() ) {
      offset = Type::OffsetBot; // Flatten constant access into array body only
      tj = ta = TypeAryPtr::make(ptr, ta->ary(), ta->klass(), true, Type::Offset(offset), ta->field_offset(), ta->instance_id());
    }
  } else if( ta && _AliasLevel >= 2 ) {
    // For arrays indexed by constant indices, we flatten the alias
    // space to include all of the array body.  Only the header, klass
    // and array length can be accessed un-aliased.
    // For flattened value type array, each field has its own slice so
    // we must include the field offset.
    if( offset != Type::OffsetBot ) {
      if( ta->const_oop() ) { // MethodData* or Method*
        offset = Type::OffsetBot;   // Flatten constant access into array body
        tj = ta = TypeAryPtr::make(ptr,ta->const_oop(),ta->ary(),ta->klass(),false,Type::Offset(offset), ta->field_offset());
      } else if( offset == arrayOopDesc::length_offset_in_bytes() ) {
        // range is OK as-is.
        tj = ta = TypeAryPtr::RANGE;
      } else if( offset == oopDesc::klass_offset_in_bytes() ) {
        tj = TypeInstPtr::KLASS; // all klass loads look alike
        ta = TypeAryPtr::RANGE; // generic ignored junk
        ptr = TypePtr::BotPTR;
      } else if( offset == oopDesc::mark_offset_in_bytes() ) {
        tj = TypeInstPtr::MARK;
        ta = TypeAryPtr::RANGE; // generic ignored junk
        ptr = TypePtr::BotPTR;
      } else {                  // Random constant offset into array body
        offset = Type::OffsetBot;   // Flatten constant access into array body
        tj = ta = TypeAryPtr::make(ptr,ta->ary(),ta->klass(),false,Type::Offset(offset), ta->field_offset());
      }
    }
    // Arrays of fixed size alias with arrays of unknown size.
    if (ta->size() != TypeInt::POS) {
      const TypeAry *tary = TypeAry::make(ta->elem(), TypeInt::POS);
      tj = ta = TypeAryPtr::make(ptr,ta->const_oop(),tary,ta->klass(),false,Type::Offset(offset), ta->field_offset());
    }
    // Arrays of known objects become arrays of unknown objects.
    if (ta->elem()->isa_narrowoop() && ta->elem() != TypeNarrowOop::BOTTOM) {
      const TypeAry *tary = TypeAry::make(TypeNarrowOop::BOTTOM, ta->size());
      tj = ta = TypeAryPtr::make(ptr,ta->const_oop(),tary,NULL,false,Type::Offset(offset), ta->field_offset());
    }
    if (ta->elem()->isa_oopptr() && ta->elem() != TypeInstPtr::BOTTOM) {
      const TypeAry *tary = TypeAry::make(TypeInstPtr::BOTTOM, ta->size());
      tj = ta = TypeAryPtr::make(ptr,ta->const_oop(),tary,NULL,false,Type::Offset(offset), ta->field_offset());
    }
    // Arrays of bytes and of booleans both use 'bastore' and 'baload' so
    // cannot be distinguished by bytecode alone.
    if (ta->elem() == TypeInt::BOOL) {
      const TypeAry *tary = TypeAry::make(TypeInt::BYTE, ta->size());
      ciKlass* aklass = ciTypeArrayKlass::make(T_BYTE);
      tj = ta = TypeAryPtr::make(ptr,ta->const_oop(),tary,aklass,false,Type::Offset(offset), ta->field_offset());
    }
    // During the 2nd round of IterGVN, NotNull castings are removed.
    // Make sure the Bottom and NotNull variants alias the same.
    // Also, make sure exact and non-exact variants alias the same.
    if (ptr == TypePtr::NotNull || ta->klass_is_exact() || ta->speculative() != NULL) {
      tj = ta = TypeAryPtr::make(TypePtr::BotPTR,ta->ary(),ta->klass(),false,Type::Offset(offset), ta->field_offset());
    }
  }

  // Oop pointers need some flattening
  const TypeInstPtr *to = tj->isa_instptr();
  if( to && _AliasLevel >= 2 && to != TypeOopPtr::BOTTOM ) {
    ciInstanceKlass *k = to->klass()->as_instance_klass();
    if( ptr == TypePtr::Constant ) {
      if (to->klass() != ciEnv::current()->Class_klass() ||
          offset < k->size_helper() * wordSize) {
        // No constant oop pointers (such as Strings); they alias with
        // unknown strings.
        assert(!is_known_inst, "not scalarizable allocation");
        tj = to = TypeInstPtr::make(TypePtr::BotPTR,to->klass(),false,0,Type::Offset(offset));
      }
    } else if( is_known_inst ) {
      tj = to; // Keep NotNull and klass_is_exact for instance type
    } else if( ptr == TypePtr::NotNull || to->klass_is_exact() ) {
      // During the 2nd round of IterGVN, NotNull castings are removed.
      // Make sure the Bottom and NotNull variants alias the same.
      // Also, make sure exact and non-exact variants alias the same.
      tj = to = TypeInstPtr::make(TypePtr::BotPTR,to->klass(),false,0,Type::Offset(offset));
    }
    if (to->speculative() != NULL) {
      tj = to = TypeInstPtr::make(to->ptr(),to->klass(),to->klass_is_exact(),to->const_oop(),Type::Offset(to->offset()), to->instance_id());
    }
    // Canonicalize the holder of this field
    if (offset >= 0 && offset < instanceOopDesc::base_offset_in_bytes()) {
      // First handle header references such as a LoadKlassNode, even if the
      // object's klass is unloaded at compile time (4965979).
      if (!is_known_inst) { // Do it only for non-instance types
        tj = to = TypeInstPtr::make(TypePtr::BotPTR, env()->Object_klass(), false, NULL, Type::Offset(offset));
      }
    } else if (offset < 0 || offset >= k->size_helper() * wordSize) {
      // Static fields are in the space above the normal instance
      // fields in the java.lang.Class instance.
      if (to->klass() != ciEnv::current()->Class_klass()) {
        to = NULL;
        tj = TypeOopPtr::BOTTOM;
        offset = tj->offset();
      }
    } else {
      ciInstanceKlass *canonical_holder = k->get_canonical_holder(offset);
      if (!k->equals(canonical_holder) || tj->offset() != offset) {
        if( is_known_inst ) {
          tj = to = TypeInstPtr::make(to->ptr(), canonical_holder, true, NULL, Type::Offset(offset), to->instance_id());
        } else {
          tj = to = TypeInstPtr::make(to->ptr(), canonical_holder, false, NULL, Type::Offset(offset));
        }
      }
    }
  }

  // Value type pointers need flattening
  const TypeValueTypePtr* tv = tj->isa_valuetypeptr();
  if (tv != NULL && _AliasLevel >= 2) {
    assert(tv->speculative() == NULL, "should not have speculative type information");
    ciValueKlass* vk = tv->klass()->as_value_klass();
    if (ptr == TypePtr::Constant) {
      assert(!is_known_inst, "not scalarizable allocation");
      tj = tv = TypeValueTypePtr::make(TypePtr::BotPTR, tv->value_klass(), NULL, Type::Offset(offset));
    } else if (is_known_inst) {
      tj = tv; // Keep NotNull and klass_is_exact for instance type
    } else if (ptr == TypePtr::NotNull || tv->klass_is_exact()) {
      // During the 2nd round of IterGVN, NotNull castings are removed.
      // Make sure the Bottom and NotNull variants alias the same.
      // Also, make sure exact and non-exact variants alias the same.
      tj = tv = TypeValueTypePtr::make(TypePtr::BotPTR, tv->value_klass(), tv->const_oop(), Type::Offset(offset));
    }
    // Canonicalize the holder of this field
    if (offset >= 0 && offset < instanceOopDesc::base_offset_in_bytes()) {
      // First handle header references such as a LoadKlassNode, even if the
      // object's klass is unloaded at compile time (4965979).
      if (!is_known_inst) { // Do it only for non-instance types
        tj = to = TypeInstPtr::make(TypePtr::BotPTR, env()->Object_klass(), false, NULL, Type::Offset(offset));
      }
    } else if (offset < 0 || offset >= vk->size_helper() * wordSize) {
      // Static fields are in the space above the normal instance
      // fields in the java.lang.Class instance.
      tv = NULL;
      tj = TypeOopPtr::BOTTOM;
      offset = tj->offset();
    } else {
      ciInstanceKlass* canonical_holder = vk->get_canonical_holder(offset);
      assert(vk->equals(canonical_holder), "value types should not inherit fields");
    }
  }

  // Klass pointers to object array klasses need some flattening
  const TypeKlassPtr *tk = tj->isa_klassptr();
  if( tk ) {
    // If we are referencing a field within a Klass, we need
    // to assume the worst case of an Object.  Both exact and
    // inexact types must flatten to the same alias class so
    // use NotNull as the PTR.
    if ( offset == Type::OffsetBot || (offset >= 0 && (size_t)offset < sizeof(Klass)) ) {

      tj = tk = TypeKlassPtr::make(TypePtr::NotNull,
                                   TypeKlassPtr::OBJECT->klass(),
                                   Type::Offset(offset));
    }

    ciKlass* klass = tk->klass();
    if (klass != NULL && klass->is_obj_array_klass()) {
      ciKlass* k = TypeAryPtr::OOPS->klass();
      if( !k || !k->is_loaded() )                  // Only fails for some -Xcomp runs
        k = TypeInstPtr::BOTTOM->klass();
      tj = tk = TypeKlassPtr::make(TypePtr::NotNull, k, Type::Offset(offset));
    }

    // Check for precise loads from the primary supertype array and force them
    // to the supertype cache alias index.  Check for generic array loads from
    // the primary supertype array and also force them to the supertype cache
    // alias index.  Since the same load can reach both, we need to merge
    // these 2 disparate memories into the same alias class.  Since the
    // primary supertype array is read-only, there's no chance of confusion
    // where we bypass an array load and an array store.
    int primary_supers_offset = in_bytes(Klass::primary_supers_offset());
    if (offset == Type::OffsetBot ||
        (offset >= primary_supers_offset &&
         offset < (int)(primary_supers_offset + Klass::primary_super_limit() * wordSize)) ||
        offset == (int)in_bytes(Klass::secondary_super_cache_offset())) {
      offset = in_bytes(Klass::secondary_super_cache_offset());
      tj = tk = TypeKlassPtr::make(TypePtr::NotNull, tk->klass(), Type::Offset(offset));
    }
  }

  // Flatten all Raw pointers together.
  if (tj->base() == Type::RawPtr)
    tj = TypeRawPtr::BOTTOM;

  if (tj->base() == Type::AnyPtr)
    tj = TypePtr::BOTTOM;      // An error, which the caller must check for.

  // Flatten all to bottom for now
  switch( _AliasLevel ) {
  case 0:
    tj = TypePtr::BOTTOM;
    break;
  case 1:                       // Flatten to: oop, static, field or array
    switch (tj->base()) {
    //case Type::AryPtr: tj = TypeAryPtr::RANGE;    break;
    case Type::RawPtr:   tj = TypeRawPtr::BOTTOM;   break;
    case Type::AryPtr:   // do not distinguish arrays at all
    case Type::InstPtr:  tj = TypeInstPtr::BOTTOM;  break;
    case Type::KlassPtr: tj = TypeKlassPtr::OBJECT; break;
    case Type::AnyPtr:   tj = TypePtr::BOTTOM;      break;  // caller checks it
    default: ShouldNotReachHere();
    }
    break;
  case 2:                       // No collapsing at level 2; keep all splits
  case 3:                       // No collapsing at level 3; keep all splits
    break;
  default:
    Unimplemented();
  }

  offset = tj->offset();
  assert( offset != Type::OffsetTop, "Offset has fallen from constant" );

  assert( (offset != Type::OffsetBot && tj->base() != Type::AryPtr) ||
          (offset == Type::OffsetBot && tj->base() == Type::AryPtr) ||
          (offset == Type::OffsetBot && tj == TypeOopPtr::BOTTOM) ||
          (offset == Type::OffsetBot && tj == TypePtr::BOTTOM) ||
          (offset == oopDesc::mark_offset_in_bytes() && tj->base() == Type::AryPtr) ||
          (offset == oopDesc::klass_offset_in_bytes() && tj->base() == Type::AryPtr) ||
          (offset == arrayOopDesc::length_offset_in_bytes() && tj->base() == Type::AryPtr)  ,
          "For oops, klasses, raw offset must be constant; for arrays the offset is never known" );
  assert( tj->ptr() != TypePtr::TopPTR &&
          tj->ptr() != TypePtr::AnyNull &&
          tj->ptr() != TypePtr::Null, "No imprecise addresses" );
//    assert( tj->ptr() != TypePtr::Constant ||
//            tj->base() == Type::RawPtr ||
//            tj->base() == Type::KlassPtr, "No constant oop addresses" );

  return tj;
}

void Compile::AliasType::Init(int i, const TypePtr* at) {
  _index = i;
  _adr_type = at;
  _field = NULL;
  _element = NULL;
  _is_rewritable = true; // default
  const TypeOopPtr *atoop = (at != NULL) ? at->isa_oopptr() : NULL;
  if (atoop != NULL && atoop->is_known_instance()) {
    const TypeOopPtr *gt = atoop->cast_to_instance_id(TypeOopPtr::InstanceBot);
    _general_index = Compile::current()->get_alias_index(gt);
  } else {
    _general_index = 0;
  }
}

BasicType Compile::AliasType::basic_type() const {
  if (element() != NULL) {
    const Type* element = adr_type()->is_aryptr()->elem();
    return element->isa_narrowoop() ? T_OBJECT : element->array_element_basic_type();
  } if (field() != NULL) {
    return field()->layout_type();
  } else {
    return T_ILLEGAL; // unknown
  }
}

//---------------------------------print_on------------------------------------
#ifndef PRODUCT
void Compile::AliasType::print_on(outputStream* st) {
  if (index() < 10)
        st->print("@ <%d> ", index());
  else  st->print("@ <%d>",  index());
  st->print(is_rewritable() ? "   " : " RO");
  int offset = adr_type()->offset();
  if (offset == Type::OffsetBot)
        st->print(" +any");
  else  st->print(" +%-3d", offset);
  st->print(" in ");
  adr_type()->dump_on(st);
  const TypeOopPtr* tjp = adr_type()->isa_oopptr();
  if (field() != NULL && tjp) {
    if (tjp->klass()  != field()->holder() ||
        tjp->offset() != field()->offset_in_bytes()) {
      st->print(" != ");
      field()->print();
      st->print(" ***");
    }
  }
}

void print_alias_types() {
  Compile* C = Compile::current();
  tty->print_cr("--- Alias types, AliasIdxBot .. %d", C->num_alias_types()-1);
  for (int idx = Compile::AliasIdxBot; idx < C->num_alias_types(); idx++) {
    C->alias_type(idx)->print_on(tty);
    tty->cr();
  }
}
#endif


//----------------------------probe_alias_cache--------------------------------
Compile::AliasCacheEntry* Compile::probe_alias_cache(const TypePtr* adr_type) {
  intptr_t key = (intptr_t) adr_type;
  key ^= key >> logAliasCacheSize;
  return &_alias_cache[key & right_n_bits(logAliasCacheSize)];
}


//-----------------------------grow_alias_types--------------------------------
void Compile::grow_alias_types() {
  const int old_ats  = _max_alias_types; // how many before?
  const int new_ats  = old_ats;          // how many more?
  const int grow_ats = old_ats+new_ats;  // how many now?
  _max_alias_types = grow_ats;
  _alias_types =  REALLOC_ARENA_ARRAY(comp_arena(), AliasType*, _alias_types, old_ats, grow_ats);
  AliasType* ats =    NEW_ARENA_ARRAY(comp_arena(), AliasType, new_ats);
  Copy::zero_to_bytes(ats, sizeof(AliasType)*new_ats);
  for (int i = 0; i < new_ats; i++)  _alias_types[old_ats+i] = &ats[i];
}


//--------------------------------find_alias_type------------------------------
Compile::AliasType* Compile::find_alias_type(const TypePtr* adr_type, bool no_create, ciField* original_field) {
  if (_AliasLevel == 0)
    return alias_type(AliasIdxBot);

  AliasCacheEntry* ace = probe_alias_cache(adr_type);
  if (ace->_adr_type == adr_type) {
    return alias_type(ace->_index);
  }

  // Handle special cases.
  if (adr_type == NULL)             return alias_type(AliasIdxTop);
  if (adr_type == TypePtr::BOTTOM)  return alias_type(AliasIdxBot);

  // Do it the slow way.
  const TypePtr* flat = flatten_alias_type(adr_type);

#ifdef ASSERT
  {
    ResourceMark rm;
    assert(flat == flatten_alias_type(flat), "not idempotent: adr_type = %s; flat = %s => %s",
           Type::str(adr_type), Type::str(flat), Type::str(flatten_alias_type(flat)));
    assert(flat != TypePtr::BOTTOM, "cannot alias-analyze an untyped ptr: adr_type = %s",
           Type::str(adr_type));
    if (flat->isa_oopptr() && !flat->isa_klassptr()) {
      const TypeOopPtr* foop = flat->is_oopptr();
      // Scalarizable allocations have exact klass always.
      bool exact = !foop->klass_is_exact() || foop->is_known_instance();
      const TypePtr* xoop = foop->cast_to_exactness(exact)->is_ptr();
      assert(foop == flatten_alias_type(xoop), "exactness must not affect alias type: foop = %s; xoop = %s",
             Type::str(foop), Type::str(xoop));
    }
  }
#endif

  int idx = AliasIdxTop;
  for (int i = 0; i < num_alias_types(); i++) {
    if (alias_type(i)->adr_type() == flat) {
      idx = i;
      break;
    }
  }

  if (idx == AliasIdxTop) {
    if (no_create)  return NULL;
    // Grow the array if necessary.
    if (_num_alias_types == _max_alias_types)  grow_alias_types();
    // Add a new alias type.
    idx = _num_alias_types++;
    _alias_types[idx]->Init(idx, flat);
    if (flat == TypeInstPtr::KLASS)  alias_type(idx)->set_rewritable(false);
    if (flat == TypeAryPtr::RANGE)   alias_type(idx)->set_rewritable(false);
    if (flat->isa_instptr()) {
      if (flat->offset() == java_lang_Class::klass_offset_in_bytes()
          && flat->is_instptr()->klass() == env()->Class_klass())
        alias_type(idx)->set_rewritable(false);
    }
    ciField* field = NULL;
    if (flat->isa_aryptr()) {
#ifdef ASSERT
      const int header_size_min  = arrayOopDesc::base_offset_in_bytes(T_BYTE);
      // (T_BYTE has the weakest alignment and size restrictions...)
      assert(flat->offset() < header_size_min, "array body reference must be OffsetBot");
#endif
      const Type* elemtype = flat->is_aryptr()->elem();
      if (flat->offset() == TypePtr::OffsetBot) {
        alias_type(idx)->set_element(elemtype);
      }
      int field_offset = flat->is_aryptr()->field_offset().get();
      if (elemtype->isa_valuetype() && field_offset != Type::OffsetBot) {
        ciValueKlass* vk = elemtype->is_valuetype()->value_klass();
        field_offset += vk->first_field_offset();
        field = vk->get_field_by_offset(field_offset, false);
      }
    }
    if (flat->isa_klassptr()) {
      if (flat->offset() == in_bytes(Klass::super_check_offset_offset()))
        alias_type(idx)->set_rewritable(false);
      if (flat->offset() == in_bytes(Klass::modifier_flags_offset()))
        alias_type(idx)->set_rewritable(false);
      if (flat->offset() == in_bytes(Klass::access_flags_offset()))
        alias_type(idx)->set_rewritable(false);
      if (flat->offset() == in_bytes(Klass::java_mirror_offset()))
        alias_type(idx)->set_rewritable(false);
    }
    // %%% (We would like to finalize JavaThread::threadObj_offset(),
    // but the base pointer type is not distinctive enough to identify
    // references into JavaThread.)

    // Check for final fields.
    const TypeInstPtr* tinst = flat->isa_instptr();
    const TypeValueTypePtr* vtptr = flat->isa_valuetypeptr();
    if (tinst && tinst->offset() >= instanceOopDesc::base_offset_in_bytes()) {
      if (tinst->const_oop() != NULL &&
          tinst->klass() == ciEnv::current()->Class_klass() &&
          tinst->offset() >= (tinst->klass()->as_instance_klass()->size_helper() * wordSize)) {
        // static field
        ciInstanceKlass* k = tinst->const_oop()->as_instance()->java_lang_Class_klass()->as_instance_klass();
        field = k->get_field_by_offset(tinst->offset(), true);
      } else {
        ciInstanceKlass *k = tinst->klass()->as_instance_klass();
        field = k->get_field_by_offset(tinst->offset(), false);
      }
    } else if (vtptr) {
      // Value type field
      ciValueKlass* vk = vtptr->klass()->as_value_klass();
      field = vk->get_field_by_offset(vtptr->offset(), false);
    }
    assert(field == NULL ||
           original_field == NULL ||
           (field->holder() == original_field->holder() &&
            field->offset() == original_field->offset() &&
            field->is_static() == original_field->is_static()), "wrong field?");
    // Set field() and is_rewritable() attributes.
    if (field != NULL)  alias_type(idx)->set_field(field);
  }

  // Fill the cache for next time.
  ace->_adr_type = adr_type;
  ace->_index    = idx;
  assert(alias_type(adr_type) == alias_type(idx),  "type must be installed");

  // Might as well try to fill the cache for the flattened version, too.
  AliasCacheEntry* face = probe_alias_cache(flat);
  if (face->_adr_type == NULL) {
    face->_adr_type = flat;
    face->_index    = idx;
    assert(alias_type(flat) == alias_type(idx), "flat type must work too");
  }

  return alias_type(idx);
}


Compile::AliasType* Compile::alias_type(ciField* field) {
  const TypeOopPtr* t;
  if (field->is_static())
    t = TypeInstPtr::make(field->holder()->java_mirror());
  else
    t = TypeOopPtr::make_from_klass_raw(field->holder());
  AliasType* atp = alias_type(t->add_offset(field->offset_in_bytes()), field);
  assert((field->is_final() || field->is_stable()) == !atp->is_rewritable(), "must get the rewritable bits correct");
  return atp;
}


//------------------------------have_alias_type--------------------------------
bool Compile::have_alias_type(const TypePtr* adr_type) {
  AliasCacheEntry* ace = probe_alias_cache(adr_type);
  if (ace->_adr_type == adr_type) {
    return true;
  }

  // Handle special cases.
  if (adr_type == NULL)             return true;
  if (adr_type == TypePtr::BOTTOM)  return true;

  return find_alias_type(adr_type, true, NULL) != NULL;
}

//-----------------------------must_alias--------------------------------------
// True if all values of the given address type are in the given alias category.
bool Compile::must_alias(const TypePtr* adr_type, int alias_idx) {
  if (alias_idx == AliasIdxBot)         return true;  // the universal category
  if (adr_type == NULL)                 return true;  // NULL serves as TypePtr::TOP
  if (alias_idx == AliasIdxTop)         return false; // the empty category
  if (adr_type->base() == Type::AnyPtr) return false; // TypePtr::BOTTOM or its twins

  // the only remaining possible overlap is identity
  int adr_idx = get_alias_index(adr_type);
  assert(adr_idx != AliasIdxBot && adr_idx != AliasIdxTop, "");
  assert(adr_idx == alias_idx ||
         (alias_type(alias_idx)->adr_type() != TypeOopPtr::BOTTOM
          && adr_type                       != TypeOopPtr::BOTTOM),
         "should not be testing for overlap with an unsafe pointer");
  return adr_idx == alias_idx;
}

//------------------------------can_alias--------------------------------------
// True if any values of the given address type are in the given alias category.
bool Compile::can_alias(const TypePtr* adr_type, int alias_idx) {
  if (alias_idx == AliasIdxTop)         return false; // the empty category
  if (adr_type == NULL)                 return false; // NULL serves as TypePtr::TOP
  if (alias_idx == AliasIdxBot)         return true;  // the universal category
  if (adr_type->base() == Type::AnyPtr) return true;  // TypePtr::BOTTOM or its twins

  // the only remaining possible overlap is identity
  int adr_idx = get_alias_index(adr_type);
  assert(adr_idx != AliasIdxBot && adr_idx != AliasIdxTop, "");
  return adr_idx == alias_idx;
}



//---------------------------pop_warm_call-------------------------------------
WarmCallInfo* Compile::pop_warm_call() {
  WarmCallInfo* wci = _warm_calls;
  if (wci != NULL)  _warm_calls = wci->remove_from(wci);
  return wci;
}

//----------------------------Inline_Warm--------------------------------------
int Compile::Inline_Warm() {
  // If there is room, try to inline some more warm call sites.
  // %%% Do a graph index compaction pass when we think we're out of space?
  if (!InlineWarmCalls)  return 0;

  int calls_made_hot = 0;
  int room_to_grow   = NodeCountInliningCutoff - unique();
  int amount_to_grow = MIN2(room_to_grow, (int)NodeCountInliningStep);
  int amount_grown   = 0;
  WarmCallInfo* call;
  while (amount_to_grow > 0 && (call = pop_warm_call()) != NULL) {
    int est_size = (int)call->size();
    if (est_size > (room_to_grow - amount_grown)) {
      // This one won't fit anyway.  Get rid of it.
      call->make_cold();
      continue;
    }
    call->make_hot();
    calls_made_hot++;
    amount_grown   += est_size;
    amount_to_grow -= est_size;
  }

  if (calls_made_hot > 0)  set_major_progress();
  return calls_made_hot;
}


//----------------------------Finish_Warm--------------------------------------
void Compile::Finish_Warm() {
  if (!InlineWarmCalls)  return;
  if (failing())  return;
  if (warm_calls() == NULL)  return;

  // Clean up loose ends, if we are out of space for inlining.
  WarmCallInfo* call;
  while ((call = pop_warm_call()) != NULL) {
    call->make_cold();
  }
}

//---------------------cleanup_loop_predicates-----------------------
// Remove the opaque nodes that protect the predicates so that all unused
// checks and uncommon_traps will be eliminated from the ideal graph
void Compile::cleanup_loop_predicates(PhaseIterGVN &igvn) {
  if (predicate_count()==0) return;
  for (int i = predicate_count(); i > 0; i--) {
    Node * n = predicate_opaque1_node(i-1);
    assert(n->Opcode() == Op_Opaque1, "must be");
    igvn.replace_node(n, n->in(1));
  }
  assert(predicate_count()==0, "should be clean!");
}

void Compile::add_range_check_cast(Node* n) {
  assert(n->isa_CastII()->has_range_check(), "CastII should have range check dependency");
  assert(!_range_check_casts->contains(n), "duplicate entry in range check casts");
  _range_check_casts->append(n);
}

// Remove all range check dependent CastIINodes.
void Compile::remove_range_check_casts(PhaseIterGVN &igvn) {
  for (int i = range_check_cast_count(); i > 0; i--) {
    Node* cast = range_check_cast_node(i-1);
    assert(cast->isa_CastII()->has_range_check(), "CastII should have range check dependency");
    igvn.replace_node(cast, cast->in(1));
  }
  assert(range_check_cast_count() == 0, "should be empty");
}

<<<<<<< HEAD
void Compile::add_value_type(Node* n) {
  assert(n->is_ValueTypeBase(), "unexpected node");
  if (_value_type_nodes != NULL) {
    _value_type_nodes->push(n);
  }
}

void Compile::remove_value_type(Node* n) {
  assert(n->is_ValueTypeBase(), "unexpected node");
  if (_value_type_nodes != NULL) {
    _value_type_nodes->remove(n);
  }
}

void Compile::process_value_types(PhaseIterGVN &igvn) {
  // Make value types scalar in safepoints
  while (_value_type_nodes->size() != 0) {
    ValueTypeBaseNode* vt = _value_type_nodes->pop()->as_ValueTypeBase();
    vt->make_scalar_in_safepoints(igvn.C->root(), &igvn);
    if (vt->is_ValueTypePtr()) {
      igvn.replace_node(vt, vt->get_oop());
    }
  }
  _value_type_nodes = NULL;
  igvn.optimize();
=======
void Compile::add_opaque4_node(Node* n) {
  assert(n->Opcode() == Op_Opaque4, "Opaque4 only");
  assert(!_opaque4_nodes->contains(n), "duplicate entry in Opaque4 list");
  _opaque4_nodes->append(n);
}

// Remove all Opaque4 nodes.
void Compile::remove_opaque4_nodes(PhaseIterGVN &igvn) {
  for (int i = opaque4_count(); i > 0; i--) {
    Node* opaq = opaque4_node(i-1);
    assert(opaq->Opcode() == Op_Opaque4, "Opaque4 only");
    igvn.replace_node(opaq, opaq->in(2));
  }
  assert(opaque4_count() == 0, "should be empty");
>>>>>>> a2cda817
}

// StringOpts and late inlining of string methods
void Compile::inline_string_calls(bool parse_time) {
  {
    // remove useless nodes to make the usage analysis simpler
    ResourceMark rm;
    PhaseRemoveUseless pru(initial_gvn(), for_igvn());
  }

  {
    ResourceMark rm;
    print_method(PHASE_BEFORE_STRINGOPTS, 3);
    PhaseStringOpts pso(initial_gvn(), for_igvn());
    print_method(PHASE_AFTER_STRINGOPTS, 3);
  }

  // now inline anything that we skipped the first time around
  if (!parse_time) {
    _late_inlines_pos = _late_inlines.length();
  }

  while (_string_late_inlines.length() > 0) {
    CallGenerator* cg = _string_late_inlines.pop();
    cg->do_late_inline();
    if (failing())  return;
  }
  _string_late_inlines.trunc_to(0);
}

// Late inlining of boxing methods
void Compile::inline_boxing_calls(PhaseIterGVN& igvn) {
  if (_boxing_late_inlines.length() > 0) {
    assert(has_boxed_value(), "inconsistent");

    PhaseGVN* gvn = initial_gvn();
    set_inlining_incrementally(true);

    assert( igvn._worklist.size() == 0, "should be done with igvn" );
    for_igvn()->clear();
    gvn->replace_with(&igvn);

    _late_inlines_pos = _late_inlines.length();

    while (_boxing_late_inlines.length() > 0) {
      CallGenerator* cg = _boxing_late_inlines.pop();
      cg->do_late_inline();
      if (failing())  return;
    }
    _boxing_late_inlines.trunc_to(0);

    {
      ResourceMark rm;
      PhaseRemoveUseless pru(gvn, for_igvn());
    }

    igvn = PhaseIterGVN(gvn);
    igvn.optimize();

    set_inlining_progress(false);
    set_inlining_incrementally(false);
  }
}

void Compile::inline_incrementally_one(PhaseIterGVN& igvn) {
  assert(IncrementalInline, "incremental inlining should be on");
  PhaseGVN* gvn = initial_gvn();

  set_inlining_progress(false);
  for_igvn()->clear();
  gvn->replace_with(&igvn);

  {
    TracePhase tp("incrementalInline_inline", &timers[_t_incrInline_inline]);
    int i = 0;
    for (; i <_late_inlines.length() && !inlining_progress(); i++) {
      CallGenerator* cg = _late_inlines.at(i);
      _late_inlines_pos = i+1;
      cg->do_late_inline();
      if (failing())  return;
    }
    int j = 0;
    for (; i < _late_inlines.length(); i++, j++) {
      _late_inlines.at_put(j, _late_inlines.at(i));
    }
    _late_inlines.trunc_to(j);
  }

  {
    TracePhase tp("incrementalInline_pru", &timers[_t_incrInline_pru]);
    ResourceMark rm;
    PhaseRemoveUseless pru(gvn, for_igvn());
  }

  {
    TracePhase tp("incrementalInline_igvn", &timers[_t_incrInline_igvn]);
    igvn = PhaseIterGVN(gvn);
  }
}

// Perform incremental inlining until bound on number of live nodes is reached
void Compile::inline_incrementally(PhaseIterGVN& igvn) {
  TracePhase tp("incrementalInline", &timers[_t_incrInline]);

  PhaseGVN* gvn = initial_gvn();

  set_inlining_incrementally(true);
  set_inlining_progress(true);
  uint low_live_nodes = 0;

  while(inlining_progress() && _late_inlines.length() > 0) {

    if (live_nodes() > (uint)LiveNodeCountInliningCutoff) {
      if (low_live_nodes < (uint)LiveNodeCountInliningCutoff * 8 / 10) {
        TracePhase tp("incrementalInline_ideal", &timers[_t_incrInline_ideal]);
        // PhaseIdealLoop is expensive so we only try it once we are
        // out of live nodes and we only try it again if the previous
        // helped got the number of nodes down significantly
        PhaseIdealLoop ideal_loop( igvn, false, true );
        if (failing())  return;
        low_live_nodes = live_nodes();
        _major_progress = true;
      }

      if (live_nodes() > (uint)LiveNodeCountInliningCutoff) {
        break;
      }
    }

    inline_incrementally_one(igvn);

    if (failing())  return;

    {
      TracePhase tp("incrementalInline_igvn", &timers[_t_incrInline_igvn]);
      igvn.optimize();
    }

    if (failing())  return;
  }

  assert( igvn._worklist.size() == 0, "should be done with igvn" );

  if (_string_late_inlines.length() > 0) {
    assert(has_stringbuilder(), "inconsistent");
    for_igvn()->clear();
    initial_gvn()->replace_with(&igvn);

    inline_string_calls(false);

    if (failing())  return;

    {
      TracePhase tp("incrementalInline_pru", &timers[_t_incrInline_pru]);
      ResourceMark rm;
      PhaseRemoveUseless pru(initial_gvn(), for_igvn());
    }

    {
      TracePhase tp("incrementalInline_igvn", &timers[_t_incrInline_igvn]);
      igvn = PhaseIterGVN(gvn);
      igvn.optimize();
    }
  }

  set_inlining_incrementally(false);
}


//------------------------------Optimize---------------------------------------
// Given a graph, optimize it.
void Compile::Optimize() {
  TracePhase tp("optimizer", &timers[_t_optimizer]);

#ifndef PRODUCT
  if (_directive->BreakAtCompileOption) {
    BREAKPOINT;
  }

#endif

  ResourceMark rm;
  int          loop_opts_cnt;

  print_inlining_reinit();

  NOT_PRODUCT( verify_graph_edges(); )

  print_method(PHASE_AFTER_PARSING);

 {
  // Iterative Global Value Numbering, including ideal transforms
  // Initialize IterGVN with types and values from parse-time GVN
  PhaseIterGVN igvn(initial_gvn());
#ifdef ASSERT
  _modified_nodes = new (comp_arena()) Unique_Node_List(comp_arena());
#endif
  {
    TracePhase tp("iterGVN", &timers[_t_iterGVN]);
    igvn.optimize();
  }

  print_method(PHASE_ITER_GVN1, 2);

  if (failing())  return;

  inline_incrementally(igvn);

  print_method(PHASE_INCREMENTAL_INLINE, 2);

  if (failing())  return;

  if (eliminate_boxing()) {
    // Inline valueOf() methods now.
    inline_boxing_calls(igvn);

    if (AlwaysIncrementalInline) {
      inline_incrementally(igvn);
    }

    print_method(PHASE_INCREMENTAL_BOXING_INLINE, 2);

    if (failing())  return;
  }

  // Remove the speculative part of types and clean up the graph from
  // the extra CastPP nodes whose only purpose is to carry them. Do
  // that early so that optimizations are not disrupted by the extra
  // CastPP nodes.
  remove_speculative_types(igvn);

  // No more new expensive nodes will be added to the list from here
  // so keep only the actual candidates for optimizations.
  cleanup_expensive_nodes(igvn);

  if (!failing() && RenumberLiveNodes && live_nodes() + NodeLimitFudgeFactor < unique()) {
    Compile::TracePhase tp("", &timers[_t_renumberLive]);
    initial_gvn()->replace_with(&igvn);
    for_igvn()->clear();
    Unique_Node_List new_worklist(C->comp_arena());
    {
      ResourceMark rm;
      PhaseRenumberLive prl = PhaseRenumberLive(initial_gvn(), for_igvn(), &new_worklist);
    }
    set_for_igvn(&new_worklist);
    igvn = PhaseIterGVN(initial_gvn());
    igvn.optimize();
  }

  if (_value_type_nodes->size() > 0) {
    // Do this once all inlining is over to avoid getting inconsistent debug info
    process_value_types(igvn);
  }

  // Perform escape analysis
  if (_do_escape_analysis && ConnectionGraph::has_candidates(this)) {
    if (has_loops()) {
      // Cleanup graph (remove dead nodes).
      TracePhase tp("idealLoop", &timers[_t_idealLoop]);
      PhaseIdealLoop ideal_loop( igvn, false, true );
      if (major_progress()) print_method(PHASE_PHASEIDEAL_BEFORE_EA, 2);
      if (failing())  return;
    }
    ConnectionGraph::do_analysis(this, &igvn);

    if (failing())  return;

    // Optimize out fields loads from scalar replaceable allocations.
    igvn.optimize();
    print_method(PHASE_ITER_GVN_AFTER_EA, 2);

    if (failing())  return;

    if (congraph() != NULL && macro_count() > 0) {
      TracePhase tp("macroEliminate", &timers[_t_macroEliminate]);
      PhaseMacroExpand mexp(igvn);
      mexp.eliminate_macro_nodes();
      igvn.set_delay_transform(false);

      igvn.optimize();
      print_method(PHASE_ITER_GVN_AFTER_ELIMINATION, 2);

      if (failing())  return;
    }
  }

  // Loop transforms on the ideal graph.  Range Check Elimination,
  // peeling, unrolling, etc.

  // Set loop opts counter
  loop_opts_cnt = num_loop_opts();
  if((loop_opts_cnt > 0) && (has_loops() || has_split_ifs())) {
    {
      TracePhase tp("idealLoop", &timers[_t_idealLoop]);
      PhaseIdealLoop ideal_loop( igvn, true );
      loop_opts_cnt--;
      if (major_progress()) print_method(PHASE_PHASEIDEALLOOP1, 2);
      if (failing())  return;
    }
    // Loop opts pass if partial peeling occurred in previous pass
    if(PartialPeelLoop && major_progress() && (loop_opts_cnt > 0)) {
      TracePhase tp("idealLoop", &timers[_t_idealLoop]);
      PhaseIdealLoop ideal_loop( igvn, false );
      loop_opts_cnt--;
      if (major_progress()) print_method(PHASE_PHASEIDEALLOOP2, 2);
      if (failing())  return;
    }
    // Loop opts pass for loop-unrolling before CCP
    if(major_progress() && (loop_opts_cnt > 0)) {
      TracePhase tp("idealLoop", &timers[_t_idealLoop]);
      PhaseIdealLoop ideal_loop( igvn, false );
      loop_opts_cnt--;
      if (major_progress()) print_method(PHASE_PHASEIDEALLOOP3, 2);
    }
    if (!failing()) {
      // Verify that last round of loop opts produced a valid graph
      TracePhase tp("idealLoopVerify", &timers[_t_idealLoopVerify]);
      PhaseIdealLoop::verify(igvn);
    }
  }
  if (failing())  return;

  // Conditional Constant Propagation;
  PhaseCCP ccp( &igvn );
  assert( true, "Break here to ccp.dump_nodes_and_types(_root,999,1)");
  {
    TracePhase tp("ccp", &timers[_t_ccp]);
    ccp.do_transform();
  }
  print_method(PHASE_CPP1, 2);

  assert( true, "Break here to ccp.dump_old2new_map()");

  // Iterative Global Value Numbering, including ideal transforms
  {
    TracePhase tp("iterGVN2", &timers[_t_iterGVN2]);
    igvn = ccp;
    igvn.optimize();
  }

  print_method(PHASE_ITER_GVN2, 2);

  if (failing())  return;

  // Loop transforms on the ideal graph.  Range Check Elimination,
  // peeling, unrolling, etc.
  if(loop_opts_cnt > 0) {
    debug_only( int cnt = 0; );
    while(major_progress() && (loop_opts_cnt > 0)) {
      TracePhase tp("idealLoop", &timers[_t_idealLoop]);
      assert( cnt++ < 40, "infinite cycle in loop optimization" );
      PhaseIdealLoop ideal_loop( igvn, true);
      loop_opts_cnt--;
      if (major_progress()) print_method(PHASE_PHASEIDEALLOOP_ITERATIONS, 2);
      if (failing())  return;
    }
  }
  // Ensure that major progress is now clear
  C->clear_major_progress();

  {
    // Verify that all previous optimizations produced a valid graph
    // at least to this point, even if no loop optimizations were done.
    TracePhase tp("idealLoopVerify", &timers[_t_idealLoopVerify]);
    PhaseIdealLoop::verify(igvn);
  }

  if (range_check_cast_count() > 0) {
    // No more loop optimizations. Remove all range check dependent CastIINodes.
    C->remove_range_check_casts(igvn);
    igvn.optimize();
  }

  {
    TracePhase tp("macroExpand", &timers[_t_macroExpand]);
    PhaseMacroExpand  mex(igvn);
    if (mex.expand_macro_nodes()) {
      assert(failing(), "must bail out w/ explicit message");
      return;
    }
  }

  if (opaque4_count() > 0) {
    C->remove_opaque4_nodes(igvn);
    igvn.optimize();
  }

  DEBUG_ONLY( _modified_nodes = NULL; )
 } // (End scope of igvn; run destructor if necessary for asserts.)

 process_print_inlining();
 // A method with only infinite loops has no edges entering loops from root
 {
   TracePhase tp("graphReshape", &timers[_t_graphReshaping]);
   if (final_graph_reshaping()) {
     assert(failing(), "must bail out w/ explicit message");
     return;
   }
 }

 print_method(PHASE_OPTIMIZE_FINISHED, 2);
}

//------------------------------Code_Gen---------------------------------------
// Given a graph, generate code for it
void Compile::Code_Gen() {
  if (failing()) {
    return;
  }

  // Perform instruction selection.  You might think we could reclaim Matcher
  // memory PDQ, but actually the Matcher is used in generating spill code.
  // Internals of the Matcher (including some VectorSets) must remain live
  // for awhile - thus I cannot reclaim Matcher memory lest a VectorSet usage
  // set a bit in reclaimed memory.

  // In debug mode can dump m._nodes.dump() for mapping of ideal to machine
  // nodes.  Mapping is only valid at the root of each matched subtree.
  NOT_PRODUCT( verify_graph_edges(); )

  Matcher matcher;
  _matcher = &matcher;
  {
    TracePhase tp("matcher", &timers[_t_matcher]);
    matcher.match();
  }
  // In debug mode can dump m._nodes.dump() for mapping of ideal to machine
  // nodes.  Mapping is only valid at the root of each matched subtree.
  NOT_PRODUCT( verify_graph_edges(); )

  // If you have too many nodes, or if matching has failed, bail out
  check_node_count(0, "out of nodes matching instructions");
  if (failing()) {
    return;
  }

  // Build a proper-looking CFG
  PhaseCFG cfg(node_arena(), root(), matcher);
  _cfg = &cfg;
  {
    TracePhase tp("scheduler", &timers[_t_scheduler]);
    bool success = cfg.do_global_code_motion();
    if (!success) {
      return;
    }

    print_method(PHASE_GLOBAL_CODE_MOTION, 2);
    NOT_PRODUCT( verify_graph_edges(); )
    debug_only( cfg.verify(); )
  }

  PhaseChaitin regalloc(unique(), cfg, matcher, false);
  _regalloc = &regalloc;
  {
    TracePhase tp("regalloc", &timers[_t_registerAllocation]);
    // Perform register allocation.  After Chaitin, use-def chains are
    // no longer accurate (at spill code) and so must be ignored.
    // Node->LRG->reg mappings are still accurate.
    _regalloc->Register_Allocate();

    // Bail out if the allocator builds too many nodes
    if (failing()) {
      return;
    }
  }

  // Prior to register allocation we kept empty basic blocks in case the
  // the allocator needed a place to spill.  After register allocation we
  // are not adding any new instructions.  If any basic block is empty, we
  // can now safely remove it.
  {
    TracePhase tp("blockOrdering", &timers[_t_blockOrdering]);
    cfg.remove_empty_blocks();
    if (do_freq_based_layout()) {
      PhaseBlockLayout layout(cfg);
    } else {
      cfg.set_loop_alignment();
    }
    cfg.fixup_flow();
  }

  // Apply peephole optimizations
  if( OptoPeephole ) {
    TracePhase tp("peephole", &timers[_t_peephole]);
    PhasePeephole peep( _regalloc, cfg);
    peep.do_transform();
  }

  // Do late expand if CPU requires this.
  if (Matcher::require_postalloc_expand) {
    TracePhase tp("postalloc_expand", &timers[_t_postalloc_expand]);
    cfg.postalloc_expand(_regalloc);
  }

  // Convert Nodes to instruction bits in a buffer
  {
    TraceTime tp("output", &timers[_t_output], CITime);
    Output();
  }

  print_method(PHASE_FINAL_CODE);

  // He's dead, Jim.
  _cfg     = (PhaseCFG*)((intptr_t)0xdeadbeef);
  _regalloc = (PhaseChaitin*)((intptr_t)0xdeadbeef);
}


//------------------------------dump_asm---------------------------------------
// Dump formatted assembly
#ifndef PRODUCT
void Compile::dump_asm(int *pcs, uint pc_limit) {
  bool cut_short = false;
  tty->print_cr("#");
  tty->print("#  ");  _tf->dump();  tty->cr();
  tty->print_cr("#");

  // For all blocks
  int pc = 0x0;                 // Program counter
  char starts_bundle = ' ';
  _regalloc->dump_frame();

  Node *n = NULL;
  for (uint i = 0; i < _cfg->number_of_blocks(); i++) {
    if (VMThread::should_terminate()) {
      cut_short = true;
      break;
    }
    Block* block = _cfg->get_block(i);
    if (block->is_connector() && !Verbose) {
      continue;
    }
    n = block->head();
    if (pcs && n->_idx < pc_limit) {
      tty->print("%3.3x   ", pcs[n->_idx]);
    } else {
      tty->print("      ");
    }
    block->dump_head(_cfg);
    if (block->is_connector()) {
      tty->print_cr("        # Empty connector block");
    } else if (block->num_preds() == 2 && block->pred(1)->is_CatchProj() && block->pred(1)->as_CatchProj()->_con == CatchProjNode::fall_through_index) {
      tty->print_cr("        # Block is sole successor of call");
    }

    // For all instructions
    Node *delay = NULL;
    for (uint j = 0; j < block->number_of_nodes(); j++) {
      if (VMThread::should_terminate()) {
        cut_short = true;
        break;
      }
      n = block->get_node(j);
      if (valid_bundle_info(n)) {
        Bundle* bundle = node_bundling(n);
        if (bundle->used_in_unconditional_delay()) {
          delay = n;
          continue;
        }
        if (bundle->starts_bundle()) {
          starts_bundle = '+';
        }
      }

      if (WizardMode) {
        n->dump();
      }

      if( !n->is_Region() &&    // Dont print in the Assembly
          !n->is_Phi() &&       // a few noisely useless nodes
          !n->is_Proj() &&
          !n->is_MachTemp() &&
          !n->is_SafePointScalarObject() &&
          !n->is_Catch() &&     // Would be nice to print exception table targets
          !n->is_MergeMem() &&  // Not very interesting
          !n->is_top() &&       // Debug info table constants
          !(n->is_Con() && !n->is_Mach())// Debug info table constants
          ) {
        if (pcs && n->_idx < pc_limit)
          tty->print("%3.3x", pcs[n->_idx]);
        else
          tty->print("   ");
        tty->print(" %c ", starts_bundle);
        starts_bundle = ' ';
        tty->print("\t");
        n->format(_regalloc, tty);
        tty->cr();
      }

      // If we have an instruction with a delay slot, and have seen a delay,
      // then back up and print it
      if (valid_bundle_info(n) && node_bundling(n)->use_unconditional_delay()) {
        assert(delay != NULL, "no unconditional delay instruction");
        if (WizardMode) delay->dump();

        if (node_bundling(delay)->starts_bundle())
          starts_bundle = '+';
        if (pcs && n->_idx < pc_limit)
          tty->print("%3.3x", pcs[n->_idx]);
        else
          tty->print("   ");
        tty->print(" %c ", starts_bundle);
        starts_bundle = ' ';
        tty->print("\t");
        delay->format(_regalloc, tty);
        tty->cr();
        delay = NULL;
      }

      // Dump the exception table as well
      if( n->is_Catch() && (Verbose || WizardMode) ) {
        // Print the exception table for this offset
        _handler_table.print_subtable_for(pc);
      }
    }

    if (pcs && n->_idx < pc_limit)
      tty->print_cr("%3.3x", pcs[n->_idx]);
    else
      tty->cr();

    assert(cut_short || delay == NULL, "no unconditional delay branch");

  } // End of per-block dump
  tty->cr();

  if (cut_short)  tty->print_cr("*** disassembly is cut short ***");
}
#endif

//------------------------------Final_Reshape_Counts---------------------------
// This class defines counters to help identify when a method
// may/must be executed using hardware with only 24-bit precision.
struct Final_Reshape_Counts : public StackObj {
  int  _call_count;             // count non-inlined 'common' calls
  int  _float_count;            // count float ops requiring 24-bit precision
  int  _double_count;           // count double ops requiring more precision
  int  _java_call_count;        // count non-inlined 'java' calls
  int  _inner_loop_count;       // count loops which need alignment
  VectorSet _visited;           // Visitation flags
  Node_List _tests;             // Set of IfNodes & PCTableNodes

  Final_Reshape_Counts() :
    _call_count(0), _float_count(0), _double_count(0),
    _java_call_count(0), _inner_loop_count(0),
    _visited( Thread::current()->resource_area() ) { }

  void inc_call_count  () { _call_count  ++; }
  void inc_float_count () { _float_count ++; }
  void inc_double_count() { _double_count++; }
  void inc_java_call_count() { _java_call_count++; }
  void inc_inner_loop_count() { _inner_loop_count++; }

  int  get_call_count  () const { return _call_count  ; }
  int  get_float_count () const { return _float_count ; }
  int  get_double_count() const { return _double_count; }
  int  get_java_call_count() const { return _java_call_count; }
  int  get_inner_loop_count() const { return _inner_loop_count; }
};

#ifdef ASSERT
static bool oop_offset_is_sane(const TypeInstPtr* tp) {
  ciInstanceKlass *k = tp->klass()->as_instance_klass();
  // Make sure the offset goes inside the instance layout.
  return k->contains_field_offset(tp->offset());
  // Note that OffsetBot and OffsetTop are very negative.
}
#endif

// Eliminate trivially redundant StoreCMs and accumulate their
// precedence edges.
void Compile::eliminate_redundant_card_marks(Node* n) {
  assert(n->Opcode() == Op_StoreCM, "expected StoreCM");
  if (n->in(MemNode::Address)->outcnt() > 1) {
    // There are multiple users of the same address so it might be
    // possible to eliminate some of the StoreCMs
    Node* mem = n->in(MemNode::Memory);
    Node* adr = n->in(MemNode::Address);
    Node* val = n->in(MemNode::ValueIn);
    Node* prev = n;
    bool done = false;
    // Walk the chain of StoreCMs eliminating ones that match.  As
    // long as it's a chain of single users then the optimization is
    // safe.  Eliminating partially redundant StoreCMs would require
    // cloning copies down the other paths.
    while (mem->Opcode() == Op_StoreCM && mem->outcnt() == 1 && !done) {
      if (adr == mem->in(MemNode::Address) &&
          val == mem->in(MemNode::ValueIn)) {
        // redundant StoreCM
        if (mem->req() > MemNode::OopStore) {
          // Hasn't been processed by this code yet.
          n->add_prec(mem->in(MemNode::OopStore));
        } else {
          // Already converted to precedence edge
          for (uint i = mem->req(); i < mem->len(); i++) {
            // Accumulate any precedence edges
            if (mem->in(i) != NULL) {
              n->add_prec(mem->in(i));
            }
          }
          // Everything above this point has been processed.
          done = true;
        }
        // Eliminate the previous StoreCM
        prev->set_req(MemNode::Memory, mem->in(MemNode::Memory));
        assert(mem->outcnt() == 0, "should be dead");
        mem->disconnect_inputs(NULL, this);
      } else {
        prev = mem;
      }
      mem = prev->in(MemNode::Memory);
    }
  }
}


//------------------------------final_graph_reshaping_impl----------------------
// Implement items 1-5 from final_graph_reshaping below.
void Compile::final_graph_reshaping_impl( Node *n, Final_Reshape_Counts &frc) {

  if ( n->outcnt() == 0 ) return; // dead node
  uint nop = n->Opcode();

  // Check for 2-input instruction with "last use" on right input.
  // Swap to left input.  Implements item (2).
  if( n->req() == 3 &&          // two-input instruction
      n->in(1)->outcnt() > 1 && // left use is NOT a last use
      (!n->in(1)->is_Phi() || n->in(1)->in(2) != n) && // it is not data loop
      n->in(2)->outcnt() == 1 &&// right use IS a last use
      !n->in(2)->is_Con() ) {   // right use is not a constant
    // Check for commutative opcode
    switch( nop ) {
    case Op_AddI:  case Op_AddF:  case Op_AddD:  case Op_AddL:
    case Op_MaxI:  case Op_MinI:
    case Op_MulI:  case Op_MulF:  case Op_MulD:  case Op_MulL:
    case Op_AndL:  case Op_XorL:  case Op_OrL:
    case Op_AndI:  case Op_XorI:  case Op_OrI: {
      // Move "last use" input to left by swapping inputs
      n->swap_edges(1, 2);
      break;
    }
    default:
      break;
    }
  }

#ifdef ASSERT
  if( n->is_Mem() ) {
    int alias_idx = get_alias_index(n->as_Mem()->adr_type());
    assert( n->in(0) != NULL || alias_idx != Compile::AliasIdxRaw ||
            // oop will be recorded in oop map if load crosses safepoint
            n->is_Load() && (n->as_Load()->bottom_type()->isa_oopptr() ||
                             LoadNode::is_immutable_value(n->in(MemNode::Address))),
            "raw memory operations should have control edge");
  }
#endif
  // Count FPU ops and common calls, implements item (3)
  switch( nop ) {
  // Count all float operations that may use FPU
  case Op_AddF:
  case Op_SubF:
  case Op_MulF:
  case Op_DivF:
  case Op_NegF:
  case Op_ModF:
  case Op_ConvI2F:
  case Op_ConF:
  case Op_CmpF:
  case Op_CmpF3:
  // case Op_ConvL2F: // longs are split into 32-bit halves
    frc.inc_float_count();
    break;

  case Op_ConvF2D:
  case Op_ConvD2F:
    frc.inc_float_count();
    frc.inc_double_count();
    break;

  // Count all double operations that may use FPU
  case Op_AddD:
  case Op_SubD:
  case Op_MulD:
  case Op_DivD:
  case Op_NegD:
  case Op_ModD:
  case Op_ConvI2D:
  case Op_ConvD2I:
  // case Op_ConvL2D: // handled by leaf call
  // case Op_ConvD2L: // handled by leaf call
  case Op_ConD:
  case Op_CmpD:
  case Op_CmpD3:
    frc.inc_double_count();
    break;
  case Op_Opaque1:              // Remove Opaque Nodes before matching
  case Op_Opaque2:              // Remove Opaque Nodes before matching
  case Op_Opaque3:
    n->subsume_by(n->in(1), this);
    break;
  case Op_CallStaticJava:
  case Op_CallJava:
  case Op_CallDynamicJava:
    frc.inc_java_call_count(); // Count java call site;
  case Op_CallRuntime:
  case Op_CallLeaf:
  case Op_CallLeafNoFP: {
    assert (n->is_Call(), "");
    CallNode *call = n->as_Call();
    // Count call sites where the FP mode bit would have to be flipped.
    // Do not count uncommon runtime calls:
    // uncommon_trap, _complete_monitor_locking, _complete_monitor_unlocking,
    // _new_Java, _new_typeArray, _new_objArray, _rethrow_Java, ...
    if (!call->is_CallStaticJava() || !call->as_CallStaticJava()->_name) {
      frc.inc_call_count();   // Count the call site
    } else {                  // See if uncommon argument is shared
      Node *n = call->in(TypeFunc::Parms);
      int nop = n->Opcode();
      // Clone shared simple arguments to uncommon calls, item (1).
      if (n->outcnt() > 1 &&
          !n->is_Proj() &&
          nop != Op_CreateEx &&
          nop != Op_CheckCastPP &&
          nop != Op_DecodeN &&
          nop != Op_DecodeNKlass &&
          !n->is_Mem() &&
          !n->is_Phi()) {
        Node *x = n->clone();
        call->set_req(TypeFunc::Parms, x);
      }
    }
    break;
  }

  case Op_StoreD:
  case Op_LoadD:
  case Op_LoadD_unaligned:
    frc.inc_double_count();
    goto handle_mem;
  case Op_StoreF:
  case Op_LoadF:
    frc.inc_float_count();
    goto handle_mem;

  case Op_StoreCM:
    {
      // Convert OopStore dependence into precedence edge
      Node* prec = n->in(MemNode::OopStore);
      n->del_req(MemNode::OopStore);
      n->add_prec(prec);
      eliminate_redundant_card_marks(n);
    }

    // fall through

  case Op_StoreB:
  case Op_StoreC:
  case Op_StorePConditional:
  case Op_StoreI:
  case Op_StoreL:
  case Op_StoreIConditional:
  case Op_StoreLConditional:
  case Op_CompareAndSwapB:
  case Op_CompareAndSwapS:
  case Op_CompareAndSwapI:
  case Op_CompareAndSwapL:
  case Op_CompareAndSwapP:
  case Op_CompareAndSwapN:
  case Op_WeakCompareAndSwapB:
  case Op_WeakCompareAndSwapS:
  case Op_WeakCompareAndSwapI:
  case Op_WeakCompareAndSwapL:
  case Op_WeakCompareAndSwapP:
  case Op_WeakCompareAndSwapN:
  case Op_CompareAndExchangeB:
  case Op_CompareAndExchangeS:
  case Op_CompareAndExchangeI:
  case Op_CompareAndExchangeL:
  case Op_CompareAndExchangeP:
  case Op_CompareAndExchangeN:
  case Op_GetAndAddS:
  case Op_GetAndAddB:
  case Op_GetAndAddI:
  case Op_GetAndAddL:
  case Op_GetAndSetS:
  case Op_GetAndSetB:
  case Op_GetAndSetI:
  case Op_GetAndSetL:
  case Op_GetAndSetP:
  case Op_GetAndSetN:
  case Op_StoreP:
  case Op_StoreN:
  case Op_StoreNKlass:
  case Op_LoadB:
  case Op_LoadUB:
  case Op_LoadUS:
  case Op_LoadI:
  case Op_LoadKlass:
  case Op_LoadNKlass:
  case Op_LoadL:
  case Op_LoadL_unaligned:
  case Op_LoadPLocked:
  case Op_LoadP:
  case Op_LoadN:
  case Op_LoadRange:
  case Op_LoadS: {
  handle_mem:
#ifdef ASSERT
    if( VerifyOptoOopOffsets ) {
      assert( n->is_Mem(), "" );
      MemNode *mem  = (MemNode*)n;
      // Check to see if address types have grounded out somehow.
      const TypeInstPtr *tp = mem->in(MemNode::Address)->bottom_type()->isa_instptr();
      assert( !tp || oop_offset_is_sane(tp), "" );
    }
#endif
    break;
  }

  case Op_AddP: {               // Assert sane base pointers
    Node *addp = n->in(AddPNode::Address);
    assert( !addp->is_AddP() ||
            addp->in(AddPNode::Base)->is_top() || // Top OK for allocation
            addp->in(AddPNode::Base) == n->in(AddPNode::Base),
            "Base pointers must match (addp %u)", addp->_idx );
#ifdef _LP64
    if ((UseCompressedOops || UseCompressedClassPointers) &&
        addp->Opcode() == Op_ConP &&
        addp == n->in(AddPNode::Base) &&
        n->in(AddPNode::Offset)->is_Con()) {
      // If the transformation of ConP to ConN+DecodeN is beneficial depends
      // on the platform and on the compressed oops mode.
      // Use addressing with narrow klass to load with offset on x86.
      // Some platforms can use the constant pool to load ConP.
      // Do this transformation here since IGVN will convert ConN back to ConP.
      const Type* t = addp->bottom_type();
      bool is_oop   = t->isa_oopptr() != NULL;
      bool is_klass = t->isa_klassptr() != NULL;

      if ((is_oop   && Matcher::const_oop_prefer_decode()  ) ||
          (is_klass && Matcher::const_klass_prefer_decode())) {
        Node* nn = NULL;

        int op = is_oop ? Op_ConN : Op_ConNKlass;

        // Look for existing ConN node of the same exact type.
        Node* r  = root();
        uint cnt = r->outcnt();
        for (uint i = 0; i < cnt; i++) {
          Node* m = r->raw_out(i);
          if (m!= NULL && m->Opcode() == op &&
              m->bottom_type()->make_ptr() == t) {
            nn = m;
            break;
          }
        }
        if (nn != NULL) {
          // Decode a narrow oop to match address
          // [R12 + narrow_oop_reg<<3 + offset]
          if (is_oop) {
            nn = new DecodeNNode(nn, t);
          } else {
            nn = new DecodeNKlassNode(nn, t);
          }
          // Check for succeeding AddP which uses the same Base.
          // Otherwise we will run into the assertion above when visiting that guy.
          for (uint i = 0; i < n->outcnt(); ++i) {
            Node *out_i = n->raw_out(i);
            if (out_i && out_i->is_AddP() && out_i->in(AddPNode::Base) == addp) {
              out_i->set_req(AddPNode::Base, nn);
#ifdef ASSERT
              for (uint j = 0; j < out_i->outcnt(); ++j) {
                Node *out_j = out_i->raw_out(j);
                assert(out_j == NULL || !out_j->is_AddP() || out_j->in(AddPNode::Base) != addp,
                       "more than 2 AddP nodes in a chain (out_j %u)", out_j->_idx);
              }
#endif
            }
          }
          n->set_req(AddPNode::Base, nn);
          n->set_req(AddPNode::Address, nn);
          if (addp->outcnt() == 0) {
            addp->disconnect_inputs(NULL, this);
          }
        }
      }
    }
#endif
    // platform dependent reshaping of the address expression
    reshape_address(n->as_AddP());
    break;
  }

  case Op_CastPP: {
    // Remove CastPP nodes to gain more freedom during scheduling but
    // keep the dependency they encode as control or precedence edges
    // (if control is set already) on memory operations. Some CastPP
    // nodes don't have a control (don't carry a dependency): skip
    // those.
    if (n->in(0) != NULL) {
      ResourceMark rm;
      Unique_Node_List wq;
      wq.push(n);
      for (uint next = 0; next < wq.size(); ++next) {
        Node *m = wq.at(next);
        for (DUIterator_Fast imax, i = m->fast_outs(imax); i < imax; i++) {
          Node* use = m->fast_out(i);
          if (use->is_Mem() || use->is_EncodeNarrowPtr()) {
            use->ensure_control_or_add_prec(n->in(0));
          } else {
            switch(use->Opcode()) {
            case Op_AddP:
            case Op_DecodeN:
            case Op_DecodeNKlass:
            case Op_CheckCastPP:
            case Op_CastPP:
              wq.push(use);
              break;
            }
          }
        }
      }
    }
    const bool is_LP64 = LP64_ONLY(true) NOT_LP64(false);
    if (is_LP64 && n->in(1)->is_DecodeN() && Matcher::gen_narrow_oop_implicit_null_checks()) {
      Node* in1 = n->in(1);
      const Type* t = n->bottom_type();
      Node* new_in1 = in1->clone();
      new_in1->as_DecodeN()->set_type(t);

      if (!Matcher::narrow_oop_use_complex_address()) {
        //
        // x86, ARM and friends can handle 2 adds in addressing mode
        // and Matcher can fold a DecodeN node into address by using
        // a narrow oop directly and do implicit NULL check in address:
        //
        // [R12 + narrow_oop_reg<<3 + offset]
        // NullCheck narrow_oop_reg
        //
        // On other platforms (Sparc) we have to keep new DecodeN node and
        // use it to do implicit NULL check in address:
        //
        // decode_not_null narrow_oop_reg, base_reg
        // [base_reg + offset]
        // NullCheck base_reg
        //
        // Pin the new DecodeN node to non-null path on these platform (Sparc)
        // to keep the information to which NULL check the new DecodeN node
        // corresponds to use it as value in implicit_null_check().
        //
        new_in1->set_req(0, n->in(0));
      }

      n->subsume_by(new_in1, this);
      if (in1->outcnt() == 0) {
        in1->disconnect_inputs(NULL, this);
      }
    } else {
      n->subsume_by(n->in(1), this);
      if (n->outcnt() == 0) {
        n->disconnect_inputs(NULL, this);
      }
    }
    break;
  }
#ifdef _LP64
  case Op_CmpP:
    // Do this transformation here to preserve CmpPNode::sub() and
    // other TypePtr related Ideal optimizations (for example, ptr nullness).
    if (n->in(1)->is_DecodeNarrowPtr() || n->in(2)->is_DecodeNarrowPtr()) {
      Node* in1 = n->in(1);
      Node* in2 = n->in(2);
      if (!in1->is_DecodeNarrowPtr()) {
        in2 = in1;
        in1 = n->in(2);
      }
      assert(in1->is_DecodeNarrowPtr(), "sanity");

      Node* new_in2 = NULL;
      if (in2->is_DecodeNarrowPtr()) {
        assert(in2->Opcode() == in1->Opcode(), "must be same node type");
        new_in2 = in2->in(1);
      } else if (in2->Opcode() == Op_ConP) {
        const Type* t = in2->bottom_type();
        if (t == TypePtr::NULL_PTR) {
          assert(in1->is_DecodeN(), "compare klass to null?");
          // Don't convert CmpP null check into CmpN if compressed
          // oops implicit null check is not generated.
          // This will allow to generate normal oop implicit null check.
          if (Matcher::gen_narrow_oop_implicit_null_checks())
            new_in2 = ConNode::make(TypeNarrowOop::NULL_PTR);
          //
          // This transformation together with CastPP transformation above
          // will generated code for implicit NULL checks for compressed oops.
          //
          // The original code after Optimize()
          //
          //    LoadN memory, narrow_oop_reg
          //    decode narrow_oop_reg, base_reg
          //    CmpP base_reg, NULL
          //    CastPP base_reg // NotNull
          //    Load [base_reg + offset], val_reg
          //
          // after these transformations will be
          //
          //    LoadN memory, narrow_oop_reg
          //    CmpN narrow_oop_reg, NULL
          //    decode_not_null narrow_oop_reg, base_reg
          //    Load [base_reg + offset], val_reg
          //
          // and the uncommon path (== NULL) will use narrow_oop_reg directly
          // since narrow oops can be used in debug info now (see the code in
          // final_graph_reshaping_walk()).
          //
          // At the end the code will be matched to
          // on x86:
          //
          //    Load_narrow_oop memory, narrow_oop_reg
          //    Load [R12 + narrow_oop_reg<<3 + offset], val_reg
          //    NullCheck narrow_oop_reg
          //
          // and on sparc:
          //
          //    Load_narrow_oop memory, narrow_oop_reg
          //    decode_not_null narrow_oop_reg, base_reg
          //    Load [base_reg + offset], val_reg
          //    NullCheck base_reg
          //
        } else if (t->isa_oopptr()) {
          new_in2 = ConNode::make(t->make_narrowoop());
        } else if (t->isa_klassptr()) {
          new_in2 = ConNode::make(t->make_narrowklass());
        }
      }
      if (new_in2 != NULL) {
        Node* cmpN = new CmpNNode(in1->in(1), new_in2);
        n->subsume_by(cmpN, this);
        if (in1->outcnt() == 0) {
          in1->disconnect_inputs(NULL, this);
        }
        if (in2->outcnt() == 0) {
          in2->disconnect_inputs(NULL, this);
        }
      }
    }
    break;

  case Op_DecodeN:
  case Op_DecodeNKlass:
    assert(!n->in(1)->is_EncodeNarrowPtr(), "should be optimized out");
    // DecodeN could be pinned when it can't be fold into
    // an address expression, see the code for Op_CastPP above.
    assert(n->in(0) == NULL || (UseCompressedOops && !Matcher::narrow_oop_use_complex_address()), "no control");
    break;

  case Op_EncodeP:
  case Op_EncodePKlass: {
    Node* in1 = n->in(1);
    if (in1->is_DecodeNarrowPtr()) {
      n->subsume_by(in1->in(1), this);
    } else if (in1->Opcode() == Op_ConP) {
      const Type* t = in1->bottom_type();
      if (t == TypePtr::NULL_PTR) {
        assert(t->isa_oopptr(), "null klass?");
        n->subsume_by(ConNode::make(TypeNarrowOop::NULL_PTR), this);
      } else if (t->isa_oopptr()) {
        n->subsume_by(ConNode::make(t->make_narrowoop()), this);
      } else if (t->isa_klassptr()) {
        n->subsume_by(ConNode::make(t->make_narrowklass()), this);
      }
    }
    if (in1->outcnt() == 0) {
      in1->disconnect_inputs(NULL, this);
    }
    break;
  }

  case Op_Proj: {
    if (OptimizeStringConcat) {
      ProjNode* p = n->as_Proj();
      if (p->_is_io_use) {
        // Separate projections were used for the exception path which
        // are normally removed by a late inline.  If it wasn't inlined
        // then they will hang around and should just be replaced with
        // the original one.
        Node* proj = NULL;
        // Replace with just one
        for (SimpleDUIterator i(p->in(0)); i.has_next(); i.next()) {
          Node *use = i.get();
          if (use->is_Proj() && p != use && use->as_Proj()->_con == p->_con) {
            proj = use;
            break;
          }
        }
        assert(proj != NULL, "must be found");
        p->subsume_by(proj, this);
      }
    }
    break;
  }

  case Op_Phi:
    if (n->as_Phi()->bottom_type()->isa_narrowoop() || n->as_Phi()->bottom_type()->isa_narrowklass()) {
      // The EncodeP optimization may create Phi with the same edges
      // for all paths. It is not handled well by Register Allocator.
      Node* unique_in = n->in(1);
      assert(unique_in != NULL, "");
      uint cnt = n->req();
      for (uint i = 2; i < cnt; i++) {
        Node* m = n->in(i);
        assert(m != NULL, "");
        if (unique_in != m)
          unique_in = NULL;
      }
      if (unique_in != NULL) {
        n->subsume_by(unique_in, this);
      }
    }
    break;

#endif

#ifdef ASSERT
  case Op_CastII:
    // Verify that all range check dependent CastII nodes were removed.
    if (n->isa_CastII()->has_range_check()) {
      n->dump(3);
      assert(false, "Range check dependent CastII node was not removed");
    }
    break;
#endif

  case Op_ModI:
    if (UseDivMod) {
      // Check if a%b and a/b both exist
      Node* d = n->find_similar(Op_DivI);
      if (d) {
        // Replace them with a fused divmod if supported
        if (Matcher::has_match_rule(Op_DivModI)) {
          DivModINode* divmod = DivModINode::make(n);
          d->subsume_by(divmod->div_proj(), this);
          n->subsume_by(divmod->mod_proj(), this);
        } else {
          // replace a%b with a-((a/b)*b)
          Node* mult = new MulINode(d, d->in(2));
          Node* sub  = new SubINode(d->in(1), mult);
          n->subsume_by(sub, this);
        }
      }
    }
    break;

  case Op_ModL:
    if (UseDivMod) {
      // Check if a%b and a/b both exist
      Node* d = n->find_similar(Op_DivL);
      if (d) {
        // Replace them with a fused divmod if supported
        if (Matcher::has_match_rule(Op_DivModL)) {
          DivModLNode* divmod = DivModLNode::make(n);
          d->subsume_by(divmod->div_proj(), this);
          n->subsume_by(divmod->mod_proj(), this);
        } else {
          // replace a%b with a-((a/b)*b)
          Node* mult = new MulLNode(d, d->in(2));
          Node* sub  = new SubLNode(d->in(1), mult);
          n->subsume_by(sub, this);
        }
      }
    }
    break;

  case Op_LoadVector:
  case Op_StoreVector:
    break;

  case Op_AddReductionVI:
  case Op_AddReductionVL:
  case Op_AddReductionVF:
  case Op_AddReductionVD:
  case Op_MulReductionVI:
  case Op_MulReductionVL:
  case Op_MulReductionVF:
  case Op_MulReductionVD:
    break;

  case Op_PackB:
  case Op_PackS:
  case Op_PackI:
  case Op_PackF:
  case Op_PackL:
  case Op_PackD:
    if (n->req()-1 > 2) {
      // Replace many operand PackNodes with a binary tree for matching
      PackNode* p = (PackNode*) n;
      Node* btp = p->binary_tree_pack(1, n->req());
      n->subsume_by(btp, this);
    }
    break;
  case Op_Loop:
  case Op_CountedLoop:
  case Op_OuterStripMinedLoop:
    if (n->as_Loop()->is_inner_loop()) {
      frc.inc_inner_loop_count();
    }
    n->as_Loop()->verify_strip_mined(0);
    break;
  case Op_LShiftI:
  case Op_RShiftI:
  case Op_URShiftI:
  case Op_LShiftL:
  case Op_RShiftL:
  case Op_URShiftL:
    if (Matcher::need_masked_shift_count) {
      // The cpu's shift instructions don't restrict the count to the
      // lower 5/6 bits. We need to do the masking ourselves.
      Node* in2 = n->in(2);
      juint mask = (n->bottom_type() == TypeInt::INT) ? (BitsPerInt - 1) : (BitsPerLong - 1);
      const TypeInt* t = in2->find_int_type();
      if (t != NULL && t->is_con()) {
        juint shift = t->get_con();
        if (shift > mask) { // Unsigned cmp
          n->set_req(2, ConNode::make(TypeInt::make(shift & mask)));
        }
      } else {
        if (t == NULL || t->_lo < 0 || t->_hi > (int)mask) {
          Node* shift = new AndINode(in2, ConNode::make(TypeInt::make(mask)));
          n->set_req(2, shift);
        }
      }
      if (in2->outcnt() == 0) { // Remove dead node
        in2->disconnect_inputs(NULL, this);
      }
    }
    break;
  case Op_MemBarStoreStore:
  case Op_MemBarRelease:
    // Break the link with AllocateNode: it is no longer useful and
    // confuses register allocation.
    if (n->req() > MemBarNode::Precedent) {
      n->set_req(MemBarNode::Precedent, top());
    }
    break;
  case Op_RangeCheck: {
    RangeCheckNode* rc = n->as_RangeCheck();
    Node* iff = new IfNode(rc->in(0), rc->in(1), rc->_prob, rc->_fcnt);
    n->subsume_by(iff, this);
    frc._tests.push(iff);
    break;
  }
  case Op_ConvI2L: {
    if (!Matcher::convi2l_type_required) {
      // Code generation on some platforms doesn't need accurate
      // ConvI2L types. Widening the type can help remove redundant
      // address computations.
      n->as_Type()->set_type(TypeLong::INT);
      ResourceMark rm;
      Node_List wq;
      wq.push(n);
      for (uint next = 0; next < wq.size(); next++) {
        Node *m = wq.at(next);

        for(;;) {
          // Loop over all nodes with identical inputs edges as m
          Node* k = m->find_similar(m->Opcode());
          if (k == NULL) {
            break;
          }
          // Push their uses so we get a chance to remove node made
          // redundant
          for (DUIterator_Fast imax, i = k->fast_outs(imax); i < imax; i++) {
            Node* u = k->fast_out(i);
            assert(!wq.contains(u), "shouldn't process one node several times");
            if (u->Opcode() == Op_LShiftL ||
                u->Opcode() == Op_AddL ||
                u->Opcode() == Op_SubL ||
                u->Opcode() == Op_AddP) {
              wq.push(u);
            }
          }
          // Replace all nodes with identical edges as m with m
          k->subsume_by(m, this);
        }
      }
    }
    break;
  }
<<<<<<< HEAD
#ifdef ASSERT
  case Op_ValueTypePtr:
  case Op_ValueType: {
    n->dump(-1);
    assert(false, "value type node was not removed");
    break;
  }
#endif
=======
  case Op_CmpUL: {
    if (!Matcher::has_match_rule(Op_CmpUL)) {
      // We don't support unsigned long comparisons. Set 'max_idx_expr'
      // to max_julong if < 0 to make the signed comparison fail.
      ConINode* sign_pos = new ConINode(TypeInt::make(BitsPerLong - 1));
      Node* sign_bit_mask = new RShiftLNode(n->in(1), sign_pos);
      Node* orl = new OrLNode(n->in(1), sign_bit_mask);
      ConLNode* remove_sign_mask = new ConLNode(TypeLong::make(max_jlong));
      Node* andl = new AndLNode(orl, remove_sign_mask);
      Node* cmp = new CmpLNode(andl, n->in(2));
      n->subsume_by(cmp, this);
    }
    break;
  }
>>>>>>> a2cda817
  default:
    assert( !n->is_Call(), "" );
    assert( !n->is_Mem(), "" );
    assert( nop != Op_ProfileBoolean, "should be eliminated during IGVN");
    break;
  }

  // Collect CFG split points
  if (n->is_MultiBranch() && !n->is_RangeCheck()) {
    frc._tests.push(n);
  }
}

//------------------------------final_graph_reshaping_walk---------------------
// Replacing Opaque nodes with their input in final_graph_reshaping_impl(),
// requires that the walk visits a node's inputs before visiting the node.
void Compile::final_graph_reshaping_walk( Node_Stack &nstack, Node *root, Final_Reshape_Counts &frc ) {
  ResourceArea *area = Thread::current()->resource_area();
  Unique_Node_List sfpt(area);

  frc._visited.set(root->_idx); // first, mark node as visited
  uint cnt = root->req();
  Node *n = root;
  uint  i = 0;
  while (true) {
    if (i < cnt) {
      // Place all non-visited non-null inputs onto stack
      Node* m = n->in(i);
      ++i;
      if (m != NULL && !frc._visited.test_set(m->_idx)) {
        if (m->is_SafePoint() && m->as_SafePoint()->jvms() != NULL) {
          // compute worst case interpreter size in case of a deoptimization
          update_interpreter_frame_size(m->as_SafePoint()->jvms()->interpreter_frame_size());

          sfpt.push(m);
        }
        cnt = m->req();
        nstack.push(n, i); // put on stack parent and next input's index
        n = m;
        i = 0;
      }
    } else {
      // Now do post-visit work
      final_graph_reshaping_impl( n, frc );
      if (nstack.is_empty())
        break;             // finished
      n = nstack.node();   // Get node from stack
      cnt = n->req();
      i = nstack.index();
      nstack.pop();        // Shift to the next node on stack
    }
  }

  // Skip next transformation if compressed oops are not used.
  if ((UseCompressedOops && !Matcher::gen_narrow_oop_implicit_null_checks()) ||
      (!UseCompressedOops && !UseCompressedClassPointers))
    return;

  // Go over safepoints nodes to skip DecodeN/DecodeNKlass nodes for debug edges.
  // It could be done for an uncommon traps or any safepoints/calls
  // if the DecodeN/DecodeNKlass node is referenced only in a debug info.
  while (sfpt.size() > 0) {
    n = sfpt.pop();
    JVMState *jvms = n->as_SafePoint()->jvms();
    assert(jvms != NULL, "sanity");
    int start = jvms->debug_start();
    int end   = n->req();
    bool is_uncommon = (n->is_CallStaticJava() &&
                        n->as_CallStaticJava()->uncommon_trap_request() != 0);
    for (int j = start; j < end; j++) {
      Node* in = n->in(j);
      if (in->is_DecodeNarrowPtr()) {
        bool safe_to_skip = true;
        if (!is_uncommon ) {
          // Is it safe to skip?
          for (uint i = 0; i < in->outcnt(); i++) {
            Node* u = in->raw_out(i);
            if (!u->is_SafePoint() ||
                (u->is_Call() && u->as_Call()->has_non_debug_use(n))) {
              safe_to_skip = false;
            }
          }
        }
        if (safe_to_skip) {
          n->set_req(j, in->in(1));
        }
        if (in->outcnt() == 0) {
          in->disconnect_inputs(NULL, this);
        }
      }
    }
  }
}

//------------------------------final_graph_reshaping--------------------------
// Final Graph Reshaping.
//
// (1) Clone simple inputs to uncommon calls, so they can be scheduled late
//     and not commoned up and forced early.  Must come after regular
//     optimizations to avoid GVN undoing the cloning.  Clone constant
//     inputs to Loop Phis; these will be split by the allocator anyways.
//     Remove Opaque nodes.
// (2) Move last-uses by commutative operations to the left input to encourage
//     Intel update-in-place two-address operations and better register usage
//     on RISCs.  Must come after regular optimizations to avoid GVN Ideal
//     calls canonicalizing them back.
// (3) Count the number of double-precision FP ops, single-precision FP ops
//     and call sites.  On Intel, we can get correct rounding either by
//     forcing singles to memory (requires extra stores and loads after each
//     FP bytecode) or we can set a rounding mode bit (requires setting and
//     clearing the mode bit around call sites).  The mode bit is only used
//     if the relative frequency of single FP ops to calls is low enough.
//     This is a key transform for SPEC mpeg_audio.
// (4) Detect infinite loops; blobs of code reachable from above but not
//     below.  Several of the Code_Gen algorithms fail on such code shapes,
//     so we simply bail out.  Happens a lot in ZKM.jar, but also happens
//     from time to time in other codes (such as -Xcomp finalizer loops, etc).
//     Detection is by looking for IfNodes where only 1 projection is
//     reachable from below or CatchNodes missing some targets.
// (5) Assert for insane oop offsets in debug mode.

bool Compile::final_graph_reshaping() {
  // an infinite loop may have been eliminated by the optimizer,
  // in which case the graph will be empty.
  if (root()->req() == 1) {
    record_method_not_compilable("trivial infinite loop");
    return true;
  }

  // Expensive nodes have their control input set to prevent the GVN
  // from freely commoning them. There's no GVN beyond this point so
  // no need to keep the control input. We want the expensive nodes to
  // be freely moved to the least frequent code path by gcm.
  assert(OptimizeExpensiveOps || expensive_count() == 0, "optimization off but list non empty?");
  for (int i = 0; i < expensive_count(); i++) {
    _expensive_nodes->at(i)->set_req(0, NULL);
  }

  Final_Reshape_Counts frc;

  // Visit everybody reachable!
  // Allocate stack of size C->live_nodes()/2 to avoid frequent realloc
  Node_Stack nstack(live_nodes() >> 1);
  final_graph_reshaping_walk(nstack, root(), frc);

  // Check for unreachable (from below) code (i.e., infinite loops).
  for( uint i = 0; i < frc._tests.size(); i++ ) {
    MultiBranchNode *n = frc._tests[i]->as_MultiBranch();
    // Get number of CFG targets.
    // Note that PCTables include exception targets after calls.
    uint required_outcnt = n->required_outcnt();
    if (n->outcnt() != required_outcnt) {
      // Check for a few special cases.  Rethrow Nodes never take the
      // 'fall-thru' path, so expected kids is 1 less.
      if (n->is_PCTable() && n->in(0) && n->in(0)->in(0)) {
        if (n->in(0)->in(0)->is_Call()) {
          CallNode *call = n->in(0)->in(0)->as_Call();
          if (call->entry_point() == OptoRuntime::rethrow_stub()) {
            required_outcnt--;      // Rethrow always has 1 less kid
          } else if (call->req() > TypeFunc::Parms &&
                     call->is_CallDynamicJava()) {
            // Check for null receiver. In such case, the optimizer has
            // detected that the virtual call will always result in a null
            // pointer exception. The fall-through projection of this CatchNode
            // will not be populated.
            Node *arg0 = call->in(TypeFunc::Parms);
            if (arg0->is_Type() &&
                arg0->as_Type()->type()->higher_equal(TypePtr::NULL_PTR)) {
              required_outcnt--;
            }
          } else if (call->entry_point() == OptoRuntime::new_array_Java() &&
                     call->req() > TypeFunc::Parms+1 &&
                     call->is_CallStaticJava()) {
            // Check for negative array length. In such case, the optimizer has
            // detected that the allocation attempt will always result in an
            // exception. There is no fall-through projection of this CatchNode .
            Node *arg1 = call->in(TypeFunc::Parms+1);
            if (arg1->is_Type() &&
                arg1->as_Type()->type()->join(TypeInt::POS)->empty()) {
              required_outcnt--;
            }
          }
        }
      }
      // Recheck with a better notion of 'required_outcnt'
      if (n->outcnt() != required_outcnt) {
        record_method_not_compilable("malformed control flow");
        return true;            // Not all targets reachable!
      }
    }
    // Check that I actually visited all kids.  Unreached kids
    // must be infinite loops.
    for (DUIterator_Fast jmax, j = n->fast_outs(jmax); j < jmax; j++)
      if (!frc._visited.test(n->fast_out(j)->_idx)) {
        record_method_not_compilable("infinite loop");
        return true;            // Found unvisited kid; must be unreach
      }

    // Here so verification code in final_graph_reshaping_walk()
    // always see an OuterStripMinedLoopEnd
    if (n->is_OuterStripMinedLoopEnd()) {
      IfNode* init_iff = n->as_If();
      Node* iff = new IfNode(init_iff->in(0), init_iff->in(1), init_iff->_prob, init_iff->_fcnt);
      n->subsume_by(iff, this);
    }
  }

  // If original bytecodes contained a mixture of floats and doubles
  // check if the optimizer has made it homogenous, item (3).
  if( Use24BitFPMode && Use24BitFP && UseSSE == 0 &&
      frc.get_float_count() > 32 &&
      frc.get_double_count() == 0 &&
      (10 * frc.get_call_count() < frc.get_float_count()) ) {
    set_24_bit_selection_and_mode( false,  true );
  }

  set_java_calls(frc.get_java_call_count());
  set_inner_loops(frc.get_inner_loop_count());

  // No infinite loops, no reason to bail out.
  return false;
}

//-----------------------------too_many_traps----------------------------------
// Report if there are too many traps at the current method and bci.
// Return true if there was a trap, and/or PerMethodTrapLimit is exceeded.
bool Compile::too_many_traps(ciMethod* method,
                             int bci,
                             Deoptimization::DeoptReason reason) {
  ciMethodData* md = method->method_data();
  if (md->is_empty()) {
    // Assume the trap has not occurred, or that it occurred only
    // because of a transient condition during start-up in the interpreter.
    return false;
  }
  ciMethod* m = Deoptimization::reason_is_speculate(reason) ? this->method() : NULL;
  if (md->has_trap_at(bci, m, reason) != 0) {
    // Assume PerBytecodeTrapLimit==0, for a more conservative heuristic.
    // Also, if there are multiple reasons, or if there is no per-BCI record,
    // assume the worst.
    if (log())
      log()->elem("observe trap='%s' count='%d'",
                  Deoptimization::trap_reason_name(reason),
                  md->trap_count(reason));
    return true;
  } else {
    // Ignore method/bci and see if there have been too many globally.
    return too_many_traps(reason, md);
  }
}

// Less-accurate variant which does not require a method and bci.
bool Compile::too_many_traps(Deoptimization::DeoptReason reason,
                             ciMethodData* logmd) {
  if (trap_count(reason) >= Deoptimization::per_method_trap_limit(reason)) {
    // Too many traps globally.
    // Note that we use cumulative trap_count, not just md->trap_count.
    if (log()) {
      int mcount = (logmd == NULL)? -1: (int)logmd->trap_count(reason);
      log()->elem("observe trap='%s' count='0' mcount='%d' ccount='%d'",
                  Deoptimization::trap_reason_name(reason),
                  mcount, trap_count(reason));
    }
    return true;
  } else {
    // The coast is clear.
    return false;
  }
}

//--------------------------too_many_recompiles--------------------------------
// Report if there are too many recompiles at the current method and bci.
// Consults PerBytecodeRecompilationCutoff and PerMethodRecompilationCutoff.
// Is not eager to return true, since this will cause the compiler to use
// Action_none for a trap point, to avoid too many recompilations.
bool Compile::too_many_recompiles(ciMethod* method,
                                  int bci,
                                  Deoptimization::DeoptReason reason) {
  ciMethodData* md = method->method_data();
  if (md->is_empty()) {
    // Assume the trap has not occurred, or that it occurred only
    // because of a transient condition during start-up in the interpreter.
    return false;
  }
  // Pick a cutoff point well within PerBytecodeRecompilationCutoff.
  uint bc_cutoff = (uint) PerBytecodeRecompilationCutoff / 8;
  uint m_cutoff  = (uint) PerMethodRecompilationCutoff / 2 + 1;  // not zero
  Deoptimization::DeoptReason per_bc_reason
    = Deoptimization::reason_recorded_per_bytecode_if_any(reason);
  ciMethod* m = Deoptimization::reason_is_speculate(reason) ? this->method() : NULL;
  if ((per_bc_reason == Deoptimization::Reason_none
       || md->has_trap_at(bci, m, reason) != 0)
      // The trap frequency measure we care about is the recompile count:
      && md->trap_recompiled_at(bci, m)
      && md->overflow_recompile_count() >= bc_cutoff) {
    // Do not emit a trap here if it has already caused recompilations.
    // Also, if there are multiple reasons, or if there is no per-BCI record,
    // assume the worst.
    if (log())
      log()->elem("observe trap='%s recompiled' count='%d' recompiles2='%d'",
                  Deoptimization::trap_reason_name(reason),
                  md->trap_count(reason),
                  md->overflow_recompile_count());
    return true;
  } else if (trap_count(reason) != 0
             && decompile_count() >= m_cutoff) {
    // Too many recompiles globally, and we have seen this sort of trap.
    // Use cumulative decompile_count, not just md->decompile_count.
    if (log())
      log()->elem("observe trap='%s' count='%d' mcount='%d' decompiles='%d' mdecompiles='%d'",
                  Deoptimization::trap_reason_name(reason),
                  md->trap_count(reason), trap_count(reason),
                  md->decompile_count(), decompile_count());
    return true;
  } else {
    // The coast is clear.
    return false;
  }
}

// Compute when not to trap. Used by matching trap based nodes and
// NullCheck optimization.
void Compile::set_allowed_deopt_reasons() {
  _allowed_reasons = 0;
  if (is_method_compilation()) {
    for (int rs = (int)Deoptimization::Reason_none+1; rs < Compile::trapHistLength; rs++) {
      assert(rs < BitsPerInt, "recode bit map");
      if (!too_many_traps((Deoptimization::DeoptReason) rs)) {
        _allowed_reasons |= nth_bit(rs);
      }
    }
  }
}

#ifndef PRODUCT
//------------------------------verify_graph_edges---------------------------
// Walk the Graph and verify that there is a one-to-one correspondence
// between Use-Def edges and Def-Use edges in the graph.
void Compile::verify_graph_edges(bool no_dead_code) {
  if (VerifyGraphEdges) {
    ResourceArea *area = Thread::current()->resource_area();
    Unique_Node_List visited(area);
    // Call recursive graph walk to check edges
    _root->verify_edges(visited);
    if (no_dead_code) {
      // Now make sure that no visited node is used by an unvisited node.
      bool dead_nodes = false;
      Unique_Node_List checked(area);
      while (visited.size() > 0) {
        Node* n = visited.pop();
        checked.push(n);
        for (uint i = 0; i < n->outcnt(); i++) {
          Node* use = n->raw_out(i);
          if (checked.member(use))  continue;  // already checked
          if (visited.member(use))  continue;  // already in the graph
          if (use->is_Con())        continue;  // a dead ConNode is OK
          // At this point, we have found a dead node which is DU-reachable.
          if (!dead_nodes) {
            tty->print_cr("*** Dead nodes reachable via DU edges:");
            dead_nodes = true;
          }
          use->dump(2);
          tty->print_cr("---");
          checked.push(use);  // No repeats; pretend it is now checked.
        }
      }
      assert(!dead_nodes, "using nodes must be reachable from root");
    }
  }
}

// Verify GC barriers consistency
// Currently supported:
// - G1 pre-barriers (see GraphKit::g1_write_barrier_pre())
void Compile::verify_barriers() {
#if INCLUDE_G1GC
  if (UseG1GC) {
    // Verify G1 pre-barriers
    const int marking_offset = in_bytes(G1ThreadLocalData::satb_mark_queue_active_offset());

    ResourceArea *area = Thread::current()->resource_area();
    Unique_Node_List visited(area);
    Node_List worklist(area);
    // We're going to walk control flow backwards starting from the Root
    worklist.push(_root);
    while (worklist.size() > 0) {
      Node* x = worklist.pop();
      if (x == NULL || x == top()) continue;
      if (visited.member(x)) {
        continue;
      } else {
        visited.push(x);
      }

      if (x->is_Region()) {
        for (uint i = 1; i < x->req(); i++) {
          worklist.push(x->in(i));
        }
      } else {
        worklist.push(x->in(0));
        // We are looking for the pattern:
        //                            /->ThreadLocal
        // If->Bool->CmpI->LoadB->AddP->ConL(marking_offset)
        //              \->ConI(0)
        // We want to verify that the If and the LoadB have the same control
        // See GraphKit::g1_write_barrier_pre()
        if (x->is_If()) {
          IfNode *iff = x->as_If();
          if (iff->in(1)->is_Bool() && iff->in(1)->in(1)->is_Cmp()) {
            CmpNode *cmp = iff->in(1)->in(1)->as_Cmp();
            if (cmp->Opcode() == Op_CmpI && cmp->in(2)->is_Con() && cmp->in(2)->bottom_type()->is_int()->get_con() == 0
                && cmp->in(1)->is_Load()) {
              LoadNode* load = cmp->in(1)->as_Load();
              if (load->Opcode() == Op_LoadB && load->in(2)->is_AddP() && load->in(2)->in(2)->Opcode() == Op_ThreadLocal
                  && load->in(2)->in(3)->is_Con()
                  && load->in(2)->in(3)->bottom_type()->is_intptr_t()->get_con() == marking_offset) {

                Node* if_ctrl = iff->in(0);
                Node* load_ctrl = load->in(0);

                if (if_ctrl != load_ctrl) {
                  // Skip possible CProj->NeverBranch in infinite loops
                  if ((if_ctrl->is_Proj() && if_ctrl->Opcode() == Op_CProj)
                      && (if_ctrl->in(0)->is_MultiBranch() && if_ctrl->in(0)->Opcode() == Op_NeverBranch)) {
                    if_ctrl = if_ctrl->in(0)->in(0);
                  }
                }
                assert(load_ctrl != NULL && if_ctrl == load_ctrl, "controls must match");
              }
            }
          }
        }
      }
    }
  }
#endif
}

#endif

// The Compile object keeps track of failure reasons separately from the ciEnv.
// This is required because there is not quite a 1-1 relation between the
// ciEnv and its compilation task and the Compile object.  Note that one
// ciEnv might use two Compile objects, if C2Compiler::compile_method decides
// to backtrack and retry without subsuming loads.  Other than this backtracking
// behavior, the Compile's failure reason is quietly copied up to the ciEnv
// by the logic in C2Compiler.
void Compile::record_failure(const char* reason) {
  if (log() != NULL) {
    log()->elem("failure reason='%s' phase='compile'", reason);
  }
  if (_failure_reason == NULL) {
    // Record the first failure reason.
    _failure_reason = reason;
  }

  if (!C->failure_reason_is(C2Compiler::retry_no_subsuming_loads())) {
    C->print_method(PHASE_FAILURE);
  }
  _root = NULL;  // flush the graph, too
}

Compile::TracePhase::TracePhase(const char* name, elapsedTimer* accumulator)
  : TraceTime(name, accumulator, CITime, CITimeVerbose),
    _phase_name(name), _dolog(CITimeVerbose)
{
  if (_dolog) {
    C = Compile::current();
    _log = C->log();
  } else {
    C = NULL;
    _log = NULL;
  }
  if (_log != NULL) {
    _log->begin_head("phase name='%s' nodes='%d' live='%d'", _phase_name, C->unique(), C->live_nodes());
    _log->stamp();
    _log->end_head();
  }
}

Compile::TracePhase::~TracePhase() {

  C = Compile::current();
  if (_dolog) {
    _log = C->log();
  } else {
    _log = NULL;
  }

#ifdef ASSERT
  if (PrintIdealNodeCount) {
    tty->print_cr("phase name='%s' nodes='%d' live='%d' live_graph_walk='%d'",
                  _phase_name, C->unique(), C->live_nodes(), C->count_live_nodes_by_graph_walk());
  }

  if (VerifyIdealNodeCount) {
    Compile::current()->print_missing_nodes();
  }
#endif

  if (_log != NULL) {
    _log->done("phase name='%s' nodes='%d' live='%d'", _phase_name, C->unique(), C->live_nodes());
  }
}

//=============================================================================
// Two Constant's are equal when the type and the value are equal.
bool Compile::Constant::operator==(const Constant& other) {
  if (type()          != other.type()         )  return false;
  if (can_be_reused() != other.can_be_reused())  return false;
  // For floating point values we compare the bit pattern.
  switch (type()) {
  case T_INT:
  case T_FLOAT:   return (_v._value.i == other._v._value.i);
  case T_LONG:
  case T_DOUBLE:  return (_v._value.j == other._v._value.j);
  case T_OBJECT:
  case T_ADDRESS: return (_v._value.l == other._v._value.l);
  case T_VOID:    return (_v._value.l == other._v._value.l);  // jump-table entries
  case T_METADATA: return (_v._metadata == other._v._metadata);
  default: ShouldNotReachHere(); return false;
  }
}

static int type_to_size_in_bytes(BasicType t) {
  switch (t) {
  case T_INT:     return sizeof(jint   );
  case T_LONG:    return sizeof(jlong  );
  case T_FLOAT:   return sizeof(jfloat );
  case T_DOUBLE:  return sizeof(jdouble);
  case T_METADATA: return sizeof(Metadata*);
    // We use T_VOID as marker for jump-table entries (labels) which
    // need an internal word relocation.
  case T_VOID:
  case T_ADDRESS:
  case T_OBJECT:  return sizeof(jobject);
  default:
    ShouldNotReachHere();
    return -1;
  }
}

int Compile::ConstantTable::qsort_comparator(Constant* a, Constant* b) {
  // sort descending
  if (a->freq() > b->freq())  return -1;
  if (a->freq() < b->freq())  return  1;
  return 0;
}

void Compile::ConstantTable::calculate_offsets_and_size() {
  // First, sort the array by frequencies.
  _constants.sort(qsort_comparator);

#ifdef ASSERT
  // Make sure all jump-table entries were sorted to the end of the
  // array (they have a negative frequency).
  bool found_void = false;
  for (int i = 0; i < _constants.length(); i++) {
    Constant con = _constants.at(i);
    if (con.type() == T_VOID)
      found_void = true;  // jump-tables
    else
      assert(!found_void, "wrong sorting");
  }
#endif

  int offset = 0;
  for (int i = 0; i < _constants.length(); i++) {
    Constant* con = _constants.adr_at(i);

    // Align offset for type.
    int typesize = type_to_size_in_bytes(con->type());
    offset = align_up(offset, typesize);
    con->set_offset(offset);   // set constant's offset

    if (con->type() == T_VOID) {
      MachConstantNode* n = (MachConstantNode*) con->get_jobject();
      offset = offset + typesize * n->outcnt();  // expand jump-table
    } else {
      offset = offset + typesize;
    }
  }

  // Align size up to the next section start (which is insts; see
  // CodeBuffer::align_at_start).
  assert(_size == -1, "already set?");
  _size = align_up(offset, (int)CodeEntryAlignment);
}

void Compile::ConstantTable::emit(CodeBuffer& cb) {
  MacroAssembler _masm(&cb);
  for (int i = 0; i < _constants.length(); i++) {
    Constant con = _constants.at(i);
    address constant_addr = NULL;
    switch (con.type()) {
    case T_INT:    constant_addr = _masm.int_constant(   con.get_jint()   ); break;
    case T_LONG:   constant_addr = _masm.long_constant(  con.get_jlong()  ); break;
    case T_FLOAT:  constant_addr = _masm.float_constant( con.get_jfloat() ); break;
    case T_DOUBLE: constant_addr = _masm.double_constant(con.get_jdouble()); break;
    case T_OBJECT: {
      jobject obj = con.get_jobject();
      int oop_index = _masm.oop_recorder()->find_index(obj);
      constant_addr = _masm.address_constant((address) obj, oop_Relocation::spec(oop_index));
      break;
    }
    case T_ADDRESS: {
      address addr = (address) con.get_jobject();
      constant_addr = _masm.address_constant(addr);
      break;
    }
    // We use T_VOID as marker for jump-table entries (labels) which
    // need an internal word relocation.
    case T_VOID: {
      MachConstantNode* n = (MachConstantNode*) con.get_jobject();
      // Fill the jump-table with a dummy word.  The real value is
      // filled in later in fill_jump_table.
      address dummy = (address) n;
      constant_addr = _masm.address_constant(dummy);
      // Expand jump-table
      for (uint i = 1; i < n->outcnt(); i++) {
        address temp_addr = _masm.address_constant(dummy + i);
        assert(temp_addr, "consts section too small");
      }
      break;
    }
    case T_METADATA: {
      Metadata* obj = con.get_metadata();
      int metadata_index = _masm.oop_recorder()->find_index(obj);
      constant_addr = _masm.address_constant((address) obj, metadata_Relocation::spec(metadata_index));
      break;
    }
    default: ShouldNotReachHere();
    }
    assert(constant_addr, "consts section too small");
    assert((constant_addr - _masm.code()->consts()->start()) == con.offset(),
            "must be: %d == %d", (int) (constant_addr - _masm.code()->consts()->start()), (int)(con.offset()));
  }
}

int Compile::ConstantTable::find_offset(Constant& con) const {
  int idx = _constants.find(con);
  assert(idx != -1, "constant must be in constant table");
  int offset = _constants.at(idx).offset();
  assert(offset != -1, "constant table not emitted yet?");
  return offset;
}

void Compile::ConstantTable::add(Constant& con) {
  if (con.can_be_reused()) {
    int idx = _constants.find(con);
    if (idx != -1 && _constants.at(idx).can_be_reused()) {
      _constants.adr_at(idx)->inc_freq(con.freq());  // increase the frequency by the current value
      return;
    }
  }
  (void) _constants.append(con);
}

Compile::Constant Compile::ConstantTable::add(MachConstantNode* n, BasicType type, jvalue value) {
  Block* b = Compile::current()->cfg()->get_block_for_node(n);
  Constant con(type, value, b->_freq);
  add(con);
  return con;
}

Compile::Constant Compile::ConstantTable::add(Metadata* metadata) {
  Constant con(metadata);
  add(con);
  return con;
}

Compile::Constant Compile::ConstantTable::add(MachConstantNode* n, MachOper* oper) {
  jvalue value;
  BasicType type = oper->type()->basic_type();
  switch (type) {
  case T_LONG:    value.j = oper->constantL(); break;
  case T_FLOAT:   value.f = oper->constantF(); break;
  case T_DOUBLE:  value.d = oper->constantD(); break;
  case T_OBJECT:
  case T_ADDRESS: value.l = (jobject) oper->constant(); break;
  case T_METADATA: return add((Metadata*)oper->constant()); break;
  default: guarantee(false, "unhandled type: %s", type2name(type));
  }
  return add(n, type, value);
}

Compile::Constant Compile::ConstantTable::add_jump_table(MachConstantNode* n) {
  jvalue value;
  // We can use the node pointer here to identify the right jump-table
  // as this method is called from Compile::Fill_buffer right before
  // the MachNodes are emitted and the jump-table is filled (means the
  // MachNode pointers do not change anymore).
  value.l = (jobject) n;
  Constant con(T_VOID, value, next_jump_table_freq(), false);  // Labels of a jump-table cannot be reused.
  add(con);
  return con;
}

void Compile::ConstantTable::fill_jump_table(CodeBuffer& cb, MachConstantNode* n, GrowableArray<Label*> labels) const {
  // If called from Compile::scratch_emit_size do nothing.
  if (Compile::current()->in_scratch_emit_size())  return;

  assert(labels.is_nonempty(), "must be");
  assert((uint) labels.length() == n->outcnt(), "must be equal: %d == %d", labels.length(), n->outcnt());

  // Since MachConstantNode::constant_offset() also contains
  // table_base_offset() we need to subtract the table_base_offset()
  // to get the plain offset into the constant table.
  int offset = n->constant_offset() - table_base_offset();

  MacroAssembler _masm(&cb);
  address* jump_table_base = (address*) (_masm.code()->consts()->start() + offset);

  for (uint i = 0; i < n->outcnt(); i++) {
    address* constant_addr = &jump_table_base[i];
    assert(*constant_addr == (((address) n) + i), "all jump-table entries must contain adjusted node pointer: " INTPTR_FORMAT " == " INTPTR_FORMAT, p2i(*constant_addr), p2i(((address) n) + i));
    *constant_addr = cb.consts()->target(*labels.at(i), (address) constant_addr);
    cb.consts()->relocate((address) constant_addr, relocInfo::internal_word_type);
  }
}

//----------------------------static_subtype_check-----------------------------
// Shortcut important common cases when superklass is exact:
// (0) superklass is java.lang.Object (can occur in reflective code)
// (1) subklass is already limited to a subtype of superklass => always ok
// (2) subklass does not overlap with superklass => always fail
// (3) superklass has NO subtypes and we can check with a simple compare.
int Compile::static_subtype_check(ciKlass* superk, ciKlass* subk) {
  if (StressReflectiveCode || superk == NULL || subk == NULL) {
    return SSC_full_test;       // Let caller generate the general case.
  }

  if (!EnableValhalla && superk == env()->Object_klass()) {
    return SSC_always_true;     // (0) this test cannot fail
  }

  ciType* superelem = superk;
  if (superelem->is_array_klass())
    superelem = superelem->as_array_klass()->base_element_type();

  if (!subk->is_interface()) {  // cannot trust static interface types yet
    if (subk->is_subtype_of(superk)) {
      return SSC_always_true;   // (1) false path dead; no dynamic test needed
    }
    if (!(superelem->is_klass() && superelem->as_klass()->is_interface()) &&
        !superk->is_subtype_of(subk)) {
      return SSC_always_false;
    }
  }

  // If casting to an instance klass, it must have no subtypes
  if (superk->is_interface()) {
    // Cannot trust interfaces yet.
    // %%% S.B. superk->nof_implementors() == 1
  } else if (superelem->is_instance_klass()) {
    ciInstanceKlass* ik = superelem->as_instance_klass();
    if (!ik->has_subklass() && !ik->is_interface()) {
      if (!ik->is_final()) {
        // Add a dependency if there is a chance of a later subclass.
        dependencies()->assert_leaf_type(ik);
      }
      return SSC_easy_test;     // (3) caller can do a simple ptr comparison
    }
  } else {
    // A primitive array type has no subtypes.
    return SSC_easy_test;       // (3) caller can do a simple ptr comparison
  }

  return SSC_full_test;
}

Node* Compile::conv_I2X_index(PhaseGVN* phase, Node* idx, const TypeInt* sizetype, Node* ctrl) {
#ifdef _LP64
  // The scaled index operand to AddP must be a clean 64-bit value.
  // Java allows a 32-bit int to be incremented to a negative
  // value, which appears in a 64-bit register as a large
  // positive number.  Using that large positive number as an
  // operand in pointer arithmetic has bad consequences.
  // On the other hand, 32-bit overflow is rare, and the possibility
  // can often be excluded, if we annotate the ConvI2L node with
  // a type assertion that its value is known to be a small positive
  // number.  (The prior range check has ensured this.)
  // This assertion is used by ConvI2LNode::Ideal.
  int index_max = max_jint - 1;  // array size is max_jint, index is one less
  if (sizetype != NULL) index_max = sizetype->_hi - 1;
  const TypeInt* iidxtype = TypeInt::make(0, index_max, Type::WidenMax);
  idx = constrained_convI2L(phase, idx, iidxtype, ctrl);
#endif
  return idx;
}

// Convert integer value to a narrowed long type dependent on ctrl (for example, a range check)
Node* Compile::constrained_convI2L(PhaseGVN* phase, Node* value, const TypeInt* itype, Node* ctrl) {
  if (ctrl != NULL) {
    // Express control dependency by a CastII node with a narrow type.
    value = new CastIINode(value, itype, false, true /* range check dependency */);
    // Make the CastII node dependent on the control input to prevent the narrowed ConvI2L
    // node from floating above the range check during loop optimizations. Otherwise, the
    // ConvI2L node may be eliminated independently of the range check, causing the data path
    // to become TOP while the control path is still there (although it's unreachable).
    value->set_req(0, ctrl);
    // Save CastII node to remove it after loop optimizations.
    phase->C->add_range_check_cast(value);
    value = phase->transform(value);
  }
  const TypeLong* ltype = TypeLong::make(itype->_lo, itype->_hi, itype->_widen);
  return phase->transform(new ConvI2LNode(value, ltype));
}

// The message about the current inlining is accumulated in
// _print_inlining_stream and transfered into the _print_inlining_list
// once we know whether inlining succeeds or not. For regular
// inlining, messages are appended to the buffer pointed by
// _print_inlining_idx in the _print_inlining_list. For late inlining,
// a new buffer is added after _print_inlining_idx in the list. This
// way we can update the inlining message for late inlining call site
// when the inlining is attempted again.
void Compile::print_inlining_init() {
  if (print_inlining() || print_intrinsics()) {
    _print_inlining_stream = new stringStream();
    _print_inlining_list = new (comp_arena())GrowableArray<PrintInliningBuffer>(comp_arena(), 1, 1, PrintInliningBuffer());
  }
}

void Compile::print_inlining_reinit() {
  if (print_inlining() || print_intrinsics()) {
    // Re allocate buffer when we change ResourceMark
    _print_inlining_stream = new stringStream();
  }
}

void Compile::print_inlining_reset() {
  _print_inlining_stream->reset();
}

void Compile::print_inlining_commit() {
  assert(print_inlining() || print_intrinsics(), "PrintInlining off?");
  // Transfer the message from _print_inlining_stream to the current
  // _print_inlining_list buffer and clear _print_inlining_stream.
  _print_inlining_list->at(_print_inlining_idx).ss()->write(_print_inlining_stream->as_string(), _print_inlining_stream->size());
  print_inlining_reset();
}

void Compile::print_inlining_push() {
  // Add new buffer to the _print_inlining_list at current position
  _print_inlining_idx++;
  _print_inlining_list->insert_before(_print_inlining_idx, PrintInliningBuffer());
}

Compile::PrintInliningBuffer& Compile::print_inlining_current() {
  return _print_inlining_list->at(_print_inlining_idx);
}

void Compile::print_inlining_update(CallGenerator* cg) {
  if (print_inlining() || print_intrinsics()) {
    if (!cg->is_late_inline()) {
      if (print_inlining_current().cg() != NULL) {
        print_inlining_push();
      }
      print_inlining_commit();
    } else {
      if (print_inlining_current().cg() != cg &&
          (print_inlining_current().cg() != NULL ||
           print_inlining_current().ss()->size() != 0)) {
        print_inlining_push();
      }
      print_inlining_commit();
      print_inlining_current().set_cg(cg);
    }
  }
}

void Compile::print_inlining_move_to(CallGenerator* cg) {
  // We resume inlining at a late inlining call site. Locate the
  // corresponding inlining buffer so that we can update it.
  if (print_inlining()) {
    for (int i = 0; i < _print_inlining_list->length(); i++) {
      if (_print_inlining_list->adr_at(i)->cg() == cg) {
        _print_inlining_idx = i;
        return;
      }
    }
    ShouldNotReachHere();
  }
}

void Compile::print_inlining_update_delayed(CallGenerator* cg) {
  if (print_inlining()) {
    assert(_print_inlining_stream->size() > 0, "missing inlining msg");
    assert(print_inlining_current().cg() == cg, "wrong entry");
    // replace message with new message
    _print_inlining_list->at_put(_print_inlining_idx, PrintInliningBuffer());
    print_inlining_commit();
    print_inlining_current().set_cg(cg);
  }
}

void Compile::print_inlining_assert_ready() {
  assert(!_print_inlining || _print_inlining_stream->size() == 0, "loosing data");
}

void Compile::process_print_inlining() {
  bool do_print_inlining = print_inlining() || print_intrinsics();
  if (do_print_inlining || log() != NULL) {
    // Print inlining message for candidates that we couldn't inline
    // for lack of space
    for (int i = 0; i < _late_inlines.length(); i++) {
      CallGenerator* cg = _late_inlines.at(i);
      if (!cg->is_mh_late_inline()) {
        const char* msg = "live nodes > LiveNodeCountInliningCutoff";
        if (do_print_inlining) {
          cg->print_inlining_late(msg);
        }
        log_late_inline_failure(cg, msg);
      }
    }
  }
  if (do_print_inlining) {
    ResourceMark rm;
    stringStream ss;
    for (int i = 0; i < _print_inlining_list->length(); i++) {
      ss.print("%s", _print_inlining_list->adr_at(i)->ss()->as_string());
    }
    size_t end = ss.size();
    _print_inlining_output = NEW_ARENA_ARRAY(comp_arena(), char, end+1);
    strncpy(_print_inlining_output, ss.base(), end+1);
    _print_inlining_output[end] = 0;
  }
}

void Compile::dump_print_inlining() {
  if (_print_inlining_output != NULL) {
    tty->print_raw(_print_inlining_output);
  }
}

void Compile::log_late_inline(CallGenerator* cg) {
  if (log() != NULL) {
    log()->head("late_inline method='%d'  inline_id='" JLONG_FORMAT "'", log()->identify(cg->method()),
                cg->unique_id());
    JVMState* p = cg->call_node()->jvms();
    while (p != NULL) {
      log()->elem("jvms bci='%d' method='%d'", p->bci(), log()->identify(p->method()));
      p = p->caller();
    }
    log()->tail("late_inline");
  }
}

void Compile::log_late_inline_failure(CallGenerator* cg, const char* msg) {
  log_late_inline(cg);
  if (log() != NULL) {
    log()->inline_fail(msg);
  }
}

void Compile::log_inline_id(CallGenerator* cg) {
  if (log() != NULL) {
    // The LogCompilation tool needs a unique way to identify late
    // inline call sites. This id must be unique for this call site in
    // this compilation. Try to have it unique across compilations as
    // well because it can be convenient when grepping through the log
    // file.
    // Distinguish OSR compilations from others in case CICountOSR is
    // on.
    jlong id = ((jlong)unique()) + (((jlong)compile_id()) << 33) + (CICountOSR && is_osr_compilation() ? ((jlong)1) << 32 : 0);
    cg->set_unique_id(id);
    log()->elem("inline_id id='" JLONG_FORMAT "'", id);
  }
}

void Compile::log_inline_failure(const char* msg) {
  if (C->log() != NULL) {
    C->log()->inline_fail(msg);
  }
}


// Dump inlining replay data to the stream.
// Don't change thread state and acquire any locks.
void Compile::dump_inline_data(outputStream* out) {
  InlineTree* inl_tree = ilt();
  if (inl_tree != NULL) {
    out->print(" inline %d", inl_tree->count());
    inl_tree->dump_replay_data(out);
  }
}

int Compile::cmp_expensive_nodes(Node* n1, Node* n2) {
  if (n1->Opcode() < n2->Opcode())      return -1;
  else if (n1->Opcode() > n2->Opcode()) return 1;

  assert(n1->req() == n2->req(), "can't compare %s nodes: n1->req() = %d, n2->req() = %d", NodeClassNames[n1->Opcode()], n1->req(), n2->req());
  for (uint i = 1; i < n1->req(); i++) {
    if (n1->in(i) < n2->in(i))      return -1;
    else if (n1->in(i) > n2->in(i)) return 1;
  }

  return 0;
}

int Compile::cmp_expensive_nodes(Node** n1p, Node** n2p) {
  Node* n1 = *n1p;
  Node* n2 = *n2p;

  return cmp_expensive_nodes(n1, n2);
}

void Compile::sort_expensive_nodes() {
  if (!expensive_nodes_sorted()) {
    _expensive_nodes->sort(cmp_expensive_nodes);
  }
}

bool Compile::expensive_nodes_sorted() const {
  for (int i = 1; i < _expensive_nodes->length(); i++) {
    if (cmp_expensive_nodes(_expensive_nodes->adr_at(i), _expensive_nodes->adr_at(i-1)) < 0) {
      return false;
    }
  }
  return true;
}

bool Compile::should_optimize_expensive_nodes(PhaseIterGVN &igvn) {
  if (_expensive_nodes->length() == 0) {
    return false;
  }

  assert(OptimizeExpensiveOps, "optimization off?");

  // Take this opportunity to remove dead nodes from the list
  int j = 0;
  for (int i = 0; i < _expensive_nodes->length(); i++) {
    Node* n = _expensive_nodes->at(i);
    if (!n->is_unreachable(igvn)) {
      assert(n->is_expensive(), "should be expensive");
      _expensive_nodes->at_put(j, n);
      j++;
    }
  }
  _expensive_nodes->trunc_to(j);

  // Then sort the list so that similar nodes are next to each other
  // and check for at least two nodes of identical kind with same data
  // inputs.
  sort_expensive_nodes();

  for (int i = 0; i < _expensive_nodes->length()-1; i++) {
    if (cmp_expensive_nodes(_expensive_nodes->adr_at(i), _expensive_nodes->adr_at(i+1)) == 0) {
      return true;
    }
  }

  return false;
}

void Compile::cleanup_expensive_nodes(PhaseIterGVN &igvn) {
  if (_expensive_nodes->length() == 0) {
    return;
  }

  assert(OptimizeExpensiveOps, "optimization off?");

  // Sort to bring similar nodes next to each other and clear the
  // control input of nodes for which there's only a single copy.
  sort_expensive_nodes();

  int j = 0;
  int identical = 0;
  int i = 0;
  bool modified = false;
  for (; i < _expensive_nodes->length()-1; i++) {
    assert(j <= i, "can't write beyond current index");
    if (_expensive_nodes->at(i)->Opcode() == _expensive_nodes->at(i+1)->Opcode()) {
      identical++;
      _expensive_nodes->at_put(j++, _expensive_nodes->at(i));
      continue;
    }
    if (identical > 0) {
      _expensive_nodes->at_put(j++, _expensive_nodes->at(i));
      identical = 0;
    } else {
      Node* n = _expensive_nodes->at(i);
      igvn.replace_input_of(n, 0, NULL);
      igvn.hash_insert(n);
      modified = true;
    }
  }
  if (identical > 0) {
    _expensive_nodes->at_put(j++, _expensive_nodes->at(i));
  } else if (_expensive_nodes->length() >= 1) {
    Node* n = _expensive_nodes->at(i);
    igvn.replace_input_of(n, 0, NULL);
    igvn.hash_insert(n);
    modified = true;
  }
  _expensive_nodes->trunc_to(j);
  if (modified) {
    igvn.optimize();
  }
}

void Compile::add_expensive_node(Node * n) {
  assert(!_expensive_nodes->contains(n), "duplicate entry in expensive list");
  assert(n->is_expensive(), "expensive nodes with non-null control here only");
  assert(!n->is_CFG() && !n->is_Mem(), "no cfg or memory nodes here");
  if (OptimizeExpensiveOps) {
    _expensive_nodes->append(n);
  } else {
    // Clear control input and let IGVN optimize expensive nodes if
    // OptimizeExpensiveOps is off.
    n->set_req(0, NULL);
  }
}

/**
 * Remove the speculative part of types and clean up the graph
 */
void Compile::remove_speculative_types(PhaseIterGVN &igvn) {
  if (UseTypeSpeculation) {
    Unique_Node_List worklist;
    worklist.push(root());
    int modified = 0;
    // Go over all type nodes that carry a speculative type, drop the
    // speculative part of the type and enqueue the node for an igvn
    // which may optimize it out.
    for (uint next = 0; next < worklist.size(); ++next) {
      Node *n  = worklist.at(next);
      if (n->is_Type()) {
        TypeNode* tn = n->as_Type();
        const Type* t = tn->type();
        const Type* t_no_spec = t->remove_speculative();
        if (t_no_spec != t) {
          bool in_hash = igvn.hash_delete(n);
          assert(in_hash, "node should be in igvn hash table");
          tn->set_type(t_no_spec);
          igvn.hash_insert(n);
          igvn._worklist.push(n); // give it a chance to go away
          modified++;
        }
      }
      uint max = n->len();
      for( uint i = 0; i < max; ++i ) {
        Node *m = n->in(i);
        if (not_a_node(m))  continue;
        worklist.push(m);
      }
    }
    // Drop the speculative part of all types in the igvn's type table
    igvn.remove_speculative_types();
    if (modified > 0) {
      igvn.optimize();
    }
#ifdef ASSERT
    // Verify that after the IGVN is over no speculative type has resurfaced
    worklist.clear();
    worklist.push(root());
    for (uint next = 0; next < worklist.size(); ++next) {
      Node *n  = worklist.at(next);
      const Type* t = igvn.type_or_null(n);
      assert((t == NULL) || (t == t->remove_speculative()), "no more speculative types");
      if (n->is_Type()) {
        t = n->as_Type()->type();
        assert(t == t->remove_speculative(), "no more speculative types");
      }
      uint max = n->len();
      for( uint i = 0; i < max; ++i ) {
        Node *m = n->in(i);
        if (not_a_node(m))  continue;
        worklist.push(m);
      }
    }
    igvn.check_no_speculative_types();
#endif
  }
}

// Auxiliary method to support randomized stressing/fuzzing.
//
// This method can be called the arbitrary number of times, with current count
// as the argument. The logic allows selecting a single candidate from the
// running list of candidates as follows:
//    int count = 0;
//    Cand* selected = null;
//    while(cand = cand->next()) {
//      if (randomized_select(++count)) {
//        selected = cand;
//      }
//    }
//
// Including count equalizes the chances any candidate is "selected".
// This is useful when we don't have the complete list of candidates to choose
// from uniformly. In this case, we need to adjust the randomicity of the
// selection, or else we will end up biasing the selection towards the latter
// candidates.
//
// Quick back-envelope calculation shows that for the list of n candidates
// the equal probability for the candidate to persist as "best" can be
// achieved by replacing it with "next" k-th candidate with the probability
// of 1/k. It can be easily shown that by the end of the run, the
// probability for any candidate is converged to 1/n, thus giving the
// uniform distribution among all the candidates.
//
// We don't care about the domain size as long as (RANDOMIZED_DOMAIN / count) is large.
#define RANDOMIZED_DOMAIN_POW 29
#define RANDOMIZED_DOMAIN (1 << RANDOMIZED_DOMAIN_POW)
#define RANDOMIZED_DOMAIN_MASK ((1 << (RANDOMIZED_DOMAIN_POW + 1)) - 1)
bool Compile::randomized_select(int count) {
  assert(count > 0, "only positive");
  return (os::random() & RANDOMIZED_DOMAIN_MASK) < (RANDOMIZED_DOMAIN / count);
}

CloneMap&     Compile::clone_map()                 { return _clone_map; }
void          Compile::set_clone_map(Dict* d)      { _clone_map._dict = d; }

void NodeCloneInfo::dump() const {
  tty->print(" {%d:%d} ", idx(), gen());
}

void CloneMap::clone(Node* old, Node* nnn, int gen) {
  uint64_t val = value(old->_idx);
  NodeCloneInfo cio(val);
  assert(val != 0, "old node should be in the map");
  NodeCloneInfo cin(cio.idx(), gen + cio.gen());
  insert(nnn->_idx, cin.get());
#ifndef PRODUCT
  if (is_debug()) {
    tty->print_cr("CloneMap::clone inserted node %d info {%d:%d} into CloneMap", nnn->_idx, cin.idx(), cin.gen());
  }
#endif
}

void CloneMap::verify_insert_and_clone(Node* old, Node* nnn, int gen) {
  NodeCloneInfo cio(value(old->_idx));
  if (cio.get() == 0) {
    cio.set(old->_idx, 0);
    insert(old->_idx, cio.get());
#ifndef PRODUCT
    if (is_debug()) {
      tty->print_cr("CloneMap::verify_insert_and_clone inserted node %d info {%d:%d} into CloneMap", old->_idx, cio.idx(), cio.gen());
    }
#endif
  }
  clone(old, nnn, gen);
}

int CloneMap::max_gen() const {
  int g = 0;
  DictI di(_dict);
  for(; di.test(); ++di) {
    int t = gen(di._key);
    if (g < t) {
      g = t;
#ifndef PRODUCT
      if (is_debug()) {
        tty->print_cr("CloneMap::max_gen() update max=%d from %d", g, _2_node_idx_t(di._key));
      }
#endif
    }
  }
  return g;
}

void CloneMap::dump(node_idx_t key) const {
  uint64_t val = value(key);
  if (val != 0) {
    NodeCloneInfo ni(val);
    ni.dump();
  }
}<|MERGE_RESOLUTION|>--- conflicted
+++ resolved
@@ -408,18 +408,16 @@
       remove_expensive_node(n);
     }
   }
-<<<<<<< HEAD
-  // Remove useless value type nodes
-  if (_value_type_nodes != NULL) {
-    _value_type_nodes->remove_useless_nodes(useful.member_set());
-=======
   // Remove useless Opaque4 nodes
   for (int i = opaque4_count() - 1; i >= 0; i--) {
     Node* opaq = opaque4_node(i);
     if (!useful.member(opaq)) {
       remove_opaque4_node(opaq);
     }
->>>>>>> a2cda817
+  }
+  // Remove useless value type nodes
+  if (_value_type_nodes != NULL) {
+    _value_type_nodes->remove_useless_nodes(useful.member_set());
   }
   // clean up the late inline lists
   remove_useless_late_inlines(&_string_late_inlines, useful);
@@ -1196,11 +1194,8 @@
   _predicate_opaqs = new(comp_arena()) GrowableArray<Node*>(comp_arena(), 8,  0, NULL);
   _expensive_nodes = new(comp_arena()) GrowableArray<Node*>(comp_arena(), 8,  0, NULL);
   _range_check_casts = new(comp_arena()) GrowableArray<Node*>(comp_arena(), 8,  0, NULL);
-<<<<<<< HEAD
+  _opaque4_nodes = new(comp_arena()) GrowableArray<Node*>(comp_arena(), 8,  0, NULL);
   _value_type_nodes = new (comp_arena()) Unique_Node_List(comp_arena());
-=======
-  _opaque4_nodes = new(comp_arena()) GrowableArray<Node*>(comp_arena(), 8,  0, NULL);
->>>>>>> a2cda817
   register_library_intrinsics();
 }
 
@@ -2028,7 +2023,22 @@
   assert(range_check_cast_count() == 0, "should be empty");
 }
 
-<<<<<<< HEAD
+void Compile::add_opaque4_node(Node* n) {
+  assert(n->Opcode() == Op_Opaque4, "Opaque4 only");
+  assert(!_opaque4_nodes->contains(n), "duplicate entry in Opaque4 list");
+  _opaque4_nodes->append(n);
+}
+
+// Remove all Opaque4 nodes.
+void Compile::remove_opaque4_nodes(PhaseIterGVN &igvn) {
+  for (int i = opaque4_count(); i > 0; i--) {
+    Node* opaq = opaque4_node(i-1);
+    assert(opaq->Opcode() == Op_Opaque4, "Opaque4 only");
+    igvn.replace_node(opaq, opaq->in(2));
+  }
+  assert(opaque4_count() == 0, "should be empty");
+}
+
 void Compile::add_value_type(Node* n) {
   assert(n->is_ValueTypeBase(), "unexpected node");
   if (_value_type_nodes != NULL) {
@@ -2054,22 +2064,6 @@
   }
   _value_type_nodes = NULL;
   igvn.optimize();
-=======
-void Compile::add_opaque4_node(Node* n) {
-  assert(n->Opcode() == Op_Opaque4, "Opaque4 only");
-  assert(!_opaque4_nodes->contains(n), "duplicate entry in Opaque4 list");
-  _opaque4_nodes->append(n);
-}
-
-// Remove all Opaque4 nodes.
-void Compile::remove_opaque4_nodes(PhaseIterGVN &igvn) {
-  for (int i = opaque4_count(); i > 0; i--) {
-    Node* opaq = opaque4_node(i-1);
-    assert(opaq->Opcode() == Op_Opaque4, "Opaque4 only");
-    igvn.replace_node(opaq, opaq->in(2));
-  }
-  assert(opaque4_count() == 0, "should be empty");
->>>>>>> a2cda817
 }
 
 // StringOpts and late inlining of string methods
@@ -3457,16 +3451,6 @@
     }
     break;
   }
-<<<<<<< HEAD
-#ifdef ASSERT
-  case Op_ValueTypePtr:
-  case Op_ValueType: {
-    n->dump(-1);
-    assert(false, "value type node was not removed");
-    break;
-  }
-#endif
-=======
   case Op_CmpUL: {
     if (!Matcher::has_match_rule(Op_CmpUL)) {
       // We don't support unsigned long comparisons. Set 'max_idx_expr'
@@ -3481,7 +3465,14 @@
     }
     break;
   }
->>>>>>> a2cda817
+#ifdef ASSERT
+  case Op_ValueTypePtr:
+  case Op_ValueType: {
+    n->dump(-1);
+    assert(false, "value type node was not removed");
+    break;
+  }
+#endif
   default:
     assert( !n->is_Call(), "" );
     assert( !n->is_Mem(), "" );
