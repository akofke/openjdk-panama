/*
 * Copyright (c) 1997, 2018, Oracle and/or its affiliates. All rights reserved.
 * DO NOT ALTER OR REMOVE COPYRIGHT NOTICES OR THIS FILE HEADER.
 *
 * This code is free software; you can redistribute it and/or modify it
 * under the terms of the GNU General Public License version 2 only, as
 * published by the Free Software Foundation.
 *
 * This code is distributed in the hope that it will be useful, but WITHOUT
 * ANY WARRANTY; without even the implied warranty of MERCHANTABILITY or
 * FITNESS FOR A PARTICULAR PURPOSE.  See the GNU General Public License
 * version 2 for more details (a copy is included in the LICENSE file that
 * accompanied this code).
 *
 * You should have received a copy of the GNU General Public License version
 * 2 along with this work; if not, write to the Free Software Foundation,
 * Inc., 51 Franklin St, Fifth Floor, Boston, MA 02110-1301 USA.
 *
 * Please contact Oracle, 500 Oracle Parkway, Redwood Shores, CA 94065 USA
 * or visit www.oracle.com if you need additional information or have any
 * questions.
 *
 */

#include "precompiled.hpp"
#include "asm/macroAssembler.hpp"
#include "asm/macroAssembler.inline.hpp"
#include "ci/ciReplay.hpp"
#include "classfile/systemDictionary.hpp"
#include "code/exceptionHandlerTable.hpp"
#include "code/nmethod.hpp"
#include "compiler/compileBroker.hpp"
#include "compiler/compileLog.hpp"
#include "compiler/disassembler.hpp"
#include "compiler/oopMap.hpp"
#include "gc/shared/barrierSet.hpp"
#include "gc/shared/c2/barrierSetC2.hpp"
#include "memory/resourceArea.hpp"
#include "opto/addnode.hpp"
#include "opto/block.hpp"
#include "opto/c2compiler.hpp"
#include "opto/callGenerator.hpp"
#include "opto/callnode.hpp"
#include "opto/castnode.hpp"
#include "opto/cfgnode.hpp"
#include "opto/chaitin.hpp"
#include "opto/compile.hpp"
#include "opto/connode.hpp"
#include "opto/convertnode.hpp"
#include "opto/divnode.hpp"
#include "opto/escape.hpp"
#include "opto/idealGraphPrinter.hpp"
#include "opto/loopnode.hpp"
#include "opto/machnode.hpp"
#include "opto/macro.hpp"
#include "opto/matcher.hpp"
#include "opto/mathexactnode.hpp"
#include "opto/memnode.hpp"
#include "opto/mulnode.hpp"
#include "opto/narrowptrnode.hpp"
#include "opto/node.hpp"
#include "opto/opcodes.hpp"
#include "opto/output.hpp"
#include "opto/parse.hpp"
#include "opto/phaseX.hpp"
#include "opto/rootnode.hpp"
#include "opto/runtime.hpp"
#include "opto/stringopts.hpp"
#include "opto/type.hpp"
#include "opto/vectornode.hpp"
#include "runtime/arguments.hpp"
#include "runtime/sharedRuntime.hpp"
#include "runtime/signature.hpp"
#include "runtime/stubRoutines.hpp"
#include "runtime/timer.hpp"
#include "utilities/align.hpp"
#include "utilities/copy.hpp"
#include "utilities/macros.hpp"
#if INCLUDE_ZGC
#include "gc/z/c2/zBarrierSetC2.hpp"
#endif


// -------------------- Compile::mach_constant_base_node -----------------------
// Constant table base node singleton.
MachConstantBaseNode* Compile::mach_constant_base_node() {
  if (_mach_constant_base_node == NULL) {
    _mach_constant_base_node = new MachConstantBaseNode();
    _mach_constant_base_node->add_req(C->root());
  }
  return _mach_constant_base_node;
}


/// Support for intrinsics.

// Return the index at which m must be inserted (or already exists).
// The sort order is by the address of the ciMethod, with is_virtual as minor key.
class IntrinsicDescPair {
 private:
  ciMethod* _m;
  bool _is_virtual;
 public:
  IntrinsicDescPair(ciMethod* m, bool is_virtual) : _m(m), _is_virtual(is_virtual) {}
  static int compare(IntrinsicDescPair* const& key, CallGenerator* const& elt) {
    ciMethod* m= elt->method();
    ciMethod* key_m = key->_m;
    if (key_m < m)      return -1;
    else if (key_m > m) return 1;
    else {
      bool is_virtual = elt->is_virtual();
      bool key_virtual = key->_is_virtual;
      if (key_virtual < is_virtual)      return -1;
      else if (key_virtual > is_virtual) return 1;
      else                               return 0;
    }
  }
};
int Compile::intrinsic_insertion_index(ciMethod* m, bool is_virtual, bool& found) {
#ifdef ASSERT
  for (int i = 1; i < _intrinsics->length(); i++) {
    CallGenerator* cg1 = _intrinsics->at(i-1);
    CallGenerator* cg2 = _intrinsics->at(i);
    assert(cg1->method() != cg2->method()
           ? cg1->method()     < cg2->method()
           : cg1->is_virtual() < cg2->is_virtual(),
           "compiler intrinsics list must stay sorted");
  }
#endif
  IntrinsicDescPair pair(m, is_virtual);
  return _intrinsics->find_sorted<IntrinsicDescPair*, IntrinsicDescPair::compare>(&pair, found);
}

void Compile::register_intrinsic(CallGenerator* cg) {
  if (_intrinsics == NULL) {
    _intrinsics = new (comp_arena())GrowableArray<CallGenerator*>(comp_arena(), 60, 0, NULL);
  }
  int len = _intrinsics->length();
  bool found = false;
  int index = intrinsic_insertion_index(cg->method(), cg->is_virtual(), found);
  assert(!found, "registering twice");
  _intrinsics->insert_before(index, cg);
  assert(find_intrinsic(cg->method(), cg->is_virtual()) == cg, "registration worked");
}

CallGenerator* Compile::find_intrinsic(ciMethod* m, bool is_virtual) {
  assert(m->is_loaded(), "don't try this on unloaded methods");
  if (_intrinsics != NULL) {
    bool found = false;
    int index = intrinsic_insertion_index(m, is_virtual, found);
     if (found) {
      return _intrinsics->at(index);
    }
  }
  // Lazily create intrinsics for intrinsic IDs well-known in the runtime.
  if (m->intrinsic_id() != vmIntrinsics::_none &&
      m->intrinsic_id() <= vmIntrinsics::LAST_COMPILER_INLINE) {
    CallGenerator* cg = make_vm_intrinsic(m, is_virtual);
    if (cg != NULL) {
      // Save it for next time:
      register_intrinsic(cg);
      return cg;
    } else {
      gather_intrinsic_statistics(m->intrinsic_id(), is_virtual, _intrinsic_disabled);
    }
  }
  return NULL;
}

// Compile:: register_library_intrinsics and make_vm_intrinsic are defined
// in library_call.cpp.


#ifndef PRODUCT
// statistics gathering...

juint  Compile::_intrinsic_hist_count[vmIntrinsics::ID_LIMIT] = {0};
jubyte Compile::_intrinsic_hist_flags[vmIntrinsics::ID_LIMIT] = {0};

bool Compile::gather_intrinsic_statistics(vmIntrinsics::ID id, bool is_virtual, int flags) {
  assert(id > vmIntrinsics::_none && id < vmIntrinsics::ID_LIMIT, "oob");
  int oflags = _intrinsic_hist_flags[id];
  assert(flags != 0, "what happened?");
  if (is_virtual) {
    flags |= _intrinsic_virtual;
  }
  bool changed = (flags != oflags);
  if ((flags & _intrinsic_worked) != 0) {
    juint count = (_intrinsic_hist_count[id] += 1);
    if (count == 1) {
      changed = true;           // first time
    }
    // increment the overall count also:
    _intrinsic_hist_count[vmIntrinsics::_none] += 1;
  }
  if (changed) {
    if (((oflags ^ flags) & _intrinsic_virtual) != 0) {
      // Something changed about the intrinsic's virtuality.
      if ((flags & _intrinsic_virtual) != 0) {
        // This is the first use of this intrinsic as a virtual call.
        if (oflags != 0) {
          // We already saw it as a non-virtual, so note both cases.
          flags |= _intrinsic_both;
        }
      } else if ((oflags & _intrinsic_both) == 0) {
        // This is the first use of this intrinsic as a non-virtual
        flags |= _intrinsic_both;
      }
    }
    _intrinsic_hist_flags[id] = (jubyte) (oflags | flags);
  }
  // update the overall flags also:
  _intrinsic_hist_flags[vmIntrinsics::_none] |= (jubyte) flags;
  return changed;
}

static char* format_flags(int flags, char* buf) {
  buf[0] = 0;
  if ((flags & Compile::_intrinsic_worked) != 0)    strcat(buf, ",worked");
  if ((flags & Compile::_intrinsic_failed) != 0)    strcat(buf, ",failed");
  if ((flags & Compile::_intrinsic_disabled) != 0)  strcat(buf, ",disabled");
  if ((flags & Compile::_intrinsic_virtual) != 0)   strcat(buf, ",virtual");
  if ((flags & Compile::_intrinsic_both) != 0)      strcat(buf, ",nonvirtual");
  if (buf[0] == 0)  strcat(buf, ",");
  assert(buf[0] == ',', "must be");
  return &buf[1];
}

void Compile::print_intrinsic_statistics() {
  char flagsbuf[100];
  ttyLocker ttyl;
  if (xtty != NULL)  xtty->head("statistics type='intrinsic'");
  tty->print_cr("Compiler intrinsic usage:");
  juint total = _intrinsic_hist_count[vmIntrinsics::_none];
  if (total == 0)  total = 1;  // avoid div0 in case of no successes
  #define PRINT_STAT_LINE(name, c, f) \
    tty->print_cr("  %4d (%4.1f%%) %s (%s)", (int)(c), ((c) * 100.0) / total, name, f);
  for (int index = 1 + (int)vmIntrinsics::_none; index < (int)vmIntrinsics::ID_LIMIT; index++) {
    vmIntrinsics::ID id = (vmIntrinsics::ID) index;
    int   flags = _intrinsic_hist_flags[id];
    juint count = _intrinsic_hist_count[id];
    if ((flags | count) != 0) {
      PRINT_STAT_LINE(vmIntrinsics::name_at(id), count, format_flags(flags, flagsbuf));
    }
  }
  PRINT_STAT_LINE("total", total, format_flags(_intrinsic_hist_flags[vmIntrinsics::_none], flagsbuf));
  if (xtty != NULL)  xtty->tail("statistics");
}

void Compile::print_statistics() {
  { ttyLocker ttyl;
    if (xtty != NULL)  xtty->head("statistics type='opto'");
    Parse::print_statistics();
    PhaseCCP::print_statistics();
    PhaseRegAlloc::print_statistics();
    Scheduling::print_statistics();
    PhasePeephole::print_statistics();
    PhaseIdealLoop::print_statistics();
    if (xtty != NULL)  xtty->tail("statistics");
  }
  if (_intrinsic_hist_flags[vmIntrinsics::_none] != 0) {
    // put this under its own <statistics> element.
    print_intrinsic_statistics();
  }
}
#endif //PRODUCT

// Support for bundling info
Bundle* Compile::node_bundling(const Node *n) {
  assert(valid_bundle_info(n), "oob");
  return &_node_bundling_base[n->_idx];
}

bool Compile::valid_bundle_info(const Node *n) {
  return (_node_bundling_limit > n->_idx);
}


void Compile::gvn_replace_by(Node* n, Node* nn) {
  for (DUIterator_Last imin, i = n->last_outs(imin); i >= imin; ) {
    Node* use = n->last_out(i);
    bool is_in_table = initial_gvn()->hash_delete(use);
    uint uses_found = 0;
    for (uint j = 0; j < use->len(); j++) {
      if (use->in(j) == n) {
        if (j < use->req())
          use->set_req(j, nn);
        else
          use->set_prec(j, nn);
        uses_found++;
      }
    }
    if (is_in_table) {
      // reinsert into table
      initial_gvn()->hash_find_insert(use);
    }
    record_for_igvn(use);
    i -= uses_found;    // we deleted 1 or more copies of this edge
  }
}


static inline bool not_a_node(const Node* n) {
  if (n == NULL)                   return true;
  if (((intptr_t)n & 1) != 0)      return true;  // uninitialized, etc.
  if (*(address*)n == badAddress)  return true;  // kill by Node::destruct
  return false;
}

// Identify all nodes that are reachable from below, useful.
// Use breadth-first pass that records state in a Unique_Node_List,
// recursive traversal is slower.
void Compile::identify_useful_nodes(Unique_Node_List &useful) {
  int estimated_worklist_size = live_nodes();
  useful.map( estimated_worklist_size, NULL );  // preallocate space

  // Initialize worklist
  if (root() != NULL)     { useful.push(root()); }
  // If 'top' is cached, declare it useful to preserve cached node
  if( cached_top_node() ) { useful.push(cached_top_node()); }

  // Push all useful nodes onto the list, breadthfirst
  for( uint next = 0; next < useful.size(); ++next ) {
    assert( next < unique(), "Unique useful nodes < total nodes");
    Node *n  = useful.at(next);
    uint max = n->len();
    for( uint i = 0; i < max; ++i ) {
      Node *m = n->in(i);
      if (not_a_node(m))  continue;
      useful.push(m);
    }
  }
}

// Update dead_node_list with any missing dead nodes using useful
// list. Consider all non-useful nodes to be useless i.e., dead nodes.
void Compile::update_dead_node_list(Unique_Node_List &useful) {
  uint max_idx = unique();
  VectorSet& useful_node_set = useful.member_set();

  for (uint node_idx = 0; node_idx < max_idx; node_idx++) {
    // If node with index node_idx is not in useful set,
    // mark it as dead in dead node list.
    if (! useful_node_set.test(node_idx) ) {
      record_dead_node(node_idx);
    }
  }
}

void Compile::remove_useless_late_inlines(GrowableArray<CallGenerator*>* inlines, Unique_Node_List &useful) {
  int shift = 0;
  for (int i = 0; i < inlines->length(); i++) {
    CallGenerator* cg = inlines->at(i);
    CallNode* call = cg->call_node();
    if (shift > 0) {
      inlines->at_put(i-shift, cg);
    }
    if (!useful.member(call)) {
      shift++;
    }
  }
  inlines->trunc_to(inlines->length()-shift);
}

// Disconnect all useless nodes by disconnecting those at the boundary.
void Compile::remove_useless_nodes(Unique_Node_List &useful) {
  uint next = 0;
  while (next < useful.size()) {
    Node *n = useful.at(next++);
    if (n->is_SafePoint()) {
      // We're done with a parsing phase. Replaced nodes are not valid
      // beyond that point.
      n->as_SafePoint()->delete_replaced_nodes();
    }
    // Use raw traversal of out edges since this code removes out edges
    int max = n->outcnt();
    for (int j = 0; j < max; ++j) {
      Node* child = n->raw_out(j);
      if (! useful.member(child)) {
        assert(!child->is_top() || child != top(),
               "If top is cached in Compile object it is in useful list");
        // Only need to remove this out-edge to the useless node
        n->raw_del_out(j);
        --j;
        --max;
      }
    }
    if (n->outcnt() == 1 && n->has_special_unique_user()) {
      record_for_igvn(n->unique_out());
    }
  }
  // Remove useless macro and predicate opaq nodes
  for (int i = C->macro_count()-1; i >= 0; i--) {
    Node* n = C->macro_node(i);
    if (!useful.member(n)) {
      remove_macro_node(n);
    }
  }
  // Remove useless CastII nodes with range check dependency
  for (int i = range_check_cast_count() - 1; i >= 0; i--) {
    Node* cast = range_check_cast_node(i);
    if (!useful.member(cast)) {
      remove_range_check_cast(cast);
    }
  }
  // Remove useless expensive nodes
  for (int i = C->expensive_count()-1; i >= 0; i--) {
    Node* n = C->expensive_node(i);
    if (!useful.member(n)) {
      remove_expensive_node(n);
    }
  }
  // Remove useless Opaque4 nodes
  for (int i = opaque4_count() - 1; i >= 0; i--) {
    Node* opaq = opaque4_node(i);
    if (!useful.member(opaq)) {
      remove_opaque4_node(opaq);
    }
  }
  BarrierSetC2* bs = BarrierSet::barrier_set()->barrier_set_c2();
  bs->eliminate_useless_gc_barriers(useful, this);
  // clean up the late inline lists
  remove_useless_late_inlines(&_string_late_inlines, useful);
  remove_useless_late_inlines(&_boxing_late_inlines, useful);
  remove_useless_late_inlines(&_late_inlines, useful);
  remove_useless_late_inlines(&_vector_reboxing_late_inlines, useful);
  debug_only(verify_graph_edges(true/*check for no_dead_code*/);)
}

//------------------------------frame_size_in_words-----------------------------
// frame_slots in units of words
int Compile::frame_size_in_words() const {
  // shift is 0 in LP32 and 1 in LP64
  const int shift = (LogBytesPerWord - LogBytesPerInt);
  int words = _frame_slots >> shift;
  assert( words << shift == _frame_slots, "frame size must be properly aligned in LP64" );
  return words;
}

// To bang the stack of this compiled method we use the stack size
// that the interpreter would need in case of a deoptimization. This
// removes the need to bang the stack in the deoptimization blob which
// in turn simplifies stack overflow handling.
int Compile::bang_size_in_bytes() const {
  return MAX2(frame_size_in_bytes() + os::extra_bang_size_in_bytes(), _interpreter_frame_size);
}

// ============================================================================
//------------------------------CompileWrapper---------------------------------
class CompileWrapper : public StackObj {
  Compile *const _compile;
 public:
  CompileWrapper(Compile* compile);

  ~CompileWrapper();
};

CompileWrapper::CompileWrapper(Compile* compile) : _compile(compile) {
  // the Compile* pointer is stored in the current ciEnv:
  ciEnv* env = compile->env();
  assert(env == ciEnv::current(), "must already be a ciEnv active");
  assert(env->compiler_data() == NULL, "compile already active?");
  env->set_compiler_data(compile);
  assert(compile == Compile::current(), "sanity");

  compile->set_type_dict(NULL);
  compile->set_clone_map(new Dict(cmpkey, hashkey, _compile->comp_arena()));
  compile->clone_map().set_clone_idx(0);
  compile->set_type_hwm(NULL);
  compile->set_type_last_size(0);
  compile->set_last_tf(NULL, NULL);
  compile->set_indexSet_arena(NULL);
  compile->set_indexSet_free_block_list(NULL);
  compile->init_type_arena();
  Type::Initialize(compile);
  _compile->set_scratch_buffer_blob(NULL);
  _compile->begin_method();
  _compile->clone_map().set_debug(_compile->has_method() && _compile->directive()->CloneMapDebugOption);
}
CompileWrapper::~CompileWrapper() {
  _compile->end_method();
  if (_compile->scratch_buffer_blob() != NULL)
    BufferBlob::free(_compile->scratch_buffer_blob());
  _compile->env()->set_compiler_data(NULL);
}


//----------------------------print_compile_messages---------------------------
void Compile::print_compile_messages() {
#ifndef PRODUCT
  // Check if recompiling
  if (_subsume_loads == false && PrintOpto) {
    // Recompiling without allowing machine instructions to subsume loads
    tty->print_cr("*********************************************************");
    tty->print_cr("** Bailout: Recompile without subsuming loads          **");
    tty->print_cr("*********************************************************");
  }
  if (_do_escape_analysis != DoEscapeAnalysis && PrintOpto) {
    // Recompiling without escape analysis
    tty->print_cr("*********************************************************");
    tty->print_cr("** Bailout: Recompile without escape analysis          **");
    tty->print_cr("*********************************************************");
  }
  if (_eliminate_boxing != EliminateAutoBox && PrintOpto) {
    // Recompiling without boxing elimination
    tty->print_cr("*********************************************************");
    tty->print_cr("** Bailout: Recompile without boxing elimination       **");
    tty->print_cr("*********************************************************");
  }
  if (C->directive()->BreakAtCompileOption) {
    // Open the debugger when compiling this method.
    tty->print("### Breaking when compiling: ");
    method()->print_short_name();
    tty->cr();
    BREAKPOINT;
  }

  if( PrintOpto ) {
    if (is_osr_compilation()) {
      tty->print("[OSR]%3d", _compile_id);
    } else {
      tty->print("%3d", _compile_id);
    }
  }
#endif
}


//-----------------------init_scratch_buffer_blob------------------------------
// Construct a temporary BufferBlob and cache it for this compile.
void Compile::init_scratch_buffer_blob(int const_size) {
  // If there is already a scratch buffer blob allocated and the
  // constant section is big enough, use it.  Otherwise free the
  // current and allocate a new one.
  BufferBlob* blob = scratch_buffer_blob();
  if ((blob != NULL) && (const_size <= _scratch_const_size)) {
    // Use the current blob.
  } else {
    if (blob != NULL) {
      BufferBlob::free(blob);
    }

    ResourceMark rm;
    _scratch_const_size = const_size;
    int size = C2Compiler::initial_code_buffer_size(const_size);
    blob = BufferBlob::create("Compile::scratch_buffer", size);
    // Record the buffer blob for next time.
    set_scratch_buffer_blob(blob);
    // Have we run out of code space?
    if (scratch_buffer_blob() == NULL) {
      // Let CompilerBroker disable further compilations.
      record_failure("Not enough space for scratch buffer in CodeCache");
      return;
    }
  }

  // Initialize the relocation buffers
  relocInfo* locs_buf = (relocInfo*) blob->content_end() - MAX_locs_size;
  set_scratch_locs_memory(locs_buf);
}


//-----------------------scratch_emit_size-------------------------------------
// Helper function that computes size by emitting code
uint Compile::scratch_emit_size(const Node* n) {
  // Start scratch_emit_size section.
  set_in_scratch_emit_size(true);

  // Emit into a trash buffer and count bytes emitted.
  // This is a pretty expensive way to compute a size,
  // but it works well enough if seldom used.
  // All common fixed-size instructions are given a size
  // method by the AD file.
  // Note that the scratch buffer blob and locs memory are
  // allocated at the beginning of the compile task, and
  // may be shared by several calls to scratch_emit_size.
  // The allocation of the scratch buffer blob is particularly
  // expensive, since it has to grab the code cache lock.
  BufferBlob* blob = this->scratch_buffer_blob();
  assert(blob != NULL, "Initialize BufferBlob at start");
  assert(blob->size() > MAX_inst_size, "sanity");
  relocInfo* locs_buf = scratch_locs_memory();
  address blob_begin = blob->content_begin();
  address blob_end   = (address)locs_buf;
  assert(blob->contains(blob_end), "sanity");
  CodeBuffer buf(blob_begin, blob_end - blob_begin);
  buf.initialize_consts_size(_scratch_const_size);
  buf.initialize_stubs_size(MAX_stubs_size);
  assert(locs_buf != NULL, "sanity");
  int lsize = MAX_locs_size / 3;
  buf.consts()->initialize_shared_locs(&locs_buf[lsize * 0], lsize);
  buf.insts()->initialize_shared_locs( &locs_buf[lsize * 1], lsize);
  buf.stubs()->initialize_shared_locs( &locs_buf[lsize * 2], lsize);
  // Mark as scratch buffer.
  buf.consts()->set_scratch_emit();
  buf.insts()->set_scratch_emit();
  buf.stubs()->set_scratch_emit();

  // Do the emission.

  Label fakeL; // Fake label for branch instructions.
  Label*   saveL = NULL;
  uint save_bnum = 0;
  bool is_branch = n->is_MachBranch();
  if (is_branch) {
    MacroAssembler masm(&buf);
    masm.bind(fakeL);
    n->as_MachBranch()->save_label(&saveL, &save_bnum);
    n->as_MachBranch()->label_set(&fakeL, 0);
  }
  n->emit(buf, this->regalloc());

  // Emitting into the scratch buffer should not fail
  assert (!failing(), "Must not have pending failure. Reason is: %s", failure_reason());

  if (is_branch) // Restore label.
    n->as_MachBranch()->label_set(saveL, save_bnum);

  // End scratch_emit_size section.
  set_in_scratch_emit_size(false);

  return buf.insts_size();
}


// ============================================================================
//------------------------------Compile standard-------------------------------
debug_only( int Compile::_debug_idx = 100000; )

// Compile a method.  entry_bci is -1 for normal compilations and indicates
// the continuation bci for on stack replacement.


Compile::Compile( ciEnv* ci_env, C2Compiler* compiler, ciMethod* target, int osr_bci,
                  bool subsume_loads, bool do_escape_analysis, bool eliminate_boxing, DirectiveSet* directive)
                : Phase(Compiler),
                  _compile_id(ci_env->compile_id()),
                  _save_argument_registers(false),
                  _subsume_loads(subsume_loads),
                  _do_escape_analysis(do_escape_analysis),
                  _eliminate_boxing(eliminate_boxing),
                  _method(target),
                  _entry_bci(osr_bci),
                  _stub_function(NULL),
                  _stub_name(NULL),
                  _stub_entry_point(NULL),
                  _max_node_limit(MaxNodeLimit),
                  _orig_pc_slot(0),
                  _orig_pc_slot_offset_in_bytes(0),
                  _inlining_progress(false),
                  _inlining_incrementally(false),
                  _do_cleanup(false),
                  _has_reserved_stack_access(target->has_reserved_stack_access()),
#ifndef PRODUCT
                  _trace_opto_output(directive->TraceOptoOutputOption),
#endif
                  _has_method_handle_invokes(false),
                  _comp_arena(mtCompiler),
                  _barrier_set_state(BarrierSet::barrier_set()->barrier_set_c2()->create_barrier_state(comp_arena())),
                  _env(ci_env),
                  _directive(directive),
                  _log(ci_env->log()),
                  _failure_reason(NULL),
                  _congraph(NULL),
#ifndef PRODUCT
                  _printer(IdealGraphPrinter::printer()),
#endif
                  _dead_node_list(comp_arena()),
                  _dead_node_count(0),
                  _node_arena(mtCompiler),
                  _old_arena(mtCompiler),
                  _mach_constant_base_node(NULL),
                  _Compile_types(mtCompiler),
                  _initial_gvn(NULL),
                  _for_igvn(NULL),
                  _warm_calls(NULL),
                  _late_inlines(comp_arena(), 2, 0, NULL),
                  _string_late_inlines(comp_arena(), 2, 0, NULL),
                  _boxing_late_inlines(comp_arena(), 2, 0, NULL),
                  _vector_reboxing_late_inlines(comp_arena(), 2, 0, NULL),
                  _late_inlines_pos(0),
                  _number_of_mh_late_inlines(0),
                  _print_inlining_stream(NULL),
                  _print_inlining_list(NULL),
                  _print_inlining_idx(0),
                  _print_inlining_output(NULL),
                  _replay_inline_data(NULL),
                  _java_calls(0),
                  _inner_loops(0),
                  _interpreter_frame_size(0),
                  _node_bundling_limit(0),
                  _node_bundling_base(NULL),
                  _code_buffer("Compile::Fill_buffer"),
                  _scratch_const_size(-1),
                  _in_scratch_emit_size(false)
#ifndef PRODUCT
                  , _in_dump_cnt(0)
#endif
{
  C = this;
#ifndef PRODUCT
  if (_printer != NULL) {
    _printer->set_compile(this);
  }
#endif
  CompileWrapper cw(this);

  if (CITimeVerbose) {
    tty->print(" ");
    target->holder()->name()->print();
    tty->print(".");
    target->print_short_name();
    tty->print("  ");
  }
  TraceTime t1("Total compilation time", &_t_totalCompilation, CITime, CITimeVerbose);
  TraceTime t2(NULL, &_t_methodCompilation, CITime, false);

#ifndef PRODUCT
  bool print_opto_assembly = directive->PrintOptoAssemblyOption;
  if (!print_opto_assembly) {
    bool print_assembly = directive->PrintAssemblyOption;
    if (print_assembly && !Disassembler::can_decode()) {
      tty->print_cr("PrintAssembly request changed to PrintOptoAssembly");
      print_opto_assembly = true;
    }
  }
  set_print_assembly(print_opto_assembly);
  set_parsed_irreducible_loop(false);

  if (directive->ReplayInlineOption) {
    _replay_inline_data = ciReplay::load_inline_data(method(), entry_bci(), ci_env->comp_level());
  }
#endif
  set_print_inlining(directive->PrintInliningOption || PrintOptoInlining);
  set_print_intrinsics(directive->PrintIntrinsicsOption);
  set_has_irreducible_loop(true); // conservative until build_loop_tree() reset it

  if (ProfileTraps RTM_OPT_ONLY( || UseRTMLocking )) {
    // Make sure the method being compiled gets its own MDO,
    // so we can at least track the decompile_count().
    // Need MDO to record RTM code generation state.
    method()->ensure_method_data();
  }

  Init(::AliasLevel);


  print_compile_messages();

  _ilt = InlineTree::build_inline_tree_root();

  // Even if NO memory addresses are used, MergeMem nodes must have at least 1 slice
  assert(num_alias_types() >= AliasIdxRaw, "");

#define MINIMUM_NODE_HASH  1023
  // Node list that Iterative GVN will start with
  Unique_Node_List for_igvn(comp_arena());
  set_for_igvn(&for_igvn);

  // GVN that will be run immediately on new nodes
  uint estimated_size = method()->code_size()*4+64;
  estimated_size = (estimated_size < MINIMUM_NODE_HASH ? MINIMUM_NODE_HASH : estimated_size);
  PhaseGVN gvn(node_arena(), estimated_size);
  set_initial_gvn(&gvn);

  print_inlining_init();
  { // Scope for timing the parser
    TracePhase tp("parse", &timers[_t_parser]);

    // Put top into the hash table ASAP.
    initial_gvn()->transform_no_reclaim(top());

    // Set up tf(), start(), and find a CallGenerator.
    CallGenerator* cg = NULL;
    if (is_osr_compilation()) {
      const TypeTuple *domain = StartOSRNode::osr_domain();
      const TypeTuple *range = TypeTuple::make_range(method()->signature());
      init_tf(TypeFunc::make(domain, range));
      StartNode* s = new StartOSRNode(root(), domain);
      initial_gvn()->set_type_bottom(s);
      init_start(s);
      cg = CallGenerator::for_osr(method(), entry_bci());
    } else {
      // Normal case.
      init_tf(TypeFunc::make(method()));
      StartNode* s = new StartNode(root(), tf()->domain());
      initial_gvn()->set_type_bottom(s);
      init_start(s);
      if (method()->intrinsic_id() == vmIntrinsics::_Reference_get) {
        // With java.lang.ref.reference.get() we must go through the
        // intrinsic - even when get() is the root
        // method of the compile - so that, if necessary, the value in
        // the referent field of the reference object gets recorded by
        // the pre-barrier code.
        cg = find_intrinsic(method(), false);
      }
      if (cg == NULL) {
        float past_uses = method()->interpreter_invocation_count();
        float expected_uses = past_uses;
        cg = CallGenerator::for_inline(method(), expected_uses);
      }
    }
    if (failing())  return;
    if (cg == NULL) {
      record_method_not_compilable("cannot parse method");
      return;
    }
    JVMState* jvms = build_start_state(start(), tf());
    if ((jvms = cg->generate(jvms)) == NULL) {
      if (!failure_reason_is(C2Compiler::retry_class_loading_during_parsing())) {
        record_method_not_compilable("method parse failed");
      }
      return;
    }
    GraphKit kit(jvms);

    if (!kit.stopped()) {
      // Accept return values, and transfer control we know not where.
      // This is done by a special, unique ReturnNode bound to root.
      return_values(kit.jvms());
    }

    if (kit.has_exceptions()) {
      // Any exceptions that escape from this call must be rethrown
      // to whatever caller is dynamically above us on the stack.
      // This is done by a special, unique RethrowNode bound to root.
      rethrow_exceptions(kit.transfer_exceptions_into_jvms());
    }

    assert(IncrementalInline || (_late_inlines.length() == 0 && !has_mh_late_inlines()), "incremental inlining is off");

    if (_late_inlines.length() == 0 && !has_mh_late_inlines() && !failing() && has_stringbuilder()) {
      inline_string_calls(true);
    }

    if (failing())  return;

    print_method(PHASE_BEFORE_REMOVEUSELESS, 3);

    // Remove clutter produced by parsing.
    if (!failing()) {
      ResourceMark rm;
      PhaseRemoveUseless pru(initial_gvn(), &for_igvn);
    }
  }

  // Note:  Large methods are capped off in do_one_bytecode().
  if (failing())  return;

  // After parsing, node notes are no longer automagic.
  // They must be propagated by register_new_node_with_optimizer(),
  // clone(), or the like.
  set_default_node_notes(NULL);

  for (;;) {
    int successes = Inline_Warm();
    if (failing())  return;
    if (successes == 0)  break;
  }

  // Drain the list.
  Finish_Warm();
#ifndef PRODUCT
  if (_printer && _printer->should_print(1)) {
    _printer->print_inlining();
  }
#endif

  if (failing())  return;
  NOT_PRODUCT( verify_graph_edges(); )

  // Now optimize
  Optimize();
  if (failing())  return;
  NOT_PRODUCT( verify_graph_edges(); )

#ifndef PRODUCT
  if (PrintIdeal) {
    ttyLocker ttyl;  // keep the following output all in one block
    // This output goes directly to the tty, not the compiler log.
    // To enable tools to match it up with the compilation activity,
    // be sure to tag this tty output with the compile ID.
    if (xtty != NULL) {
      xtty->head("ideal compile_id='%d'%s", compile_id(),
                 is_osr_compilation()    ? " compile_kind='osr'" :
                 "");
    }
    root()->dump(9999);
    if (xtty != NULL) {
      xtty->tail("ideal");
    }
  }
#endif

#ifdef ASSERT
  BarrierSetC2* bs = BarrierSet::barrier_set()->barrier_set_c2();
  bs->verify_gc_barriers(this, BarrierSetC2::BeforeCodeGen);
#endif

  // Dump compilation data to replay it.
  if (directive->DumpReplayOption) {
    env()->dump_replay_data(_compile_id);
  }
  if (directive->DumpInlineOption && (ilt() != NULL)) {
    env()->dump_inline_data(_compile_id);
  }

  // Now that we know the size of all the monitors we can add a fixed slot
  // for the original deopt pc.

  _orig_pc_slot =  fixed_slots();
  int next_slot = _orig_pc_slot + (sizeof(address) / VMRegImpl::stack_slot_size);
  set_fixed_slots(next_slot);

  // Compute when to use implicit null checks. Used by matching trap based
  // nodes and NullCheck optimization.
  set_allowed_deopt_reasons();

  // Now generate code
  Code_Gen();
  if (failing())  return;

  // Check if we want to skip execution of all compiled code.
  {
#ifndef PRODUCT
    if (OptoNoExecute) {
      record_method_not_compilable("+OptoNoExecute");  // Flag as failed
      return;
    }
#endif
    TracePhase tp("install_code", &timers[_t_registerMethod]);

    if (is_osr_compilation()) {
      _code_offsets.set_value(CodeOffsets::Verified_Entry, 0);
      _code_offsets.set_value(CodeOffsets::OSR_Entry, _first_block_size);
    } else {
      _code_offsets.set_value(CodeOffsets::Verified_Entry, _first_block_size);
      _code_offsets.set_value(CodeOffsets::OSR_Entry, 0);
    }

    env()->register_method(_method, _entry_bci,
                           &_code_offsets,
                           _orig_pc_slot_offset_in_bytes,
                           code_buffer(),
                           frame_size_in_words(), _oop_map_set,
                           &_handler_table, &_inc_table,
                           compiler,
                           has_unsafe_access(),
                           SharedRuntime::is_wide_vector(max_vector_size()),
                           rtm_state()
                           );

    if (log() != NULL) // Print code cache state into compiler log
      log()->code_cache_state();
  }
}

//------------------------------Compile----------------------------------------
// Compile a runtime stub
Compile::Compile( ciEnv* ci_env,
                  TypeFunc_generator generator,
                  address stub_function,
                  const char *stub_name,
                  int is_fancy_jump,
                  bool pass_tls,
                  bool save_arg_registers,
                  bool return_pc,
                  DirectiveSet* directive)
  : Phase(Compiler),
    _compile_id(0),
    _save_argument_registers(save_arg_registers),
    _subsume_loads(true),
    _do_escape_analysis(false),
    _eliminate_boxing(false),
    _method(NULL),
    _entry_bci(InvocationEntryBci),
    _stub_function(stub_function),
    _stub_name(stub_name),
    _stub_entry_point(NULL),
    _max_node_limit(MaxNodeLimit),
    _orig_pc_slot(0),
    _orig_pc_slot_offset_in_bytes(0),
    _inlining_progress(false),
    _inlining_incrementally(false),
    _has_reserved_stack_access(false),
#ifndef PRODUCT
    _trace_opto_output(directive->TraceOptoOutputOption),
#endif
    _has_method_handle_invokes(false),
    _comp_arena(mtCompiler),
    _env(ci_env),
    _directive(directive),
    _log(ci_env->log()),
    _failure_reason(NULL),
    _congraph(NULL),
#ifndef PRODUCT
    _printer(NULL),
#endif
    _dead_node_list(comp_arena()),
    _dead_node_count(0),
    _node_arena(mtCompiler),
    _old_arena(mtCompiler),
    _mach_constant_base_node(NULL),
    _Compile_types(mtCompiler),
    _initial_gvn(NULL),
    _for_igvn(NULL),
    _warm_calls(NULL),
    _number_of_mh_late_inlines(0),
    _print_inlining_stream(NULL),
    _print_inlining_list(NULL),
    _print_inlining_idx(0),
    _print_inlining_output(NULL),
    _replay_inline_data(NULL),
    _java_calls(0),
    _inner_loops(0),
    _interpreter_frame_size(0),
    _node_bundling_limit(0),
    _node_bundling_base(NULL),
    _code_buffer("Compile::Fill_buffer"),
#ifndef PRODUCT
    _in_dump_cnt(0),
#endif
    _allowed_reasons(0) {
  C = this;

  TraceTime t1(NULL, &_t_totalCompilation, CITime, false);
  TraceTime t2(NULL, &_t_stubCompilation, CITime, false);

#ifndef PRODUCT
  set_print_assembly(PrintFrameConverterAssembly);
  set_parsed_irreducible_loop(false);
#endif
  set_has_irreducible_loop(false); // no loops

  CompileWrapper cw(this);
  Init(/*AliasLevel=*/ 0);
  init_tf((*generator)());

  {
    // The following is a dummy for the sake of GraphKit::gen_stub
    Unique_Node_List for_igvn(comp_arena());
    set_for_igvn(&for_igvn);  // not used, but some GraphKit guys push on this
    PhaseGVN gvn(Thread::current()->resource_area(),255);
    set_initial_gvn(&gvn);    // not significant, but GraphKit guys use it pervasively
    gvn.transform_no_reclaim(top());

    GraphKit kit;
    kit.gen_stub(stub_function, stub_name, is_fancy_jump, pass_tls, return_pc);
  }

  NOT_PRODUCT( verify_graph_edges(); )
  Code_Gen();
  if (failing())  return;


  // Entry point will be accessed using compile->stub_entry_point();
  if (code_buffer() == NULL) {
    Matcher::soft_match_failure();
  } else {
    if (PrintAssembly && (WizardMode || Verbose))
      tty->print_cr("### Stub::%s", stub_name);

    if (!failing()) {
      assert(_fixed_slots == 0, "no fixed slots used for runtime stubs");

      // Make the NMethod
      // For now we mark the frame as never safe for profile stackwalking
      RuntimeStub *rs = RuntimeStub::new_runtime_stub(stub_name,
                                                      code_buffer(),
                                                      CodeOffsets::frame_never_safe,
                                                      // _code_offsets.value(CodeOffsets::Frame_Complete),
                                                      frame_size_in_words(),
                                                      _oop_map_set,
                                                      save_arg_registers);
      assert(rs != NULL && rs->is_runtime_stub(), "sanity check");

      _stub_entry_point = rs->entry_point();
    }
  }
}

//------------------------------Init-------------------------------------------
// Prepare for a single compilation
void Compile::Init(int aliaslevel) {
  _unique  = 0;
  _regalloc = NULL;

  _tf      = NULL;  // filled in later
  _top     = NULL;  // cached later
  _matcher = NULL;  // filled in later
  _cfg     = NULL;  // filled in later

  set_24_bit_selection_and_mode(Use24BitFP, false);

  _node_note_array = NULL;
  _default_node_notes = NULL;
  DEBUG_ONLY( _modified_nodes = NULL; ) // Used in Optimize()

  _immutable_memory = NULL; // filled in at first inquiry

  // Globally visible Nodes
  // First set TOP to NULL to give safe behavior during creation of RootNode
  set_cached_top_node(NULL);
  set_root(new RootNode());
  // Now that you have a Root to point to, create the real TOP
  set_cached_top_node( new ConNode(Type::TOP) );
  set_recent_alloc(NULL, NULL);

  // Create Debug Information Recorder to record scopes, oopmaps, etc.
  env()->set_oop_recorder(new OopRecorder(env()->arena()));
  env()->set_debug_info(new DebugInformationRecorder(env()->oop_recorder()));
  env()->set_dependencies(new Dependencies(env()));

  _fixed_slots = 0;
  set_has_split_ifs(false);
  set_has_loops(has_method() && method()->has_loops()); // first approximation
  set_has_stringbuilder(false);
  set_has_boxed_value(false);
  _trap_can_recompile = false;  // no traps emitted yet
  _major_progress = true; // start out assuming good things will happen
  set_has_unsafe_access(false);
  set_max_vector_size(0);
  set_clear_upper_avx(false);  //false as default for clear upper bits of ymm registers
  Copy::zero_to_bytes(_trap_hist, sizeof(_trap_hist));
  set_decompile_count(0);

  set_do_freq_based_layout(_directive->BlockLayoutByFrequencyOption);
  _loop_opts_cnt = LoopOptsCount;
  set_do_inlining(Inline);
  set_max_inline_size(MaxInlineSize);
  set_freq_inline_size(FreqInlineSize);
  set_do_scheduling(OptoScheduling);
  set_do_count_invocations(false);
  set_do_method_data_update(false);

  set_do_vector_loop(false);

  if (AllowVectorizeOnDemand) {
    if (has_method() && (_directive->VectorizeOption || _directive->VectorizeDebugOption)) {
      set_do_vector_loop(true);
      NOT_PRODUCT(if (do_vector_loop() && Verbose) {tty->print("Compile::Init: do vectorized loops (SIMD like) for method %s\n",  method()->name()->as_quoted_ascii());})
    } else if (has_method() && method()->name() != 0 &&
               method()->intrinsic_id() == vmIntrinsics::_forEachRemaining) {
      set_do_vector_loop(true);
    }
  }
  set_use_cmove(UseCMoveUnconditionally /* || do_vector_loop()*/); //TODO: consider do_vector_loop() mandate use_cmove unconditionally
  NOT_PRODUCT(if (use_cmove() && Verbose && has_method()) {tty->print("Compile::Init: use CMove without profitability tests for method %s\n",  method()->name()->as_quoted_ascii());})

  set_age_code(has_method() && method()->profile_aging());
  set_rtm_state(NoRTM); // No RTM lock eliding by default
  _max_node_limit = _directive->MaxNodeLimitOption;

#if INCLUDE_RTM_OPT
  if (UseRTMLocking && has_method() && (method()->method_data_or_null() != NULL)) {
    int rtm_state = method()->method_data()->rtm_state();
    if (method_has_option("NoRTMLockEliding") || ((rtm_state & NoRTM) != 0)) {
      // Don't generate RTM lock eliding code.
      set_rtm_state(NoRTM);
    } else if (method_has_option("UseRTMLockEliding") || ((rtm_state & UseRTM) != 0) || !UseRTMDeopt) {
      // Generate RTM lock eliding code without abort ratio calculation code.
      set_rtm_state(UseRTM);
    } else if (UseRTMDeopt) {
      // Generate RTM lock eliding code and include abort ratio calculation
      // code if UseRTMDeopt is on.
      set_rtm_state(ProfileRTM);
    }
  }
#endif
  if (debug_info()->recording_non_safepoints()) {
    set_node_note_array(new(comp_arena()) GrowableArray<Node_Notes*>
                        (comp_arena(), 8, 0, NULL));
    set_default_node_notes(Node_Notes::make(this));
  }

  // // -- Initialize types before each compile --
  // // Update cached type information
  // if( _method && _method->constants() )
  //   Type::update_loaded_types(_method, _method->constants());

  // Init alias_type map.
  if (!_do_escape_analysis && aliaslevel == 3)
    aliaslevel = 2;  // No unique types without escape analysis
  _AliasLevel = aliaslevel;
  const int grow_ats = 16;
  _max_alias_types = grow_ats;
  _alias_types   = NEW_ARENA_ARRAY(comp_arena(), AliasType*, grow_ats);
  AliasType* ats = NEW_ARENA_ARRAY(comp_arena(), AliasType,  grow_ats);
  Copy::zero_to_bytes(ats, sizeof(AliasType)*grow_ats);
  {
    for (int i = 0; i < grow_ats; i++)  _alias_types[i] = &ats[i];
  }
  // Initialize the first few types.
  _alias_types[AliasIdxTop]->Init(AliasIdxTop, NULL);
  _alias_types[AliasIdxBot]->Init(AliasIdxBot, TypePtr::BOTTOM);
  _alias_types[AliasIdxRaw]->Init(AliasIdxRaw, TypeRawPtr::BOTTOM);
  _num_alias_types = AliasIdxRaw+1;
  // Zero out the alias type cache.
  Copy::zero_to_bytes(_alias_cache, sizeof(_alias_cache));
  // A NULL adr_type hits in the cache right away.  Preload the right answer.
  probe_alias_cache(NULL)->_index = AliasIdxTop;

  _intrinsics = NULL;
  _macro_nodes = new(comp_arena()) GrowableArray<Node*>(comp_arena(), 8,  0, NULL);
  _predicate_opaqs = new(comp_arena()) GrowableArray<Node*>(comp_arena(), 8,  0, NULL);
  _expensive_nodes = new(comp_arena()) GrowableArray<Node*>(comp_arena(), 8,  0, NULL);
  _range_check_casts = new(comp_arena()) GrowableArray<Node*>(comp_arena(), 8,  0, NULL);
  _opaque4_nodes = new(comp_arena()) GrowableArray<Node*>(comp_arena(), 8,  0, NULL);
  register_library_intrinsics();
}

//---------------------------init_start----------------------------------------
// Install the StartNode on this compile object.
void Compile::init_start(StartNode* s) {
  if (failing())
    return; // already failing
  assert(s == start(), "");
}

/**
 * Return the 'StartNode'. We must not have a pending failure, since the ideal graph
 * can be in an inconsistent state, i.e., we can get segmentation faults when traversing
 * the ideal graph.
 */
StartNode* Compile::start() const {
  assert (!failing(), "Must not have pending failure. Reason is: %s", failure_reason());
  for (DUIterator_Fast imax, i = root()->fast_outs(imax); i < imax; i++) {
    Node* start = root()->fast_out(i);
    if (start->is_Start()) {
      return start->as_Start();
    }
  }
  fatal("Did not find Start node!");
  return NULL;
}

//-------------------------------immutable_memory-------------------------------------
// Access immutable memory
Node* Compile::immutable_memory() {
  if (_immutable_memory != NULL) {
    return _immutable_memory;
  }
  StartNode* s = start();
  for (DUIterator_Fast imax, i = s->fast_outs(imax); true; i++) {
    Node *p = s->fast_out(i);
    if (p != s && p->as_Proj()->_con == TypeFunc::Memory) {
      _immutable_memory = p;
      return _immutable_memory;
    }
  }
  ShouldNotReachHere();
  return NULL;
}

//----------------------set_cached_top_node------------------------------------
// Install the cached top node, and make sure Node::is_top works correctly.
void Compile::set_cached_top_node(Node* tn) {
  if (tn != NULL)  verify_top(tn);
  Node* old_top = _top;
  _top = tn;
  // Calling Node::setup_is_top allows the nodes the chance to adjust
  // their _out arrays.
  if (_top != NULL)     _top->setup_is_top();
  if (old_top != NULL)  old_top->setup_is_top();
  assert(_top == NULL || top()->is_top(), "");
}

#ifdef ASSERT
uint Compile::count_live_nodes_by_graph_walk() {
  Unique_Node_List useful(comp_arena());
  // Get useful node list by walking the graph.
  identify_useful_nodes(useful);
  return useful.size();
}

void Compile::print_missing_nodes() {

  // Return if CompileLog is NULL and PrintIdealNodeCount is false.
  if ((_log == NULL) && (! PrintIdealNodeCount)) {
    return;
  }

  // This is an expensive function. It is executed only when the user
  // specifies VerifyIdealNodeCount option or otherwise knows the
  // additional work that needs to be done to identify reachable nodes
  // by walking the flow graph and find the missing ones using
  // _dead_node_list.

  Unique_Node_List useful(comp_arena());
  // Get useful node list by walking the graph.
  identify_useful_nodes(useful);

  uint l_nodes = C->live_nodes();
  uint l_nodes_by_walk = useful.size();

  if (l_nodes != l_nodes_by_walk) {
    if (_log != NULL) {
      _log->begin_head("mismatched_nodes count='%d'", abs((int) (l_nodes - l_nodes_by_walk)));
      _log->stamp();
      _log->end_head();
    }
    VectorSet& useful_member_set = useful.member_set();
    int last_idx = l_nodes_by_walk;
    for (int i = 0; i < last_idx; i++) {
      if (useful_member_set.test(i)) {
        if (_dead_node_list.test(i)) {
          if (_log != NULL) {
            _log->elem("mismatched_node_info node_idx='%d' type='both live and dead'", i);
          }
          if (PrintIdealNodeCount) {
            // Print the log message to tty
              tty->print_cr("mismatched_node idx='%d' both live and dead'", i);
              useful.at(i)->dump();
          }
        }
      }
      else if (! _dead_node_list.test(i)) {
        if (_log != NULL) {
          _log->elem("mismatched_node_info node_idx='%d' type='neither live nor dead'", i);
        }
        if (PrintIdealNodeCount) {
          // Print the log message to tty
          tty->print_cr("mismatched_node idx='%d' type='neither live nor dead'", i);
        }
      }
    }
    if (_log != NULL) {
      _log->tail("mismatched_nodes");
    }
  }
}
void Compile::record_modified_node(Node* n) {
  if (_modified_nodes != NULL && !_inlining_incrementally &&
      n->outcnt() != 0 && !n->is_Con()) {
    _modified_nodes->push(n);
  }
}

void Compile::remove_modified_node(Node* n) {
  if (_modified_nodes != NULL) {
    _modified_nodes->remove(n);
  }
}
#endif

#ifndef PRODUCT
void Compile::verify_top(Node* tn) const {
  if (tn != NULL) {
    assert(tn->is_Con(), "top node must be a constant");
    assert(((ConNode*)tn)->type() == Type::TOP, "top node must have correct type");
    assert(tn->in(0) != NULL, "must have live top node");
  }
}
#endif


///-------------------Managing Per-Node Debug & Profile Info-------------------

void Compile::grow_node_notes(GrowableArray<Node_Notes*>* arr, int grow_by) {
  guarantee(arr != NULL, "");
  int num_blocks = arr->length();
  if (grow_by < num_blocks)  grow_by = num_blocks;
  int num_notes = grow_by * _node_notes_block_size;
  Node_Notes* notes = NEW_ARENA_ARRAY(node_arena(), Node_Notes, num_notes);
  Copy::zero_to_bytes(notes, num_notes * sizeof(Node_Notes));
  while (num_notes > 0) {
    arr->append(notes);
    notes     += _node_notes_block_size;
    num_notes -= _node_notes_block_size;
  }
  assert(num_notes == 0, "exact multiple, please");
}

bool Compile::copy_node_notes_to(Node* dest, Node* source) {
  if (source == NULL || dest == NULL)  return false;

  if (dest->is_Con())
    return false;               // Do not push debug info onto constants.

#ifdef ASSERT
  // Leave a bread crumb trail pointing to the original node:
  if (dest != NULL && dest != source && dest->debug_orig() == NULL) {
    dest->set_debug_orig(source);
  }
#endif

  if (node_note_array() == NULL)
    return false;               // Not collecting any notes now.

  // This is a copy onto a pre-existing node, which may already have notes.
  // If both nodes have notes, do not overwrite any pre-existing notes.
  Node_Notes* source_notes = node_notes_at(source->_idx);
  if (source_notes == NULL || source_notes->is_clear())  return false;
  Node_Notes* dest_notes   = node_notes_at(dest->_idx);
  if (dest_notes == NULL || dest_notes->is_clear()) {
    return set_node_notes_at(dest->_idx, source_notes);
  }

  Node_Notes merged_notes = (*source_notes);
  // The order of operations here ensures that dest notes will win...
  merged_notes.update_from(dest_notes);
  return set_node_notes_at(dest->_idx, &merged_notes);
}


//--------------------------allow_range_check_smearing-------------------------
// Gating condition for coalescing similar range checks.
// Sometimes we try 'speculatively' replacing a series of a range checks by a
// single covering check that is at least as strong as any of them.
// If the optimization succeeds, the simplified (strengthened) range check
// will always succeed.  If it fails, we will deopt, and then give up
// on the optimization.
bool Compile::allow_range_check_smearing() const {
  // If this method has already thrown a range-check,
  // assume it was because we already tried range smearing
  // and it failed.
  uint already_trapped = trap_count(Deoptimization::Reason_range_check);
  return !already_trapped;
}


//------------------------------flatten_alias_type-----------------------------
const TypePtr *Compile::flatten_alias_type( const TypePtr *tj ) const {
  int offset = tj->offset();
  TypePtr::PTR ptr = tj->ptr();

  // Known instance (scalarizable allocation) alias only with itself.
  bool is_known_inst = tj->isa_oopptr() != NULL &&
                       tj->is_oopptr()->is_known_instance();

  // Process weird unsafe references.
  if (offset == Type::OffsetBot && (tj->isa_instptr() /*|| tj->isa_klassptr()*/)) {
    assert(InlineUnsafeOps, "indeterminate pointers come only from unsafe ops");
    assert(!is_known_inst, "scalarizable allocation should not have unsafe references");
    tj = TypeOopPtr::BOTTOM;
    ptr = tj->ptr();
    offset = tj->offset();
  }

  // Array pointers need some flattening
  const TypeAryPtr *ta = tj->isa_aryptr();
  if (ta && ta->is_stable()) {
    // Erase stability property for alias analysis.
    tj = ta = ta->cast_to_stable(false);
  }
  if( ta && is_known_inst ) {
    if ( offset != Type::OffsetBot &&
         offset > arrayOopDesc::length_offset_in_bytes() ) {
      offset = Type::OffsetBot; // Flatten constant access into array body only
      tj = ta = TypeAryPtr::make(ptr, ta->ary(), ta->klass(), true, offset, ta->instance_id());
    }
  } else if( ta && _AliasLevel >= 2 ) {
    // For arrays indexed by constant indices, we flatten the alias
    // space to include all of the array body.  Only the header, klass
    // and array length can be accessed un-aliased.
    if( offset != Type::OffsetBot ) {
      if( ta->const_oop() ) { // MethodData* or Method*
        offset = Type::OffsetBot;   // Flatten constant access into array body
        tj = ta = TypeAryPtr::make(ptr,ta->const_oop(),ta->ary(),ta->klass(),false,offset);
      } else if( offset == arrayOopDesc::length_offset_in_bytes() ) {
        // range is OK as-is.
        tj = ta = TypeAryPtr::RANGE;
      } else if( offset == oopDesc::klass_offset_in_bytes() ) {
        tj = TypeInstPtr::KLASS; // all klass loads look alike
        ta = TypeAryPtr::RANGE; // generic ignored junk
        ptr = TypePtr::BotPTR;
      } else if( offset == oopDesc::mark_offset_in_bytes() ) {
        tj = TypeInstPtr::MARK;
        ta = TypeAryPtr::RANGE; // generic ignored junk
        ptr = TypePtr::BotPTR;
      } else if (BarrierSet::barrier_set()->barrier_set_c2()->flatten_gc_alias_type(tj)) {
        ta = tj->isa_aryptr();
      } else {                  // Random constant offset into array body
        offset = Type::OffsetBot;   // Flatten constant access into array body
        tj = ta = TypeAryPtr::make(ptr,ta->ary(),ta->klass(),false,offset);
      }
    }
    // Arrays of fixed size alias with arrays of unknown size.
    if (ta->size() != TypeInt::POS) {
      const TypeAry *tary = TypeAry::make(ta->elem(), TypeInt::POS);
      tj = ta = TypeAryPtr::make(ptr,ta->const_oop(),tary,ta->klass(),false,offset);
    }
    // Arrays of known objects become arrays of unknown objects.
    if (ta->elem()->isa_narrowoop() && ta->elem() != TypeNarrowOop::BOTTOM) {
      const TypeAry *tary = TypeAry::make(TypeNarrowOop::BOTTOM, ta->size());
      tj = ta = TypeAryPtr::make(ptr,ta->const_oop(),tary,NULL,false,offset);
    }
    if (ta->elem()->isa_oopptr() && ta->elem() != TypeInstPtr::BOTTOM) {
      const TypeAry *tary = TypeAry::make(TypeInstPtr::BOTTOM, ta->size());
      tj = ta = TypeAryPtr::make(ptr,ta->const_oop(),tary,NULL,false,offset);
    }
    // Arrays of bytes and of booleans both use 'bastore' and 'baload' so
    // cannot be distinguished by bytecode alone.
    if (ta->elem() == TypeInt::BOOL) {
      const TypeAry *tary = TypeAry::make(TypeInt::BYTE, ta->size());
      ciKlass* aklass = ciTypeArrayKlass::make(T_BYTE);
      tj = ta = TypeAryPtr::make(ptr,ta->const_oop(),tary,aklass,false,offset);
    }
    // During the 2nd round of IterGVN, NotNull castings are removed.
    // Make sure the Bottom and NotNull variants alias the same.
    // Also, make sure exact and non-exact variants alias the same.
    if (ptr == TypePtr::NotNull || ta->klass_is_exact() || ta->speculative() != NULL) {
      tj = ta = TypeAryPtr::make(TypePtr::BotPTR,ta->ary(),ta->klass(),false,offset);
    }
  }

  // Oop pointers need some flattening
  const TypeInstPtr *to = tj->isa_instptr();
  if( to && _AliasLevel >= 2 && to != TypeOopPtr::BOTTOM ) {
    ciInstanceKlass *k = to->klass()->as_instance_klass();
    if( ptr == TypePtr::Constant ) {
      if (to->klass() != ciEnv::current()->Class_klass() ||
          offset < k->size_helper() * wordSize) {
        // No constant oop pointers (such as Strings); they alias with
        // unknown strings.
        assert(!is_known_inst, "not scalarizable allocation");
        tj = to = TypeInstPtr::make(TypePtr::BotPTR,to->klass(),false,0,offset);
      }
    } else if( is_known_inst ) {
      tj = to; // Keep NotNull and klass_is_exact for instance type
    } else if( ptr == TypePtr::NotNull || to->klass_is_exact() ) {
      // During the 2nd round of IterGVN, NotNull castings are removed.
      // Make sure the Bottom and NotNull variants alias the same.
      // Also, make sure exact and non-exact variants alias the same.
      tj = to = TypeInstPtr::make(TypePtr::BotPTR,to->klass(),false,0,offset);
    }
    if (to->speculative() != NULL) {
      tj = to = TypeInstPtr::make(to->ptr(),to->klass(),to->klass_is_exact(),to->const_oop(),to->offset(), to->instance_id());
    }
    // Canonicalize the holder of this field
    if (offset >= 0 && offset < instanceOopDesc::base_offset_in_bytes()) {
      // First handle header references such as a LoadKlassNode, even if the
      // object's klass is unloaded at compile time (4965979).
      if (!is_known_inst) { // Do it only for non-instance types
        tj = to = TypeInstPtr::make(TypePtr::BotPTR, env()->Object_klass(), false, NULL, offset);
      }
    } else if (BarrierSet::barrier_set()->barrier_set_c2()->flatten_gc_alias_type(tj)) {
      to = tj->is_instptr();
    } else if (offset < 0 || offset >= k->size_helper() * wordSize) {
      // Static fields are in the space above the normal instance
      // fields in the java.lang.Class instance.
      if (to->klass() != ciEnv::current()->Class_klass()) {
        to = NULL;
        tj = TypeOopPtr::BOTTOM;
        offset = tj->offset();
      }
    } else {
      ciInstanceKlass *canonical_holder = k->get_canonical_holder(offset);
      if (!k->equals(canonical_holder) || tj->offset() != offset) {
        if( is_known_inst ) {
          tj = to = TypeInstPtr::make(to->ptr(), canonical_holder, true, NULL, offset, to->instance_id());
        } else {
          tj = to = TypeInstPtr::make(to->ptr(), canonical_holder, false, NULL, offset);
        }
      }
    }
  }

  // Klass pointers to object array klasses need some flattening
  const TypeKlassPtr *tk = tj->isa_klassptr();
  if( tk ) {
    // If we are referencing a field within a Klass, we need
    // to assume the worst case of an Object.  Both exact and
    // inexact types must flatten to the same alias class so
    // use NotNull as the PTR.
    if ( offset == Type::OffsetBot || (offset >= 0 && (size_t)offset < sizeof(Klass)) ) {

      tj = tk = TypeKlassPtr::make(TypePtr::NotNull,
                                   TypeKlassPtr::OBJECT->klass(),
                                   offset);
    }

    ciKlass* klass = tk->klass();
    if( klass->is_obj_array_klass() ) {
      ciKlass* k = TypeAryPtr::OOPS->klass();
      if( !k || !k->is_loaded() )                  // Only fails for some -Xcomp runs
        k = TypeInstPtr::BOTTOM->klass();
      tj = tk = TypeKlassPtr::make( TypePtr::NotNull, k, offset );
    }

    // Check for precise loads from the primary supertype array and force them
    // to the supertype cache alias index.  Check for generic array loads from
    // the primary supertype array and also force them to the supertype cache
    // alias index.  Since the same load can reach both, we need to merge
    // these 2 disparate memories into the same alias class.  Since the
    // primary supertype array is read-only, there's no chance of confusion
    // where we bypass an array load and an array store.
    int primary_supers_offset = in_bytes(Klass::primary_supers_offset());
    if (offset == Type::OffsetBot ||
        (offset >= primary_supers_offset &&
         offset < (int)(primary_supers_offset + Klass::primary_super_limit() * wordSize)) ||
        offset == (int)in_bytes(Klass::secondary_super_cache_offset())) {
      offset = in_bytes(Klass::secondary_super_cache_offset());
      tj = tk = TypeKlassPtr::make( TypePtr::NotNull, tk->klass(), offset );
    }
  }

  // Flatten all Raw pointers together.
  if (tj->base() == Type::RawPtr)
    tj = TypeRawPtr::BOTTOM;

  if (tj->base() == Type::AnyPtr)
    tj = TypePtr::BOTTOM;      // An error, which the caller must check for.

  // Flatten all to bottom for now
  switch( _AliasLevel ) {
  case 0:
    tj = TypePtr::BOTTOM;
    break;
  case 1:                       // Flatten to: oop, static, field or array
    switch (tj->base()) {
    //case Type::AryPtr: tj = TypeAryPtr::RANGE;    break;
    case Type::RawPtr:   tj = TypeRawPtr::BOTTOM;   break;
    case Type::AryPtr:   // do not distinguish arrays at all
    case Type::InstPtr:  tj = TypeInstPtr::BOTTOM;  break;
    case Type::KlassPtr: tj = TypeKlassPtr::OBJECT; break;
    case Type::AnyPtr:   tj = TypePtr::BOTTOM;      break;  // caller checks it
    default: ShouldNotReachHere();
    }
    break;
  case 2:                       // No collapsing at level 2; keep all splits
  case 3:                       // No collapsing at level 3; keep all splits
    break;
  default:
    Unimplemented();
  }

  offset = tj->offset();
  assert( offset != Type::OffsetTop, "Offset has fallen from constant" );

  assert( (offset != Type::OffsetBot && tj->base() != Type::AryPtr) ||
          (offset == Type::OffsetBot && tj->base() == Type::AryPtr) ||
          (offset == Type::OffsetBot && tj == TypeOopPtr::BOTTOM) ||
          (offset == Type::OffsetBot && tj == TypePtr::BOTTOM) ||
          (offset == oopDesc::mark_offset_in_bytes() && tj->base() == Type::AryPtr) ||
          (offset == oopDesc::klass_offset_in_bytes() && tj->base() == Type::AryPtr) ||
          (offset == arrayOopDesc::length_offset_in_bytes() && tj->base() == Type::AryPtr) ||
          (BarrierSet::barrier_set()->barrier_set_c2()->verify_gc_alias_type(tj, offset)),
          "For oops, klasses, raw offset must be constant; for arrays the offset is never known" );
  assert( tj->ptr() != TypePtr::TopPTR &&
          tj->ptr() != TypePtr::AnyNull &&
          tj->ptr() != TypePtr::Null, "No imprecise addresses" );
//    assert( tj->ptr() != TypePtr::Constant ||
//            tj->base() == Type::RawPtr ||
//            tj->base() == Type::KlassPtr, "No constant oop addresses" );

  return tj;
}

void Compile::AliasType::Init(int i, const TypePtr* at) {
  _index = i;
  _adr_type = at;
  _field = NULL;
  _element = NULL;
  _is_rewritable = true; // default
  const TypeOopPtr *atoop = (at != NULL) ? at->isa_oopptr() : NULL;
  if (atoop != NULL && atoop->is_known_instance()) {
    const TypeOopPtr *gt = atoop->cast_to_instance_id(TypeOopPtr::InstanceBot);
    _general_index = Compile::current()->get_alias_index(gt);
  } else {
    _general_index = 0;
  }
}

BasicType Compile::AliasType::basic_type() const {
  if (element() != NULL) {
    const Type* element = adr_type()->is_aryptr()->elem();
    return element->isa_narrowoop() ? T_OBJECT : element->array_element_basic_type();
  } if (field() != NULL) {
    return field()->layout_type();
  } else {
    return T_ILLEGAL; // unknown
  }
}

//---------------------------------print_on------------------------------------
#ifndef PRODUCT
void Compile::AliasType::print_on(outputStream* st) {
  if (index() < 10)
        st->print("@ <%d> ", index());
  else  st->print("@ <%d>",  index());
  st->print(is_rewritable() ? "   " : " RO");
  int offset = adr_type()->offset();
  if (offset == Type::OffsetBot)
        st->print(" +any");
  else  st->print(" +%-3d", offset);
  st->print(" in ");
  adr_type()->dump_on(st);
  const TypeOopPtr* tjp = adr_type()->isa_oopptr();
  if (field() != NULL && tjp) {
    if (tjp->klass()  != field()->holder() ||
        tjp->offset() != field()->offset_in_bytes()) {
      st->print(" != ");
      field()->print();
      st->print(" ***");
    }
  }
}

void print_alias_types() {
  Compile* C = Compile::current();
  tty->print_cr("--- Alias types, AliasIdxBot .. %d", C->num_alias_types()-1);
  for (int idx = Compile::AliasIdxBot; idx < C->num_alias_types(); idx++) {
    C->alias_type(idx)->print_on(tty);
    tty->cr();
  }
}
#endif


//----------------------------probe_alias_cache--------------------------------
Compile::AliasCacheEntry* Compile::probe_alias_cache(const TypePtr* adr_type) {
  intptr_t key = (intptr_t) adr_type;
  key ^= key >> logAliasCacheSize;
  return &_alias_cache[key & right_n_bits(logAliasCacheSize)];
}


//-----------------------------grow_alias_types--------------------------------
void Compile::grow_alias_types() {
  const int old_ats  = _max_alias_types; // how many before?
  const int new_ats  = old_ats;          // how many more?
  const int grow_ats = old_ats+new_ats;  // how many now?
  _max_alias_types = grow_ats;
  _alias_types =  REALLOC_ARENA_ARRAY(comp_arena(), AliasType*, _alias_types, old_ats, grow_ats);
  AliasType* ats =    NEW_ARENA_ARRAY(comp_arena(), AliasType, new_ats);
  Copy::zero_to_bytes(ats, sizeof(AliasType)*new_ats);
  for (int i = 0; i < new_ats; i++)  _alias_types[old_ats+i] = &ats[i];
}


//--------------------------------find_alias_type------------------------------
Compile::AliasType* Compile::find_alias_type(const TypePtr* adr_type, bool no_create, ciField* original_field) {
  if (_AliasLevel == 0)
    return alias_type(AliasIdxBot);

  AliasCacheEntry* ace = probe_alias_cache(adr_type);
  if (ace->_adr_type == adr_type) {
    return alias_type(ace->_index);
  }

  // Handle special cases.
  if (adr_type == NULL)             return alias_type(AliasIdxTop);
  if (adr_type == TypePtr::BOTTOM)  return alias_type(AliasIdxBot);

  // Do it the slow way.
  const TypePtr* flat = flatten_alias_type(adr_type);

#ifdef ASSERT
  {
    ResourceMark rm;
    assert(flat == flatten_alias_type(flat), "not idempotent: adr_type = %s; flat = %s => %s",
           Type::str(adr_type), Type::str(flat), Type::str(flatten_alias_type(flat)));
    assert(flat != TypePtr::BOTTOM, "cannot alias-analyze an untyped ptr: adr_type = %s",
           Type::str(adr_type));
    if (flat->isa_oopptr() && !flat->isa_klassptr()) {
      const TypeOopPtr* foop = flat->is_oopptr();
      // Scalarizable allocations have exact klass always.
      bool exact = !foop->klass_is_exact() || foop->is_known_instance();
      const TypePtr* xoop = foop->cast_to_exactness(exact)->is_ptr();
      assert(foop == flatten_alias_type(xoop), "exactness must not affect alias type: foop = %s; xoop = %s",
             Type::str(foop), Type::str(xoop));
    }
  }
#endif

  int idx = AliasIdxTop;
  for (int i = 0; i < num_alias_types(); i++) {
    if (alias_type(i)->adr_type() == flat) {
      idx = i;
      break;
    }
  }

  if (idx == AliasIdxTop) {
    if (no_create)  return NULL;
    // Grow the array if necessary.
    if (_num_alias_types == _max_alias_types)  grow_alias_types();
    // Add a new alias type.
    idx = _num_alias_types++;
    _alias_types[idx]->Init(idx, flat);
    if (flat == TypeInstPtr::KLASS)  alias_type(idx)->set_rewritable(false);
    if (flat == TypeAryPtr::RANGE)   alias_type(idx)->set_rewritable(false);
    if (flat->isa_instptr()) {
      if (flat->offset() == java_lang_Class::klass_offset_in_bytes()
          && flat->is_instptr()->klass() == env()->Class_klass())
        alias_type(idx)->set_rewritable(false);
    }
    if (flat->isa_aryptr()) {
#ifdef ASSERT
      const int header_size_min  = arrayOopDesc::base_offset_in_bytes(T_BYTE);
      // (T_BYTE has the weakest alignment and size restrictions...)
      assert(flat->offset() < header_size_min, "array body reference must be OffsetBot");
#endif
      if (flat->offset() == TypePtr::OffsetBot) {
        alias_type(idx)->set_element(flat->is_aryptr()->elem());
      }
    }
    if (flat->isa_klassptr()) {
      if (flat->offset() == in_bytes(Klass::super_check_offset_offset()))
        alias_type(idx)->set_rewritable(false);
      if (flat->offset() == in_bytes(Klass::modifier_flags_offset()))
        alias_type(idx)->set_rewritable(false);
      if (flat->offset() == in_bytes(Klass::access_flags_offset()))
        alias_type(idx)->set_rewritable(false);
      if (flat->offset() == in_bytes(Klass::java_mirror_offset()))
        alias_type(idx)->set_rewritable(false);
    }
    // %%% (We would like to finalize JavaThread::threadObj_offset(),
    // but the base pointer type is not distinctive enough to identify
    // references into JavaThread.)

    // Check for final fields.
    const TypeInstPtr* tinst = flat->isa_instptr();
    if (tinst && tinst->offset() >= instanceOopDesc::base_offset_in_bytes()) {
      ciField* field;
      if (tinst->const_oop() != NULL &&
          tinst->klass() == ciEnv::current()->Class_klass() &&
          tinst->offset() >= (tinst->klass()->as_instance_klass()->size_helper() * wordSize)) {
        // static field
        ciInstanceKlass* k = tinst->const_oop()->as_instance()->java_lang_Class_klass()->as_instance_klass();
        field = k->get_field_by_offset(tinst->offset(), true);
      } else {
        ciInstanceKlass *k = tinst->klass()->as_instance_klass();
        field = k->get_field_by_offset(tinst->offset(), false);
      }
      assert(field == NULL ||
             original_field == NULL ||
             (field->holder() == original_field->holder() &&
              field->offset() == original_field->offset() &&
              field->is_static() == original_field->is_static()), "wrong field?");
      // Set field() and is_rewritable() attributes.
      if (field != NULL)  alias_type(idx)->set_field(field);
    }
  }

  // Fill the cache for next time.
  ace->_adr_type = adr_type;
  ace->_index    = idx;
  assert(alias_type(adr_type) == alias_type(idx),  "type must be installed");

  // Might as well try to fill the cache for the flattened version, too.
  AliasCacheEntry* face = probe_alias_cache(flat);
  if (face->_adr_type == NULL) {
    face->_adr_type = flat;
    face->_index    = idx;
    assert(alias_type(flat) == alias_type(idx), "flat type must work too");
  }

  return alias_type(idx);
}


Compile::AliasType* Compile::alias_type(ciField* field) {
  const TypeOopPtr* t;
  if (field->is_static())
    t = TypeInstPtr::make(field->holder()->java_mirror());
  else
    t = TypeOopPtr::make_from_klass_raw(field->holder());
  AliasType* atp = alias_type(t->add_offset(field->offset_in_bytes()), field);
  assert((field->is_final() || field->is_stable()) == !atp->is_rewritable(), "must get the rewritable bits correct");
  return atp;
}


//------------------------------have_alias_type--------------------------------
bool Compile::have_alias_type(const TypePtr* adr_type) {
  AliasCacheEntry* ace = probe_alias_cache(adr_type);
  if (ace->_adr_type == adr_type) {
    return true;
  }

  // Handle special cases.
  if (adr_type == NULL)             return true;
  if (adr_type == TypePtr::BOTTOM)  return true;

  return find_alias_type(adr_type, true, NULL) != NULL;
}

//-----------------------------must_alias--------------------------------------
// True if all values of the given address type are in the given alias category.
bool Compile::must_alias(const TypePtr* adr_type, int alias_idx) {
  if (alias_idx == AliasIdxBot)         return true;  // the universal category
  if (adr_type == NULL)                 return true;  // NULL serves as TypePtr::TOP
  if (alias_idx == AliasIdxTop)         return false; // the empty category
  if (adr_type->base() == Type::AnyPtr) return false; // TypePtr::BOTTOM or its twins

  // the only remaining possible overlap is identity
  int adr_idx = get_alias_index(adr_type);
  assert(adr_idx != AliasIdxBot && adr_idx != AliasIdxTop, "");
  assert(adr_idx == alias_idx ||
         (alias_type(alias_idx)->adr_type() != TypeOopPtr::BOTTOM
          && adr_type                       != TypeOopPtr::BOTTOM),
         "should not be testing for overlap with an unsafe pointer");
  return adr_idx == alias_idx;
}

//------------------------------can_alias--------------------------------------
// True if any values of the given address type are in the given alias category.
bool Compile::can_alias(const TypePtr* adr_type, int alias_idx) {
  if (alias_idx == AliasIdxTop)         return false; // the empty category
  if (adr_type == NULL)                 return false; // NULL serves as TypePtr::TOP
  if (alias_idx == AliasIdxBot)         return true;  // the universal category
  if (adr_type->base() == Type::AnyPtr) return true;  // TypePtr::BOTTOM or its twins

  // the only remaining possible overlap is identity
  int adr_idx = get_alias_index(adr_type);
  assert(adr_idx != AliasIdxBot && adr_idx != AliasIdxTop, "");
  return adr_idx == alias_idx;
}



//---------------------------pop_warm_call-------------------------------------
WarmCallInfo* Compile::pop_warm_call() {
  WarmCallInfo* wci = _warm_calls;
  if (wci != NULL)  _warm_calls = wci->remove_from(wci);
  return wci;
}

//----------------------------Inline_Warm--------------------------------------
int Compile::Inline_Warm() {
  // If there is room, try to inline some more warm call sites.
  // %%% Do a graph index compaction pass when we think we're out of space?
  if (!InlineWarmCalls)  return 0;

  int calls_made_hot = 0;
  int room_to_grow   = NodeCountInliningCutoff - unique();
  int amount_to_grow = MIN2(room_to_grow, (int)NodeCountInliningStep);
  int amount_grown   = 0;
  WarmCallInfo* call;
  while (amount_to_grow > 0 && (call = pop_warm_call()) != NULL) {
    int est_size = (int)call->size();
    if (est_size > (room_to_grow - amount_grown)) {
      // This one won't fit anyway.  Get rid of it.
      call->make_cold();
      continue;
    }
    call->make_hot();
    calls_made_hot++;
    amount_grown   += est_size;
    amount_to_grow -= est_size;
  }

  if (calls_made_hot > 0)  set_major_progress();
  return calls_made_hot;
}


//----------------------------Finish_Warm--------------------------------------
void Compile::Finish_Warm() {
  if (!InlineWarmCalls)  return;
  if (failing())  return;
  if (warm_calls() == NULL)  return;

  // Clean up loose ends, if we are out of space for inlining.
  WarmCallInfo* call;
  while ((call = pop_warm_call()) != NULL) {
    call->make_cold();
  }
}

//---------------------cleanup_loop_predicates-----------------------
// Remove the opaque nodes that protect the predicates so that all unused
// checks and uncommon_traps will be eliminated from the ideal graph
void Compile::cleanup_loop_predicates(PhaseIterGVN &igvn) {
  if (predicate_count()==0) return;
  for (int i = predicate_count(); i > 0; i--) {
    Node * n = predicate_opaque1_node(i-1);
    assert(n->Opcode() == Op_Opaque1, "must be");
    igvn.replace_node(n, n->in(1));
  }
  assert(predicate_count()==0, "should be clean!");
}

void Compile::add_range_check_cast(Node* n) {
  assert(n->isa_CastII()->has_range_check(), "CastII should have range check dependency");
  assert(!_range_check_casts->contains(n), "duplicate entry in range check casts");
  _range_check_casts->append(n);
}

// Remove all range check dependent CastIINodes.
void Compile::remove_range_check_casts(PhaseIterGVN &igvn) {
  for (int i = range_check_cast_count(); i > 0; i--) {
    Node* cast = range_check_cast_node(i-1);
    assert(cast->isa_CastII()->has_range_check(), "CastII should have range check dependency");
    igvn.replace_node(cast, cast->in(1));
  }
  assert(range_check_cast_count() == 0, "should be empty");
}

void Compile::add_opaque4_node(Node* n) {
  assert(n->Opcode() == Op_Opaque4, "Opaque4 only");
  assert(!_opaque4_nodes->contains(n), "duplicate entry in Opaque4 list");
  _opaque4_nodes->append(n);
}

// Remove all Opaque4 nodes.
void Compile::remove_opaque4_nodes(PhaseIterGVN &igvn) {
  for (int i = opaque4_count(); i > 0; i--) {
    Node* opaq = opaque4_node(i-1);
    assert(opaq->Opcode() == Op_Opaque4, "Opaque4 only");
    igvn.replace_node(opaq, opaq->in(2));
  }
  assert(opaque4_count() == 0, "should be empty");
}

// StringOpts and late inlining of string methods
void Compile::inline_string_calls(bool parse_time) {
  {
    // remove useless nodes to make the usage analysis simpler
    ResourceMark rm;
    PhaseRemoveUseless pru(initial_gvn(), for_igvn());
  }

  {
    ResourceMark rm;
    print_method(PHASE_BEFORE_STRINGOPTS, 3);
    PhaseStringOpts pso(initial_gvn(), for_igvn());
    print_method(PHASE_AFTER_STRINGOPTS, 3);
  }

  // now inline anything that we skipped the first time around
  if (!parse_time) {
    _late_inlines_pos = _late_inlines.length();
  }

  while (_string_late_inlines.length() > 0) {
    CallGenerator* cg = _string_late_inlines.pop();
    cg->do_late_inline();
    if (failing())  return;
  }
  _string_late_inlines.trunc_to(0);
}

// Late inlining of boxing methods
void Compile::inline_boxing_calls(PhaseIterGVN& igvn) {
  if (_boxing_late_inlines.length() > 0) {
    assert(has_boxed_value(), "inconsistent");

    PhaseGVN* gvn = initial_gvn();
    set_inlining_incrementally(true);

    assert( igvn._worklist.size() == 0, "should be done with igvn" );
    for_igvn()->clear();
    gvn->replace_with(&igvn);

    _late_inlines_pos = _late_inlines.length();

    while (_boxing_late_inlines.length() > 0) {
      CallGenerator* cg = _boxing_late_inlines.pop();
      cg->do_late_inline();
      if (failing())  return;
    }
    _boxing_late_inlines.trunc_to(0);

    inline_incrementally_cleanup(igvn);

    set_inlining_incrementally(false);
  }
}

bool Compile::inline_incrementally_one() {
  assert(IncrementalInline, "incremental inlining should be on");

  TracePhase tp("incrementalInline_inline", &timers[_t_incrInline_inline]);
  set_inlining_progress(false);
  set_do_cleanup(false);
  int i = 0;
  for (; i <_late_inlines.length() && !inlining_progress(); i++) {
    CallGenerator* cg = _late_inlines.at(i);
    _late_inlines_pos = i+1;
    cg->do_late_inline();
    if (failing())  return false;
  }
  int j = 0;
  for (; i < _late_inlines.length(); i++, j++) {
    _late_inlines.at_put(j, _late_inlines.at(i));
  }
  _late_inlines.trunc_to(j);
  assert(inlining_progress() || _late_inlines.length() == 0, "");

  bool needs_cleanup = do_cleanup() || over_inlining_cutoff();

  set_inlining_progress(false);
  set_do_cleanup(false);
  return (_late_inlines.length() > 0) && !needs_cleanup;
}

void Compile::inline_incrementally_cleanup(PhaseIterGVN& igvn) {
  {
    TracePhase tp("incrementalInline_pru", &timers[_t_incrInline_pru]);
    ResourceMark rm;
    PhaseRemoveUseless pru(initial_gvn(), for_igvn());
  }
  {
    TracePhase tp("incrementalInline_igvn", &timers[_t_incrInline_igvn]);
    igvn = PhaseIterGVN(initial_gvn());
    igvn.optimize();
  }
}

// Perform incremental inlining until bound on number of live nodes is reached
void Compile::inline_incrementally(PhaseIterGVN& igvn) {
  TracePhase tp("incrementalInline", &timers[_t_incrInline]);

  set_inlining_incrementally(true);
  uint low_live_nodes = 0;

  while (_late_inlines.length() > 0) {
    if (live_nodes() > (uint)LiveNodeCountInliningCutoff) {
      if (low_live_nodes < (uint)LiveNodeCountInliningCutoff * 8 / 10) {
        TracePhase tp("incrementalInline_ideal", &timers[_t_incrInline_ideal]);
        // PhaseIdealLoop is expensive so we only try it once we are
        // out of live nodes and we only try it again if the previous
        // helped got the number of nodes down significantly
        PhaseIdealLoop ideal_loop(igvn, LoopOptsNone);
        if (failing())  return;
        low_live_nodes = live_nodes();
        _major_progress = true;
      }

      if (live_nodes() > (uint)LiveNodeCountInliningCutoff) {
        break; // finish
      }
    }

    for_igvn()->clear();
    initial_gvn()->replace_with(&igvn);

    while (inline_incrementally_one()) {
      assert(!failing(), "inconsistent");
    }

    if (failing())  return;

<<<<<<< HEAD
    print_method(PHASE_INCREMENTAL_INLINE_STEP, 3);

    {
      TracePhase tp("incrementalInline_igvn", &timers[_t_incrInline_igvn]);
      igvn.optimize();
    }
=======
    inline_incrementally_cleanup(igvn);
>>>>>>> c16c3536

    if (failing())  return;
  }
  assert( igvn._worklist.size() == 0, "should be done with igvn" );

  if (_string_late_inlines.length() > 0) {
    assert(has_stringbuilder(), "inconsistent");
    for_igvn()->clear();
    initial_gvn()->replace_with(&igvn);

    inline_string_calls(false);

    if (failing())  return;

    inline_incrementally_cleanup(igvn);
  }

  set_inlining_incrementally(false);
}


bool Compile::optimize_loops(PhaseIterGVN& igvn, LoopOptsMode mode) {
  if(_loop_opts_cnt > 0) {
    debug_only( int cnt = 0; );
    while(major_progress() && (_loop_opts_cnt > 0)) {
      TracePhase tp("idealLoop", &timers[_t_idealLoop]);
      assert( cnt++ < 40, "infinite cycle in loop optimization" );
      PhaseIdealLoop ideal_loop(igvn, mode);
      _loop_opts_cnt--;
      if (failing())  return false;
      if (major_progress()) print_method(PHASE_PHASEIDEALLOOP_ITERATIONS, 2);
    }
  }
  return true;
}

// Remove edges from "root" to each SafePoint at a backward branch.
// They were inserted during parsing (see add_safepoint()) to make
// infinite loops without calls or exceptions visible to root, i.e.,
// useful.
void Compile::remove_root_to_sfpts_edges(PhaseIterGVN& igvn) {
  Node *r = root();
  if (r != NULL) {
    for (uint i = r->req(); i < r->len(); ++i) {
      Node *n = r->in(i);
      if (n != NULL && n->is_SafePoint()) {
        r->rm_prec(i);
        if (n->outcnt() == 0) {
          igvn.remove_dead_node(n);
        }
        --i;
      }
    }
  }
}

//------------------------------Optimize---------------------------------------
// Given a graph, optimize it.
void Compile::Optimize() {
  TracePhase tp("optimizer", &timers[_t_optimizer]);

#ifndef PRODUCT
  if (_directive->BreakAtCompileOption) {
    BREAKPOINT;
  }

#endif

#ifdef ASSERT
  BarrierSetC2* bs = BarrierSet::barrier_set()->barrier_set_c2();
  bs->verify_gc_barriers(this, BarrierSetC2::BeforeOptimize);
#endif

  ResourceMark rm;

  print_inlining_reinit();

  NOT_PRODUCT( verify_graph_edges(); )

  print_method(PHASE_AFTER_PARSING);

 {
  // Iterative Global Value Numbering, including ideal transforms
  // Initialize IterGVN with types and values from parse-time GVN
  PhaseIterGVN igvn(initial_gvn());
#ifdef ASSERT
  _modified_nodes = new (comp_arena()) Unique_Node_List(comp_arena());
#endif
  {
    TracePhase tp("iterGVN", &timers[_t_iterGVN]);
    igvn.optimize();
  }

  if (failing())  return;

  print_method(PHASE_ITER_GVN1, 2);

  inline_incrementally(igvn);

  print_method(PHASE_INCREMENTAL_INLINE, 2);

  if (failing())  return;

  if (eliminate_boxing()) {
    // Inline valueOf() methods now.
    inline_boxing_calls(igvn);

    if (AlwaysIncrementalInline) {
      inline_incrementally(igvn);
    }
    if (failing())  return;

    print_method(PHASE_INCREMENTAL_BOXING_INLINE, 2);
  }

  // Now that all inlining is over, cut edge from root to loop
  // safepoints
  remove_root_to_sfpts_edges(igvn);

  // Remove the speculative part of types and clean up the graph from
  // the extra CastPP nodes whose only purpose is to carry them. Do
  // that early so that optimizations are not disrupted by the extra
  // CastPP nodes.
  remove_speculative_types(igvn);

  // No more new expensive nodes will be added to the list from here
  // so keep only the actual candidates for optimizations.
  cleanup_expensive_nodes(igvn);

  if (has_vbox_nodes()) {
    TracePhase tp("expandVectorBoxes", &timers[_t_expandVectorBoxes]);

    set_inlining_incrementally(true); // FIXME another way to signal GraphKit it's post-parsing phase?

    for_igvn()->clear();
    initial_gvn()->replace_with(&igvn);

    expand_vunbox_nodes();
    scalarize_vbox_nodes();

    inline_vector_reboxing_calls();

    if (failing())  return;
    {
      ResourceMark rm;
      PhaseRemoveUseless pru(initial_gvn(), for_igvn());
    }
    igvn = PhaseIterGVN(initial_gvn());
    igvn.optimize();

    print_method(PHASE_ITER_GVN_BEFORE_EA, 2);

    if (failing())  return;

    ////////////////////////////////////////////////////

    for_igvn()->clear();
    initial_gvn()->replace_with(&igvn);

    expand_vbox_nodes();
    eliminate_vbox_alloc_nodes();

    if (failing())  return;
    {
      ResourceMark rm;
      PhaseRemoveUseless pru(initial_gvn(), for_igvn());
    }
    igvn = PhaseIterGVN(initial_gvn());
    igvn.optimize();
    if (failing())  return;

    print_method(PHASE_ITER_GVN_BEFORE_EA, 2);

    set_inlining_incrementally(false); // FIXME another way to signal GraphKit it's post-parsing phase?
  }

  if (!failing() && RenumberLiveNodes && live_nodes() + NodeLimitFudgeFactor < unique()) {
    Compile::TracePhase tp("", &timers[_t_renumberLive]);
    initial_gvn()->replace_with(&igvn);
    for_igvn()->clear();
    Unique_Node_List new_worklist(C->comp_arena());
    {
      ResourceMark rm;
      PhaseRenumberLive prl = PhaseRenumberLive(initial_gvn(), for_igvn(), &new_worklist);
    }
    set_for_igvn(&new_worklist);
    igvn = PhaseIterGVN(initial_gvn());
    igvn.optimize();
  }

  // FIXME for_igvn() is corrupted from here: new_worklist which is set_for_ignv() was allocated on stack.

  // Perform escape analysis
  if (_do_escape_analysis && ConnectionGraph::has_candidates(this)) {
    if (has_loops()) {
      // Cleanup graph (remove dead nodes).
      TracePhase tp("idealLoop", &timers[_t_idealLoop]);
      PhaseIdealLoop ideal_loop(igvn, LoopOptsNone);
      if (major_progress()) print_method(PHASE_PHASEIDEAL_BEFORE_EA, 2);
      if (failing())  return;
    }
    ConnectionGraph::do_analysis(this, &igvn);

    if (failing())  return;

    // Optimize out fields loads from scalar replaceable allocations.
    igvn.optimize();
    print_method(PHASE_ITER_GVN_AFTER_EA, 2);

    if (failing())  return;

    if (congraph() != NULL && macro_count() > 0) {
      TracePhase tp("macroEliminate", &timers[_t_macroEliminate]);
      PhaseMacroExpand mexp(igvn);
      mexp.eliminate_macro_nodes();
      igvn.set_delay_transform(false);

      igvn.optimize();
      print_method(PHASE_ITER_GVN_AFTER_ELIMINATION, 2);

      if (failing())  return;
    }
  }

  // Loop transforms on the ideal graph.  Range Check Elimination,
  // peeling, unrolling, etc.

  // Set loop opts counter
  if((_loop_opts_cnt > 0) && (has_loops() || has_split_ifs())) {
    {
      TracePhase tp("idealLoop", &timers[_t_idealLoop]);
      PhaseIdealLoop ideal_loop(igvn, LoopOptsDefault);
      _loop_opts_cnt--;
      if (major_progress()) print_method(PHASE_PHASEIDEALLOOP1, 2);
      if (failing())  return;
    }
    // Loop opts pass if partial peeling occurred in previous pass
    if(PartialPeelLoop && major_progress() && (_loop_opts_cnt > 0)) {
      TracePhase tp("idealLoop", &timers[_t_idealLoop]);
      PhaseIdealLoop ideal_loop(igvn, LoopOptsSkipSplitIf);
      _loop_opts_cnt--;
      if (major_progress()) print_method(PHASE_PHASEIDEALLOOP2, 2);
      if (failing())  return;
    }
    // Loop opts pass for loop-unrolling before CCP
    if(major_progress() && (_loop_opts_cnt > 0)) {
      TracePhase tp("idealLoop", &timers[_t_idealLoop]);
      PhaseIdealLoop ideal_loop(igvn, LoopOptsSkipSplitIf);
      _loop_opts_cnt--;
      if (major_progress()) print_method(PHASE_PHASEIDEALLOOP3, 2);
    }
    if (!failing()) {
      // Verify that last round of loop opts produced a valid graph
      TracePhase tp("idealLoopVerify", &timers[_t_idealLoopVerify]);
      PhaseIdealLoop::verify(igvn);
    }
  }
  if (failing())  return;

  // Conditional Constant Propagation;
  PhaseCCP ccp( &igvn );
  assert( true, "Break here to ccp.dump_nodes_and_types(_root,999,1)");
  {
    TracePhase tp("ccp", &timers[_t_ccp]);
    ccp.do_transform();
  }
  print_method(PHASE_CPP1, 2);

  assert( true, "Break here to ccp.dump_old2new_map()");

  // Iterative Global Value Numbering, including ideal transforms
  {
    TracePhase tp("iterGVN2", &timers[_t_iterGVN2]);
    igvn = ccp;
    igvn.optimize();
  }

  print_method(PHASE_ITER_GVN2, 2);

  if (failing())  return;

  // Loop transforms on the ideal graph.  Range Check Elimination,
  // peeling, unrolling, etc.
  if (!optimize_loops(igvn, LoopOptsDefault)) {
    return;
  }

#if INCLUDE_ZGC
  if (UseZGC) {
    ZBarrierSetC2::find_dominating_barriers(igvn);
  }
#endif

  if (failing())  return;

  // Ensure that major progress is now clear
  C->clear_major_progress();

  {
    // Verify that all previous optimizations produced a valid graph
    // at least to this point, even if no loop optimizations were done.
    TracePhase tp("idealLoopVerify", &timers[_t_idealLoopVerify]);
    PhaseIdealLoop::verify(igvn);
  }

  if (range_check_cast_count() > 0) {
    // No more loop optimizations. Remove all range check dependent CastIINodes.
    C->remove_range_check_casts(igvn);
    igvn.optimize();
  }

#ifdef ASSERT
  BarrierSetC2* bs = BarrierSet::barrier_set()->barrier_set_c2();
  bs->verify_gc_barriers(this, BarrierSetC2::BeforeExpand);
#endif

  {
    TracePhase tp("macroExpand", &timers[_t_macroExpand]);
    PhaseMacroExpand  mex(igvn);
    print_method(PHASE_BEFORE_MACRO_EXPANSION, 2);
    if (mex.expand_macro_nodes()) {
      assert(failing(), "must bail out w/ explicit message");
      return;
    }
  }

  {
    TracePhase tp("barrierExpand", &timers[_t_barrierExpand]);
    print_method(PHASE_BEFORE_BARRIER_EXPAND, 2);
    BarrierSetC2* bs = BarrierSet::barrier_set()->barrier_set_c2();
    if (bs->expand_barriers(this, igvn)) {
      assert(failing(), "must bail out w/ explicit message");
      return;
    }
  }

  if (opaque4_count() > 0) {
    C->remove_opaque4_nodes(igvn);
    igvn.optimize();
  }

  DEBUG_ONLY( _modified_nodes = NULL; )
 } // (End scope of igvn; run destructor if necessary for asserts.)

 process_print_inlining();
 // A method with only infinite loops has no edges entering loops from root
 {
   TracePhase tp("graphReshape", &timers[_t_graphReshaping]);
   if (final_graph_reshaping()) {
     assert(failing(), "must bail out w/ explicit message");
     return;
   }
 }

 print_method(PHASE_OPTIMIZE_FINISHED, 2);
}

void Compile::print_method(CompilerPhaseType cpt, Node* n, int level) {
  ResourceMark rm;
  stringStream ss;
  ss.print_raw(CompilerPhaseTypeHelper::to_string(cpt));
  if (n != NULL) {
#ifndef PRODUCT
    ss.print(": %s %d", n->Name(), n->_idx);
#else
    ss.print(": %d %d", n->Opcode(), n->_idx);
#endif // PRODUCT
  } else {
    ss.print_raw(": NULL");
  }
  C->print_method(cpt, ss.as_string(), level);
}

void Compile::scalarize_vbox_nodes() {
  int macro_idx = C->macro_count() - 1;
  while(macro_idx >= 0) {
    Node * n = C->macro_node(macro_idx);
    assert(n->is_macro(), "only macro nodes expected here");
    if (n->Opcode() == Op_VectorBox) {
      VectorBoxNode* vbox = static_cast<VectorBoxNode*>(n);
      scalarize_vbox_node(vbox);
      if (failing())  return;
      print_method(PHASE_SCALARIZE_VBOX, vbox);
    }
    if (C->failing())  return;
    macro_idx = MIN2(macro_idx - 1, C->macro_count() - 1);
  }
}

void Compile::expand_vbox_nodes() {
  int macro_idx = C->macro_count() - 1;
  while(macro_idx >= 0) {
    Node * n = C->macro_node(macro_idx);
    assert(n->is_macro(), "only macro nodes expected here");
    if (n->Opcode() == Op_VectorBox) {
      VectorBoxNode* vbox = static_cast<VectorBoxNode*>(n);
      expand_vbox_node(vbox);
      if (failing())  return;
      print_method(PHASE_EXPAND_VBOX, vbox);
    }
    if (C->failing())  return;
    macro_idx = MIN2(macro_idx - 1, C->macro_count() - 1);
  }
}

void Compile::expand_vunbox_nodes() {
  int macro_idx = C->macro_count() - 1;
  while(macro_idx >= 0) {
    Node * n = C->macro_node(macro_idx);
    assert(n->is_macro(), "only macro nodes expected here");
    if (n->Opcode() == Op_VectorUnbox) {
      VectorUnboxNode* vec_unbox = static_cast<VectorUnboxNode*>(n);
      expand_vunbox_node(vec_unbox);
      if (failing())  return;
      print_method(PHASE_EXPAND_VUNBOX, vec_unbox);
    }
    if (C->failing())  return;
    macro_idx = MIN2(macro_idx - 1, C->macro_count() - 1);
  }
}

void Compile::eliminate_vbox_alloc_nodes() {
  int macro_idx = C->macro_count() - 1;
  while(macro_idx >= 0) {
    Node * n = C->macro_node(macro_idx);
    assert(n->is_macro(), "only macro nodes expected here");
    if (n->Opcode() == Op_VectorBoxAllocate) {
      VectorBoxAllocateNode* vbox_alloc = static_cast<VectorBoxAllocateNode*>(n);
      eliminate_vbox_alloc_node(vbox_alloc);
      if (failing())  return;
      print_method(PHASE_ELIMINATE_VBOX_ALLOC, vbox_alloc);
    }
    if (C->failing())  return;
    macro_idx = MIN2(macro_idx - 1, C->macro_count() - 1);
  }
}

void Compile::inline_vector_reboxing_calls() {
  if (_vector_reboxing_late_inlines.length() > 0) {
    PhaseGVN* gvn = initial_gvn();

    _late_inlines_pos = _late_inlines.length();
    while (_vector_reboxing_late_inlines.length() > 0) {
      CallGenerator* cg = _vector_reboxing_late_inlines.pop();
      cg->do_late_inline();
      if (failing())  return;
      print_method(PHASE_INLINE_VECTOR_REBOX, cg->call_node());
    }
    _vector_reboxing_late_inlines.trunc_to(0);
  }
}

bool Compile::has_vbox_nodes() {
  if (_vector_reboxing_late_inlines.length() > 0) {
    return true;
  }
  for (int macro_idx = C->macro_count() - 1; macro_idx >= 0; macro_idx--) {
    Node * n = C->macro_node(macro_idx);
    assert(n->is_macro(), "only macro nodes expected here");
    if (n->Opcode() == Op_VectorUnbox || n->Opcode() == Op_VectorBox || n->Opcode() == Op_VectorBoxAllocate) {
      return true;
    }
  }
  return false;
}

static JVMState* clone_jvms(Compile* C, SafePointNode* sfpt) {
  JVMState* new_jvms = sfpt->jvms()->clone_shallow(C);
  uint size = sfpt->req();
  SafePointNode* map = new SafePointNode(size, new_jvms);
  for (uint i = 0; i < size; i++) {
    map->init_req(i, sfpt->in(i));
  }
  // Make sure the state is a MergeMem for parsing.
  // FIXME not needed?
//  if (!map->in(TypeFunc::Memory)->is_MergeMem()) {
//    Node* mem = MergeMemNode::make(map->in(TypeFunc::Memory));
//    gvn.set_type_bottom(mem);
//    map->set_req(TypeFunc::Memory, mem);
//  }
  new_jvms->set_map(map);
  return new_jvms;
}

void Compile::scalarize_vbox_node(VectorBoxNode* vec_box) {
  Node* vec_value = vec_box->in(VectorBoxNode::Value);
  PhaseGVN& gvn = *initial_gvn();

  // Process merged VBAs

  Unique_Node_List calls(C->comp_arena());
  for (DUIterator_Fast imax, i = vec_box->fast_outs(imax); i < imax; i++) {
    Node* use = vec_box->fast_out(i);
    if (use->is_CallJava()) {
      CallJavaNode* call = use->as_CallJava();
      if (call->has_non_debug_use(vec_box) && vec_box->in(VectorBoxNode::Box)->is_Phi()) {
        calls.push(call);
      }
    }
  }

  while (VectorAPIAggressiveReboxing && calls.size() > 0) {
    CallJavaNode* call = calls.pop()->as_CallJava();
    // Attach new VBA to the call and use it instead of Phi (VBA ... VBA).

    JVMState* jvms = clone_jvms(C, call);
    GraphKit kit(jvms);
    PhaseGVN& gvn = kit.gvn();

    // Adjust JVMS from post-call to pre-call state: put args on stack
    uint nargs = call->method()->arg_size();
    kit.ensure_stack(kit.sp() + nargs);
    for (uint i = TypeFunc::Parms; i < call->tf()->domain()->cnt(); i++) {
      kit.push(call->in(i));
    }
    jvms = kit.sync_jvms();

    Node* new_vbox = NULL;
    {
      PreserveReexecuteState prs(&kit);

      kit.jvms()->set_should_reexecute(true);

      const TypeInstPtr* vbox_type = vec_box->box_type();
      const TypeVect* vect_type = vec_box->vec_type();
      Node* vect = vec_box->in(VectorBoxNode::Value);

      VectorBoxAllocateNode* alloc = new VectorBoxAllocateNode(C, vbox_type);
      kit.set_edges_for_java_call(alloc, /*must_throw=*/false, /*separate_io_proj=*/true);
      kit.make_slow_call_ex(alloc, env()->Throwable_klass(), /*separate_io_proj=*/true, /*deoptimize=*/true);
      kit.set_i_o(gvn.transform( new ProjNode(alloc, TypeFunc::I_O) ));
      kit.set_all_memory(gvn.transform( new ProjNode(alloc, TypeFunc::Memory) ));
      Node* ret = gvn.transform(new ProjNode(alloc, TypeFunc::Parms));

      new_vbox = gvn.transform(new VectorBoxNode(C, ret, vect, vbox_type, vect_type));

      kit.replace_in_map(vec_box, new_vbox);
    }

    kit.dec_sp(nargs);
    jvms = kit.sync_jvms();

    bool found = false;
    int cnt = _vector_reboxing_late_inlines.length();
    for (int i = 0; i < cnt; i++) {
      CallGenerator* cg = _vector_reboxing_late_inlines.at(i);
      if (cg->call_node() == call) {
        ciMethod* m = cg->method();
        _vector_reboxing_late_inlines.remove(cg); // remove_at(i);
        CallGenerator* new_cg = CallGenerator::for_vector_reboxing_late_inline(
            m,
            CallGenerator::for_inline(m, m->interpreter_invocation_count()));

        JVMState* new_jvms = new_cg->generate(jvms);

        Node* new_res = kit.top();
        if (m->return_type()->basic_type() != T_VOID) {
          new_res = new_cg->call_node()->proj_out(TypeFunc::Parms);
        }
        kit.replace_call(call, new_res, /*do_replaced_nodes=*/true);

        found = true;
        break;
      }
    }

    if (!found) {
      // FIXME does it cover all cases?
      CallJavaNode* new_call = call->clone()->as_CallJava();
      new_call->set_req(TypeFunc::Control  , kit.control());
      new_call->set_req(TypeFunc::I_O      , kit.i_o());
      new_call->set_req(TypeFunc::Memory   , kit.reset_memory());
      new_call->set_req(TypeFunc::FramePtr , kit.frameptr());

      new_call->replace_edge(vec_box, new_vbox);
      new_call = gvn.transform(new_call)->as_CallJava();

      C->gvn_replace_by(call, new_call);
    }
    call->disconnect_inputs(NULL, C);
  }

  // Process debug uses at safepoints
  Unique_Node_List safepoints(C->comp_arena());

  for (DUIterator_Fast imax, i = vec_box->fast_outs(imax); i < imax; i++) {
    Node* use = vec_box->fast_out(i);
    if (use->is_SafePoint()) {
      SafePointNode* sfpt = use->as_SafePoint();
      if (!sfpt->is_Call() || !sfpt->as_Call()->has_non_debug_use(vec_box)) {
        safepoints.push(sfpt);
      }
    }
  }

  while (safepoints.size() > 0) {
    SafePointNode* sfpt = safepoints.pop()->as_SafePoint();

    uint first_ind = (sfpt->req() - sfpt->jvms()->scloff());
    Node* sobj = new SafePointScalarObjectNode(vec_box->box_type(),
#ifdef ASSERT
                                               NULL,
#endif // ASSERT
                                               first_ind, /*n_fields=*/1);
    sobj->init_req(0, C->root());
    sfpt->add_req(vec_value);

    sobj = gvn.transform(sobj);

    JVMState *jvms = sfpt->jvms();

    jvms->set_endoff(sfpt->req());
    // Now make a pass over the debug information replacing any references
    // to the allocated object with "sobj"
    int start = jvms->debug_start();
    int end   = jvms->debug_end();
    sfpt->replace_edges_in_range(vec_box, sobj, start, end);
  }
}

void Compile::expand_vbox_node(VectorBoxNode* vec_box) {
  if (vec_box->outcnt() > 0) {
    Node* vbox = vec_box->in(VectorBoxNode::Box);
    Node* vect = vec_box->in(VectorBoxNode::Value);
    Node* result = expand_vbox_node_helper(vbox, vect, vec_box->box_type(), vec_box->vec_type());
    C->gvn_replace_by(vec_box, result);
  }
  C->remove_macro_node(vec_box);
}

Node* Compile::expand_vbox_node_helper(Node* vbox,
                                       Node* vect,
                                       const TypeInstPtr* box_type,
                                       const TypeVect* vect_type) {
  if (vbox->is_Phi() && vect->is_Phi()) {
    assert(vbox->as_Phi()->region() == vect->as_Phi()->region(), "");
    Node* new_phi = new PhiNode(vbox->as_Phi()->region(), box_type);
    for (uint i = 1; i < vbox->req(); i++) {
      Node* new_box = expand_vbox_node_helper(vbox->in(i), vect->in(i), box_type, vect_type);
      new_phi->set_req(i, new_box);
    }
    new_phi = initial_gvn()->transform(new_phi);
    return new_phi;
  } else if (vbox->is_Proj() && vbox->in(0)->Opcode() == Op_VectorBoxAllocate) {
    VectorBoxAllocateNode* vbox_alloc = static_cast<VectorBoxAllocateNode*>(vbox->in(0));
    return expand_vbox_alloc_node(vbox_alloc, vect, box_type, vect_type);
  } else {
    // TODO: ensure that expanded vbox is initialized with the same value (vect).
    return vbox; // already expanded
  }
}

Node* Compile::expand_vbox_alloc_node(VectorBoxAllocateNode* vbox_alloc,
                                      Node* value,
                                      const TypeInstPtr* box_type,
                                      const TypeVect* vect_type) {
  JVMState* jvms = clone_jvms(C, vbox_alloc);
  GraphKit kit(jvms);
  PhaseGVN& gvn = kit.gvn();

  ciInstanceKlass* box_klass = box_type->klass()->as_instance_klass();
  BasicType bt = vect_type->element_basic_type();
  int num_elem = vect_type->length();

  bool is_mask = box_klass->is_vectormask();
  //assert(!is_mask || vect_type->element_basic_type() == getMaskBasicType(bt), "consistent vector element type expected");
  if (is_mask && bt != T_BOOLEAN) {
    value = gvn.transform(new VectorStoreMaskNode(value, bt, num_elem));
    // Although type of mask depends on its definition, in terms of storage everything is stored in boolean array.
    bt = T_BOOLEAN;
    assert(value->as_Vector()->bottom_type()->is_vect()->element_basic_type() == bt,
           "must be consistent with mask representation");
  }

  // Generate the allocate for the Vector object.
  const TypeKlassPtr* klass_type = box_type->as_klass_type();
  Node* klass_node = kit.makecon(klass_type);
  Node* vec_obj = kit.new_instance(klass_node);

  // Generate array allocation for the field which holds the values.
  const TypeKlassPtr* array_klass = TypeKlassPtr::make(ciTypeArrayKlass::make(bt));
  Node* arr = kit.new_array(kit.makecon(array_klass), kit.intcon(num_elem), 1);

  // FIXME convert both stores into initializing stores

  // Store the vector value into the array.
  Node* arr_adr = kit.array_element_address(arr, kit.intcon(0), bt);
  const TypePtr* arr_adr_type = arr_adr->bottom_type()->is_ptr();
  Node* arr_mem = kit.memory(arr_adr);
  Node* vstore = gvn.transform(StoreVectorNode::make(0,
                                                     kit.control(),
                                                     arr_mem,
                                                     arr_adr,
                                                     arr_adr_type,
                                                     value,
                                                     num_elem));
  kit.set_memory(vstore, arr_adr_type);


  // Store the allocated array into object.
  ciField* field = box_klass->get_field_by_name(ciSymbol::make(is_mask ? "bits" : "vec"),
                                                ciSymbol::make(TypeArrayKlass::external_name(bt)),
                                                false);
  Node* vec_field = kit.basic_plus_adr(vec_obj, field->offset_in_bytes());
  const TypePtr* vec_adr_type = vec_field->bottom_type()->is_ptr();
  Node* field_store = gvn.transform(kit.access_store_at(vec_obj,
                                                            vec_field,
                                                            vec_adr_type,
                                                            arr,
                                                            TypeOopPtr::make_from_klass(field->type()->as_klass()),
                                                            T_OBJECT,
                                                            IN_HEAP));

  kit.set_memory(field_store, vec_adr_type);

  kit.replace_call(vbox_alloc, vec_obj, true);
  C->remove_macro_node(vbox_alloc);
  return vec_obj;
}

void Compile::expand_vunbox_node(VectorUnboxNode* vec_unbox) {
  if (vec_unbox->outcnt() > 0) {
    GraphKit kit;
    PhaseGVN& gvn = kit.gvn();

    Node* obj = vec_unbox->obj();
    const TypeInstPtr* tinst = gvn.type(obj)->isa_instptr();
    ciInstanceKlass* from_kls = tinst->klass()->as_instance_klass();
    BasicType bt = vec_unbox->vect_type()->element_basic_type();
    BasicType masktype = bt;

    const char* field_name = "vec";
    if (from_kls->is_vectormask()) {
      field_name = "bits";
      bt = T_BOOLEAN;
    } else if (from_kls->is_vectorshuffle()) {
      field_name = "reorder";
      bt = T_BYTE;
    }

    ciField* field = from_kls->get_field_by_name(ciSymbol::make(field_name),
      ciSymbol::make(TypeArrayKlass::external_name(bt)), false);

    int offset = field->offset_in_bytes();
    Node* vec_adr = kit.basic_plus_adr(obj, offset);

    Node* mem = vec_unbox->mem();
    Node* ctrl = vec_unbox->in(0);
    Node* vec_field_ld = LoadNode::make(gvn,
                                        ctrl,
                                        mem,
                                        vec_adr,
                                        vec_adr->bottom_type()->is_ptr(),
                                        TypeOopPtr::make_from_klass(field->type()->as_klass()),
                                        T_OBJECT,
                                        MemNode::unordered);
    vec_field_ld = gvn.transform(vec_field_ld);

    Node* adr = kit.array_element_address(vec_field_ld, gvn.intcon(0), bt);
    const TypePtr* adr_type = adr->bottom_type()->is_ptr();
    int num_elem = vec_unbox->bottom_type()->is_vect()->length();
    Node* vec_val_load = LoadVectorNode::make(0,
                                              ctrl,
                                              mem,
                                              adr,
                                              adr_type,
                                              num_elem,
                                              bt);
    vec_val_load = gvn.transform(vec_val_load);

    if (from_kls->is_vectormask() && masktype != T_BOOLEAN) {
      assert(vec_unbox->bottom_type()->is_vect()->element_basic_type() == masktype, "expect mask type consistency");
      vec_val_load = gvn.transform(new VectorLoadMaskNode(vec_val_load, TypeVect::make(masktype, num_elem)));
    } else if (from_kls->is_vectorshuffle()) {
      assert(vec_unbox->bottom_type()->is_vect()->element_basic_type() == masktype, "expect shuffle type consistency");
      vec_val_load = gvn.transform(new VectorLoadShuffleNode(vec_val_load, TypeVect::make(masktype, num_elem)));
    }

    gvn.hash_delete(vec_unbox);
    vec_unbox->disconnect_inputs(NULL, C);
    C->gvn_replace_by(vec_unbox, vec_val_load);
  }
  C->remove_macro_node(vec_unbox);
}

void Compile::eliminate_vbox_alloc_node(VectorBoxAllocateNode* vbox_alloc) {
  JVMState* jvms = clone_jvms(C, vbox_alloc);
  GraphKit kit(jvms);
  // FIXME replace VBA with a safepoint. Otherwise, no safepoints left in tight loops.
  kit.replace_call(vbox_alloc, kit.top(), true);
  C->remove_macro_node(vbox_alloc);
}

//------------------------------Code_Gen---------------------------------------
// Given a graph, generate code for it
void Compile::Code_Gen() {
  if (failing()) {
    return;
  }

  // Perform instruction selection.  You might think we could reclaim Matcher
  // memory PDQ, but actually the Matcher is used in generating spill code.
  // Internals of the Matcher (including some VectorSets) must remain live
  // for awhile - thus I cannot reclaim Matcher memory lest a VectorSet usage
  // set a bit in reclaimed memory.

  // In debug mode can dump m._nodes.dump() for mapping of ideal to machine
  // nodes.  Mapping is only valid at the root of each matched subtree.
  NOT_PRODUCT( verify_graph_edges(); )

  Matcher matcher;
  _matcher = &matcher;
  {
    TracePhase tp("matcher", &timers[_t_matcher]);
    matcher.match();
    print_method(PHASE_AFTER_MATCHING, 3);
  }
  // In debug mode can dump m._nodes.dump() for mapping of ideal to machine
  // nodes.  Mapping is only valid at the root of each matched subtree.
  NOT_PRODUCT( verify_graph_edges(); )

  // If you have too many nodes, or if matching has failed, bail out
  check_node_count(0, "out of nodes matching instructions");
  if (failing()) {
    return;
  }

  print_method(PHASE_MATCHING, 2);

  // Build a proper-looking CFG
  PhaseCFG cfg(node_arena(), root(), matcher);
  _cfg = &cfg;
  {
    TracePhase tp("scheduler", &timers[_t_scheduler]);
    bool success = cfg.do_global_code_motion();
    if (!success) {
      return;
    }

    print_method(PHASE_GLOBAL_CODE_MOTION, 2);
    NOT_PRODUCT( verify_graph_edges(); )
    debug_only( cfg.verify(); )
  }

  PhaseChaitin regalloc(unique(), cfg, matcher, false);
  _regalloc = &regalloc;
  {
    TracePhase tp("regalloc", &timers[_t_registerAllocation]);
    // Perform register allocation.  After Chaitin, use-def chains are
    // no longer accurate (at spill code) and so must be ignored.
    // Node->LRG->reg mappings are still accurate.
    _regalloc->Register_Allocate();

    // Bail out if the allocator builds too many nodes
    if (failing()) {
      return;
    }
  }

  // Prior to register allocation we kept empty basic blocks in case the
  // the allocator needed a place to spill.  After register allocation we
  // are not adding any new instructions.  If any basic block is empty, we
  // can now safely remove it.
  {
    TracePhase tp("blockOrdering", &timers[_t_blockOrdering]);
    cfg.remove_empty_blocks();
    if (do_freq_based_layout()) {
      PhaseBlockLayout layout(cfg);
    } else {
      cfg.set_loop_alignment();
    }
    cfg.fixup_flow();
  }

  // Apply peephole optimizations
  if( OptoPeephole ) {
    TracePhase tp("peephole", &timers[_t_peephole]);
    PhasePeephole peep( _regalloc, cfg);
    peep.do_transform();
  }

  // Do late expand if CPU requires this.
  if (Matcher::require_postalloc_expand) {
    TracePhase tp("postalloc_expand", &timers[_t_postalloc_expand]);
    cfg.postalloc_expand(_regalloc);
  }

  // Convert Nodes to instruction bits in a buffer
  {
    TraceTime tp("output", &timers[_t_output], CITime);
    Output();
  }

  print_method(PHASE_FINAL_CODE);

  // He's dead, Jim.
  _cfg     = (PhaseCFG*)((intptr_t)0xdeadbeef);
  _regalloc = (PhaseChaitin*)((intptr_t)0xdeadbeef);
}


//------------------------------dump_asm---------------------------------------
// Dump formatted assembly
#ifndef PRODUCT
void Compile::dump_asm(int *pcs, uint pc_limit) {
  bool cut_short = false;
  tty->print_cr("#");
  tty->print("#  ");  _tf->dump();  tty->cr();
  tty->print_cr("#");

  // For all blocks
  int pc = 0x0;                 // Program counter
  char starts_bundle = ' ';
  _regalloc->dump_frame();

  Node *n = NULL;
  for (uint i = 0; i < _cfg->number_of_blocks(); i++) {
    if (VMThread::should_terminate()) {
      cut_short = true;
      break;
    }
    Block* block = _cfg->get_block(i);
    if (block->is_connector() && !Verbose) {
      continue;
    }
    n = block->head();
    if (pcs && n->_idx < pc_limit) {
      tty->print("%3.3x   ", pcs[n->_idx]);
    } else {
      tty->print("      ");
    }
    block->dump_head(_cfg);
    if (block->is_connector()) {
      tty->print_cr("        # Empty connector block");
    } else if (block->num_preds() == 2 && block->pred(1)->is_CatchProj() && block->pred(1)->as_CatchProj()->_con == CatchProjNode::fall_through_index) {
      tty->print_cr("        # Block is sole successor of call");
    }

    // For all instructions
    Node *delay = NULL;
    for (uint j = 0; j < block->number_of_nodes(); j++) {
      if (VMThread::should_terminate()) {
        cut_short = true;
        break;
      }
      n = block->get_node(j);
      if (valid_bundle_info(n)) {
        Bundle* bundle = node_bundling(n);
        if (bundle->used_in_unconditional_delay()) {
          delay = n;
          continue;
        }
        if (bundle->starts_bundle()) {
          starts_bundle = '+';
        }
      }

      if (WizardMode) {
        n->dump();
      }

      if( !n->is_Region() &&    // Dont print in the Assembly
          !n->is_Phi() &&       // a few noisely useless nodes
          !n->is_Proj() &&
          !n->is_MachTemp() &&
          !n->is_SafePointScalarObject() &&
          !n->is_Catch() &&     // Would be nice to print exception table targets
          !n->is_MergeMem() &&  // Not very interesting
          !n->is_top() &&       // Debug info table constants
          !(n->is_Con() && !n->is_Mach())// Debug info table constants
          ) {
        if (pcs && n->_idx < pc_limit)
          tty->print("%3.3x", pcs[n->_idx]);
        else
          tty->print("   ");
        tty->print(" %c ", starts_bundle);
        starts_bundle = ' ';
        tty->print("\t");
        n->format(_regalloc, tty);
        tty->cr();
      }

      // If we have an instruction with a delay slot, and have seen a delay,
      // then back up and print it
      if (valid_bundle_info(n) && node_bundling(n)->use_unconditional_delay()) {
        assert(delay != NULL, "no unconditional delay instruction");
        if (WizardMode) delay->dump();

        if (node_bundling(delay)->starts_bundle())
          starts_bundle = '+';
        if (pcs && n->_idx < pc_limit)
          tty->print("%3.3x", pcs[n->_idx]);
        else
          tty->print("   ");
        tty->print(" %c ", starts_bundle);
        starts_bundle = ' ';
        tty->print("\t");
        delay->format(_regalloc, tty);
        tty->cr();
        delay = NULL;
      }

      // Dump the exception table as well
      if( n->is_Catch() && (Verbose || WizardMode) ) {
        // Print the exception table for this offset
        _handler_table.print_subtable_for(pc);
      }
    }

    if (pcs && n->_idx < pc_limit)
      tty->print_cr("%3.3x", pcs[n->_idx]);
    else
      tty->cr();

    assert(cut_short || delay == NULL, "no unconditional delay branch");

  } // End of per-block dump
  tty->cr();

  if (cut_short)  tty->print_cr("*** disassembly is cut short ***");
}
#endif

//------------------------------Final_Reshape_Counts---------------------------
// This class defines counters to help identify when a method
// may/must be executed using hardware with only 24-bit precision.
struct Final_Reshape_Counts : public StackObj {
  int  _call_count;             // count non-inlined 'common' calls
  int  _float_count;            // count float ops requiring 24-bit precision
  int  _double_count;           // count double ops requiring more precision
  int  _java_call_count;        // count non-inlined 'java' calls
  int  _inner_loop_count;       // count loops which need alignment
  VectorSet _visited;           // Visitation flags
  Node_List _tests;             // Set of IfNodes & PCTableNodes

  Final_Reshape_Counts() :
    _call_count(0), _float_count(0), _double_count(0),
    _java_call_count(0), _inner_loop_count(0),
    _visited( Thread::current()->resource_area() ) { }

  void inc_call_count  () { _call_count  ++; }
  void inc_float_count () { _float_count ++; }
  void inc_double_count() { _double_count++; }
  void inc_java_call_count() { _java_call_count++; }
  void inc_inner_loop_count() { _inner_loop_count++; }

  int  get_call_count  () const { return _call_count  ; }
  int  get_float_count () const { return _float_count ; }
  int  get_double_count() const { return _double_count; }
  int  get_java_call_count() const { return _java_call_count; }
  int  get_inner_loop_count() const { return _inner_loop_count; }
};

#ifdef ASSERT
static bool oop_offset_is_sane(const TypeInstPtr* tp) {
  ciInstanceKlass *k = tp->klass()->as_instance_klass();
  // Make sure the offset goes inside the instance layout.
  return k->contains_field_offset(tp->offset());
  // Note that OffsetBot and OffsetTop are very negative.
}
#endif

// Eliminate trivially redundant StoreCMs and accumulate their
// precedence edges.
void Compile::eliminate_redundant_card_marks(Node* n) {
  assert(n->Opcode() == Op_StoreCM, "expected StoreCM");
  if (n->in(MemNode::Address)->outcnt() > 1) {
    // There are multiple users of the same address so it might be
    // possible to eliminate some of the StoreCMs
    Node* mem = n->in(MemNode::Memory);
    Node* adr = n->in(MemNode::Address);
    Node* val = n->in(MemNode::ValueIn);
    Node* prev = n;
    bool done = false;
    // Walk the chain of StoreCMs eliminating ones that match.  As
    // long as it's a chain of single users then the optimization is
    // safe.  Eliminating partially redundant StoreCMs would require
    // cloning copies down the other paths.
    while (mem->Opcode() == Op_StoreCM && mem->outcnt() == 1 && !done) {
      if (adr == mem->in(MemNode::Address) &&
          val == mem->in(MemNode::ValueIn)) {
        // redundant StoreCM
        if (mem->req() > MemNode::OopStore) {
          // Hasn't been processed by this code yet.
          n->add_prec(mem->in(MemNode::OopStore));
        } else {
          // Already converted to precedence edge
          for (uint i = mem->req(); i < mem->len(); i++) {
            // Accumulate any precedence edges
            if (mem->in(i) != NULL) {
              n->add_prec(mem->in(i));
            }
          }
          // Everything above this point has been processed.
          done = true;
        }
        // Eliminate the previous StoreCM
        prev->set_req(MemNode::Memory, mem->in(MemNode::Memory));
        assert(mem->outcnt() == 0, "should be dead");
        mem->disconnect_inputs(NULL, this);
      } else {
        prev = mem;
      }
      mem = prev->in(MemNode::Memory);
    }
  }
}

//------------------------------final_graph_reshaping_impl----------------------
// Implement items 1-5 from final_graph_reshaping below.
void Compile::final_graph_reshaping_impl( Node *n, Final_Reshape_Counts &frc) {

  if ( n->outcnt() == 0 ) return; // dead node
  uint nop = n->Opcode();

  // Check for 2-input instruction with "last use" on right input.
  // Swap to left input.  Implements item (2).
  if( n->req() == 3 &&          // two-input instruction
      n->in(1)->outcnt() > 1 && // left use is NOT a last use
      (!n->in(1)->is_Phi() || n->in(1)->in(2) != n) && // it is not data loop
      n->in(2)->outcnt() == 1 &&// right use IS a last use
      !n->in(2)->is_Con() ) {   // right use is not a constant
    // Check for commutative opcode
    switch( nop ) {
    case Op_AddI:  case Op_AddF:  case Op_AddD:  case Op_AddL:
    case Op_MaxI:  case Op_MaxL:  case Op_MaxF:  case Op_MaxD:
    case Op_MinI:  case Op_MinL:  case Op_MinF:  case Op_MinD:
    case Op_MulI:  case Op_MulF:  case Op_MulD:  case Op_MulL:
    case Op_AndL:  case Op_XorL:  case Op_OrL:
    case Op_AndI:  case Op_XorI:  case Op_OrI: {
      // Move "last use" input to left by swapping inputs
      n->swap_edges(1, 2);
      break;
    }
    default:
      break;
    }
  }

#ifdef ASSERT
  if( n->is_Mem() ) {
    int alias_idx = get_alias_index(n->as_Mem()->adr_type());
    assert( n->in(0) != NULL || alias_idx != Compile::AliasIdxRaw ||
            // oop will be recorded in oop map if load crosses safepoint
            n->is_Load() && (n->as_Load()->bottom_type()->isa_oopptr() ||
                             LoadNode::is_immutable_value(n->in(MemNode::Address))),
            "raw memory operations should have control edge");
  }
  if (n->is_MemBar()) {
    MemBarNode* mb = n->as_MemBar();
    if (mb->trailing_store() || mb->trailing_load_store()) {
      assert(mb->leading_membar()->trailing_membar() == mb, "bad membar pair");
      Node* mem = mb->in(MemBarNode::Precedent);
      assert((mb->trailing_store() && mem->is_Store() && mem->as_Store()->is_release()) ||
             (mb->trailing_load_store() && mem->is_LoadStore()), "missing mem op");
    } else if (mb->leading()) {
      assert(mb->trailing_membar()->leading_membar() == mb, "bad membar pair");
    }
  }
#endif
  // Count FPU ops and common calls, implements item (3)
  bool gc_handled = BarrierSet::barrier_set()->barrier_set_c2()->final_graph_reshaping(this, n, nop);
  if (!gc_handled) {
    final_graph_reshaping_main_switch(n, frc, nop);
  }

  // Collect CFG split points
  if (n->is_MultiBranch() && !n->is_RangeCheck()) {
    frc._tests.push(n);
  }
}

void Compile::final_graph_reshaping_main_switch(Node* n, Final_Reshape_Counts& frc, uint nop) {
  switch( nop ) {
  // Count all float operations that may use FPU
  case Op_AddF:
  case Op_SubF:
  case Op_MulF:
  case Op_DivF:
  case Op_NegF:
  case Op_ModF:
  case Op_ConvI2F:
  case Op_ConF:
  case Op_CmpF:
  case Op_CmpF3:
  // case Op_ConvL2F: // longs are split into 32-bit halves
    frc.inc_float_count();
    break;

  case Op_ConvF2D:
  case Op_ConvD2F:
    frc.inc_float_count();
    frc.inc_double_count();
    break;

  // Count all double operations that may use FPU
  case Op_AddD:
  case Op_SubD:
  case Op_MulD:
  case Op_DivD:
  case Op_NegD:
  case Op_ModD:
  case Op_ConvI2D:
  case Op_ConvD2I:
  // case Op_ConvL2D: // handled by leaf call
  // case Op_ConvD2L: // handled by leaf call
  case Op_ConD:
  case Op_CmpD:
  case Op_CmpD3:
    frc.inc_double_count();
    break;
  case Op_Opaque1:              // Remove Opaque Nodes before matching
  case Op_Opaque2:              // Remove Opaque Nodes before matching
  case Op_Opaque3:
    n->subsume_by(n->in(1), this);
    break;
  case Op_CallStaticJava:
  case Op_CallJava:
  case Op_CallDynamicJava:
    frc.inc_java_call_count(); // Count java call site;
  case Op_CallRuntime:
  case Op_CallLeaf:
  case Op_CallLeafVector:
  case Op_CallLeafNoFP: {
    assert (n->is_Call(), "");
    CallNode *call = n->as_Call();
    // Count call sites where the FP mode bit would have to be flipped.
    // Do not count uncommon runtime calls:
    // uncommon_trap, _complete_monitor_locking, _complete_monitor_unlocking,
    // _new_Java, _new_typeArray, _new_objArray, _rethrow_Java, ...
    if (!call->is_CallStaticJava() || !call->as_CallStaticJava()->_name) {
      frc.inc_call_count();   // Count the call site
    } else {                  // See if uncommon argument is shared
      Node *n = call->in(TypeFunc::Parms);
      int nop = n->Opcode();
      // Clone shared simple arguments to uncommon calls, item (1).
      if (n->outcnt() > 1 &&
          !n->is_Proj() &&
          nop != Op_CreateEx &&
          nop != Op_CheckCastPP &&
          nop != Op_DecodeN &&
          nop != Op_DecodeNKlass &&
          !n->is_Mem() &&
          !n->is_Phi()) {
        Node *x = n->clone();
        call->set_req(TypeFunc::Parms, x);
      }
    }
    break;
  }

  case Op_StoreD:
  case Op_LoadD:
  case Op_LoadD_unaligned:
    frc.inc_double_count();
    goto handle_mem;
  case Op_StoreF:
  case Op_LoadF:
    frc.inc_float_count();
    goto handle_mem;

  case Op_StoreCM:
    {
      // Convert OopStore dependence into precedence edge
      Node* prec = n->in(MemNode::OopStore);
      n->del_req(MemNode::OopStore);
      n->add_prec(prec);
      eliminate_redundant_card_marks(n);
    }

    // fall through

  case Op_StoreB:
  case Op_StoreC:
  case Op_StorePConditional:
  case Op_StoreI:
  case Op_StoreL:
  case Op_StoreIConditional:
  case Op_StoreLConditional:
  case Op_CompareAndSwapB:
  case Op_CompareAndSwapS:
  case Op_CompareAndSwapI:
  case Op_CompareAndSwapL:
  case Op_CompareAndSwapP:
  case Op_CompareAndSwapN:
  case Op_WeakCompareAndSwapB:
  case Op_WeakCompareAndSwapS:
  case Op_WeakCompareAndSwapI:
  case Op_WeakCompareAndSwapL:
  case Op_WeakCompareAndSwapP:
  case Op_WeakCompareAndSwapN:
  case Op_CompareAndExchangeB:
  case Op_CompareAndExchangeS:
  case Op_CompareAndExchangeI:
  case Op_CompareAndExchangeL:
  case Op_CompareAndExchangeP:
  case Op_CompareAndExchangeN:
  case Op_GetAndAddS:
  case Op_GetAndAddB:
  case Op_GetAndAddI:
  case Op_GetAndAddL:
  case Op_GetAndSetS:
  case Op_GetAndSetB:
  case Op_GetAndSetI:
  case Op_GetAndSetL:
  case Op_GetAndSetP:
  case Op_GetAndSetN:
  case Op_StoreP:
  case Op_StoreN:
  case Op_StoreNKlass:
  case Op_LoadB:
  case Op_LoadUB:
  case Op_LoadUS:
  case Op_LoadI:
  case Op_LoadKlass:
  case Op_LoadNKlass:
  case Op_LoadL:
  case Op_LoadL_unaligned:
  case Op_LoadPLocked:
  case Op_LoadP:
  case Op_LoadN:
  case Op_LoadRange:
  case Op_LoadS: {
  handle_mem:
#ifdef ASSERT
    if( VerifyOptoOopOffsets ) {
      MemNode* mem  = n->as_Mem();
      // Check to see if address types have grounded out somehow.
      const TypeInstPtr *tp = mem->in(MemNode::Address)->bottom_type()->isa_instptr();
      assert( !tp || oop_offset_is_sane(tp), "" );
    }
#endif
    break;
  }

  case Op_AddP: {               // Assert sane base pointers
    Node *addp = n->in(AddPNode::Address);
    assert( !addp->is_AddP() ||
            addp->in(AddPNode::Base)->is_top() || // Top OK for allocation
            addp->in(AddPNode::Base) == n->in(AddPNode::Base),
            "Base pointers must match (addp %u)", addp->_idx );
#ifdef _LP64
    if ((UseCompressedOops || UseCompressedClassPointers) &&
        addp->Opcode() == Op_ConP &&
        addp == n->in(AddPNode::Base) &&
        n->in(AddPNode::Offset)->is_Con()) {
      // If the transformation of ConP to ConN+DecodeN is beneficial depends
      // on the platform and on the compressed oops mode.
      // Use addressing with narrow klass to load with offset on x86.
      // Some platforms can use the constant pool to load ConP.
      // Do this transformation here since IGVN will convert ConN back to ConP.
      const Type* t = addp->bottom_type();
      bool is_oop   = t->isa_oopptr() != NULL;
      bool is_klass = t->isa_klassptr() != NULL;

      if ((is_oop   && Matcher::const_oop_prefer_decode()  ) ||
          (is_klass && Matcher::const_klass_prefer_decode())) {
        Node* nn = NULL;

        int op = is_oop ? Op_ConN : Op_ConNKlass;

        // Look for existing ConN node of the same exact type.
        Node* r  = root();
        uint cnt = r->outcnt();
        for (uint i = 0; i < cnt; i++) {
          Node* m = r->raw_out(i);
          if (m!= NULL && m->Opcode() == op &&
              m->bottom_type()->make_ptr() == t) {
            nn = m;
            break;
          }
        }
        if (nn != NULL) {
          // Decode a narrow oop to match address
          // [R12 + narrow_oop_reg<<3 + offset]
          if (is_oop) {
            nn = new DecodeNNode(nn, t);
          } else {
            nn = new DecodeNKlassNode(nn, t);
          }
          // Check for succeeding AddP which uses the same Base.
          // Otherwise we will run into the assertion above when visiting that guy.
          for (uint i = 0; i < n->outcnt(); ++i) {
            Node *out_i = n->raw_out(i);
            if (out_i && out_i->is_AddP() && out_i->in(AddPNode::Base) == addp) {
              out_i->set_req(AddPNode::Base, nn);
#ifdef ASSERT
              for (uint j = 0; j < out_i->outcnt(); ++j) {
                Node *out_j = out_i->raw_out(j);
                assert(out_j == NULL || !out_j->is_AddP() || out_j->in(AddPNode::Base) != addp,
                       "more than 2 AddP nodes in a chain (out_j %u)", out_j->_idx);
              }
#endif
            }
          }
          n->set_req(AddPNode::Base, nn);
          n->set_req(AddPNode::Address, nn);
          if (addp->outcnt() == 0) {
            addp->disconnect_inputs(NULL, this);
          }
        }
      }
    }
#endif
    // platform dependent reshaping of the address expression
    reshape_address(n->as_AddP());
    break;
  }

  case Op_CastPP: {
    // Remove CastPP nodes to gain more freedom during scheduling but
    // keep the dependency they encode as control or precedence edges
    // (if control is set already) on memory operations. Some CastPP
    // nodes don't have a control (don't carry a dependency): skip
    // those.
    if (n->in(0) != NULL) {
      ResourceMark rm;
      Unique_Node_List wq;
      wq.push(n);
      for (uint next = 0; next < wq.size(); ++next) {
        Node *m = wq.at(next);
        for (DUIterator_Fast imax, i = m->fast_outs(imax); i < imax; i++) {
          Node* use = m->fast_out(i);
          if (use->is_Mem() || use->is_EncodeNarrowPtr() || use->is_ShenandoahBarrier()) {
            use->ensure_control_or_add_prec(n->in(0));
          } else {
            switch(use->Opcode()) {
            case Op_AddP:
            case Op_DecodeN:
            case Op_DecodeNKlass:
            case Op_CheckCastPP:
            case Op_CastPP:
              wq.push(use);
              break;
            }
          }
        }
      }
    }
    const bool is_LP64 = LP64_ONLY(true) NOT_LP64(false);
    if (is_LP64 && n->in(1)->is_DecodeN() && Matcher::gen_narrow_oop_implicit_null_checks()) {
      Node* in1 = n->in(1);
      const Type* t = n->bottom_type();
      Node* new_in1 = in1->clone();
      new_in1->as_DecodeN()->set_type(t);

      if (!Matcher::narrow_oop_use_complex_address()) {
        //
        // x86, ARM and friends can handle 2 adds in addressing mode
        // and Matcher can fold a DecodeN node into address by using
        // a narrow oop directly and do implicit NULL check in address:
        //
        // [R12 + narrow_oop_reg<<3 + offset]
        // NullCheck narrow_oop_reg
        //
        // On other platforms (Sparc) we have to keep new DecodeN node and
        // use it to do implicit NULL check in address:
        //
        // decode_not_null narrow_oop_reg, base_reg
        // [base_reg + offset]
        // NullCheck base_reg
        //
        // Pin the new DecodeN node to non-null path on these platform (Sparc)
        // to keep the information to which NULL check the new DecodeN node
        // corresponds to use it as value in implicit_null_check().
        //
        new_in1->set_req(0, n->in(0));
      }

      n->subsume_by(new_in1, this);
      if (in1->outcnt() == 0) {
        in1->disconnect_inputs(NULL, this);
      }
    } else {
      n->subsume_by(n->in(1), this);
      if (n->outcnt() == 0) {
        n->disconnect_inputs(NULL, this);
      }
    }
    break;
  }
#ifdef _LP64
  case Op_CmpP:
    // Do this transformation here to preserve CmpPNode::sub() and
    // other TypePtr related Ideal optimizations (for example, ptr nullness).
    if (n->in(1)->is_DecodeNarrowPtr() || n->in(2)->is_DecodeNarrowPtr()) {
      Node* in1 = n->in(1);
      Node* in2 = n->in(2);
      if (!in1->is_DecodeNarrowPtr()) {
        in2 = in1;
        in1 = n->in(2);
      }
      assert(in1->is_DecodeNarrowPtr(), "sanity");

      Node* new_in2 = NULL;
      if (in2->is_DecodeNarrowPtr()) {
        assert(in2->Opcode() == in1->Opcode(), "must be same node type");
        new_in2 = in2->in(1);
      } else if (in2->Opcode() == Op_ConP) {
        const Type* t = in2->bottom_type();
        if (t == TypePtr::NULL_PTR) {
          assert(in1->is_DecodeN(), "compare klass to null?");
          // Don't convert CmpP null check into CmpN if compressed
          // oops implicit null check is not generated.
          // This will allow to generate normal oop implicit null check.
          if (Matcher::gen_narrow_oop_implicit_null_checks())
            new_in2 = ConNode::make(TypeNarrowOop::NULL_PTR);
          //
          // This transformation together with CastPP transformation above
          // will generated code for implicit NULL checks for compressed oops.
          //
          // The original code after Optimize()
          //
          //    LoadN memory, narrow_oop_reg
          //    decode narrow_oop_reg, base_reg
          //    CmpP base_reg, NULL
          //    CastPP base_reg // NotNull
          //    Load [base_reg + offset], val_reg
          //
          // after these transformations will be
          //
          //    LoadN memory, narrow_oop_reg
          //    CmpN narrow_oop_reg, NULL
          //    decode_not_null narrow_oop_reg, base_reg
          //    Load [base_reg + offset], val_reg
          //
          // and the uncommon path (== NULL) will use narrow_oop_reg directly
          // since narrow oops can be used in debug info now (see the code in
          // final_graph_reshaping_walk()).
          //
          // At the end the code will be matched to
          // on x86:
          //
          //    Load_narrow_oop memory, narrow_oop_reg
          //    Load [R12 + narrow_oop_reg<<3 + offset], val_reg
          //    NullCheck narrow_oop_reg
          //
          // and on sparc:
          //
          //    Load_narrow_oop memory, narrow_oop_reg
          //    decode_not_null narrow_oop_reg, base_reg
          //    Load [base_reg + offset], val_reg
          //    NullCheck base_reg
          //
        } else if (t->isa_oopptr()) {
          new_in2 = ConNode::make(t->make_narrowoop());
        } else if (t->isa_klassptr()) {
          new_in2 = ConNode::make(t->make_narrowklass());
        }
      }
      if (new_in2 != NULL) {
        Node* cmpN = new CmpNNode(in1->in(1), new_in2);
        n->subsume_by(cmpN, this);
        if (in1->outcnt() == 0) {
          in1->disconnect_inputs(NULL, this);
        }
        if (in2->outcnt() == 0) {
          in2->disconnect_inputs(NULL, this);
        }
      }
    }
    break;

  case Op_DecodeN:
  case Op_DecodeNKlass:
    assert(!n->in(1)->is_EncodeNarrowPtr(), "should be optimized out");
    // DecodeN could be pinned when it can't be fold into
    // an address expression, see the code for Op_CastPP above.
    assert(n->in(0) == NULL || (UseCompressedOops && !Matcher::narrow_oop_use_complex_address()), "no control");
    break;

  case Op_EncodeP:
  case Op_EncodePKlass: {
    Node* in1 = n->in(1);
    if (in1->is_DecodeNarrowPtr()) {
      n->subsume_by(in1->in(1), this);
    } else if (in1->Opcode() == Op_ConP) {
      const Type* t = in1->bottom_type();
      if (t == TypePtr::NULL_PTR) {
        assert(t->isa_oopptr(), "null klass?");
        n->subsume_by(ConNode::make(TypeNarrowOop::NULL_PTR), this);
      } else if (t->isa_oopptr()) {
        n->subsume_by(ConNode::make(t->make_narrowoop()), this);
      } else if (t->isa_klassptr()) {
        n->subsume_by(ConNode::make(t->make_narrowklass()), this);
      }
    }
    if (in1->outcnt() == 0) {
      in1->disconnect_inputs(NULL, this);
    }
    break;
  }

  case Op_Proj: {
    if (OptimizeStringConcat) {
      ProjNode* p = n->as_Proj();
      if (p->_is_io_use) {
        // Separate projections were used for the exception path which
        // are normally removed by a late inline.  If it wasn't inlined
        // then they will hang around and should just be replaced with
        // the original one.
        Node* proj = NULL;
        // Replace with just one
        for (SimpleDUIterator i(p->in(0)); i.has_next(); i.next()) {
          Node *use = i.get();
          if (use->is_Proj() && p != use && use->as_Proj()->_con == p->_con) {
            proj = use;
            break;
          }
        }
        assert(proj != NULL || p->_con == TypeFunc::I_O, "io may be dropped at an infinite loop");
        if (proj != NULL) {
          p->subsume_by(proj, this);
        }
      }
    }
    break;
  }

  case Op_Phi:
    if (n->as_Phi()->bottom_type()->isa_narrowoop() || n->as_Phi()->bottom_type()->isa_narrowklass()) {
      // The EncodeP optimization may create Phi with the same edges
      // for all paths. It is not handled well by Register Allocator.
      Node* unique_in = n->in(1);
      assert(unique_in != NULL, "");
      uint cnt = n->req();
      for (uint i = 2; i < cnt; i++) {
        Node* m = n->in(i);
        assert(m != NULL, "");
        if (unique_in != m)
          unique_in = NULL;
      }
      if (unique_in != NULL) {
        n->subsume_by(unique_in, this);
      }
    }
    break;

#endif

#ifdef ASSERT
  case Op_CastII:
    // Verify that all range check dependent CastII nodes were removed.
    if (n->isa_CastII()->has_range_check()) {
      n->dump(3);
      assert(false, "Range check dependent CastII node was not removed");
    }
    break;
#endif

  case Op_ModI:
    if (UseDivMod) {
      // Check if a%b and a/b both exist
      Node* d = n->find_similar(Op_DivI);
      if (d) {
        // Replace them with a fused divmod if supported
        if (Matcher::has_match_rule(Op_DivModI)) {
          DivModINode* divmod = DivModINode::make(n);
          d->subsume_by(divmod->div_proj(), this);
          n->subsume_by(divmod->mod_proj(), this);
        } else {
          // replace a%b with a-((a/b)*b)
          Node* mult = new MulINode(d, d->in(2));
          Node* sub  = new SubINode(d->in(1), mult);
          n->subsume_by(sub, this);
        }
      }
    }
    break;

  case Op_ModL:
    if (UseDivMod) {
      // Check if a%b and a/b both exist
      Node* d = n->find_similar(Op_DivL);
      if (d) {
        // Replace them with a fused divmod if supported
        if (Matcher::has_match_rule(Op_DivModL)) {
          DivModLNode* divmod = DivModLNode::make(n);
          d->subsume_by(divmod->div_proj(), this);
          n->subsume_by(divmod->mod_proj(), this);
        } else {
          // replace a%b with a-((a/b)*b)
          Node* mult = new MulLNode(d, d->in(2));
          Node* sub  = new SubLNode(d->in(1), mult);
          n->subsume_by(sub, this);
        }
      }
    }
    break;

  case Op_LoadVector:
  case Op_StoreVector:
  case Op_LoadVectorGather:
  case Op_StoreVectorScatter:
    break;

  case Op_AddReductionVI:
  case Op_AddReductionVL:
  case Op_AddReductionVF:
  case Op_AddReductionVD:
  case Op_MulReductionVI:
  case Op_MulReductionVL:
  case Op_MulReductionVF:
  case Op_MulReductionVD:
  case Op_MinReductionV:
  case Op_MaxReductionV:
  case Op_AndReductionV:
  case Op_OrReductionV:
  case Op_XorReductionV:
  case Op_SubReductionV:
  case Op_SubReductionVFP:
    break;

  case Op_PackB:
  case Op_PackS:
  case Op_PackI:
  case Op_PackF:
  case Op_PackL:
  case Op_PackD:
    if (n->req()-1 > 2) {
      // Replace many operand PackNodes with a binary tree for matching
      PackNode* p = (PackNode*) n;
      Node* btp = p->binary_tree_pack(1, n->req());
      n->subsume_by(btp, this);
    }
    break;
  case Op_Loop:
  case Op_CountedLoop:
  case Op_OuterStripMinedLoop:
    if (n->as_Loop()->is_inner_loop()) {
      frc.inc_inner_loop_count();
    }
    n->as_Loop()->verify_strip_mined(0);
    break;
  case Op_LShiftI:
  case Op_RShiftI:
  case Op_URShiftI:
  case Op_LShiftL:
  case Op_RShiftL:
  case Op_URShiftL:
    if (Matcher::need_masked_shift_count) {
      // The cpu's shift instructions don't restrict the count to the
      // lower 5/6 bits. We need to do the masking ourselves.
      Node* in2 = n->in(2);
      juint mask = (n->bottom_type() == TypeInt::INT) ? (BitsPerInt - 1) : (BitsPerLong - 1);
      const TypeInt* t = in2->find_int_type();
      if (t != NULL && t->is_con()) {
        juint shift = t->get_con();
        if (shift > mask) { // Unsigned cmp
          n->set_req(2, ConNode::make(TypeInt::make(shift & mask)));
        }
      } else {
        if (t == NULL || t->_lo < 0 || t->_hi > (int)mask) {
          Node* shift = new AndINode(in2, ConNode::make(TypeInt::make(mask)));
          n->set_req(2, shift);
        }
      }
      if (in2->outcnt() == 0) { // Remove dead node
        in2->disconnect_inputs(NULL, this);
      }
    }
    break;
  case Op_MemBarStoreStore:
  case Op_MemBarRelease:
    // Break the link with AllocateNode: it is no longer useful and
    // confuses register allocation.
    if (n->req() > MemBarNode::Precedent) {
      n->set_req(MemBarNode::Precedent, top());
    }
    break;
  case Op_MemBarAcquire: {
    if (n->as_MemBar()->trailing_load() && n->req() > MemBarNode::Precedent) {
      // At parse time, the trailing MemBarAcquire for a volatile load
      // is created with an edge to the load. After optimizations,
      // that input may be a chain of Phis. If those phis have no
      // other use, then the MemBarAcquire keeps them alive and
      // register allocation can be confused.
      ResourceMark rm;
      Unique_Node_List wq;
      wq.push(n->in(MemBarNode::Precedent));
      n->set_req(MemBarNode::Precedent, top());
      while (wq.size() > 0) {
        Node* m = wq.pop();
        if (m->outcnt() == 0) {
          for (uint j = 0; j < m->req(); j++) {
            Node* in = m->in(j);
            if (in != NULL) {
              wq.push(in);
            }
          }
          m->disconnect_inputs(NULL, this);
        }
      }
    }
    break;
  }
  case Op_RangeCheck: {
    RangeCheckNode* rc = n->as_RangeCheck();
    Node* iff = new IfNode(rc->in(0), rc->in(1), rc->_prob, rc->_fcnt);
    n->subsume_by(iff, this);
    frc._tests.push(iff);
    break;
  }
  case Op_ConvI2L: {
    if (!Matcher::convi2l_type_required) {
      // Code generation on some platforms doesn't need accurate
      // ConvI2L types. Widening the type can help remove redundant
      // address computations.
      n->as_Type()->set_type(TypeLong::INT);
      ResourceMark rm;
      Node_List wq;
      wq.push(n);
      for (uint next = 0; next < wq.size(); next++) {
        Node *m = wq.at(next);

        for(;;) {
          // Loop over all nodes with identical inputs edges as m
          Node* k = m->find_similar(m->Opcode());
          if (k == NULL) {
            break;
          }
          // Push their uses so we get a chance to remove node made
          // redundant
          for (DUIterator_Fast imax, i = k->fast_outs(imax); i < imax; i++) {
            Node* u = k->fast_out(i);
            assert(!wq.contains(u), "shouldn't process one node several times");
            if (u->Opcode() == Op_LShiftL ||
                u->Opcode() == Op_AddL ||
                u->Opcode() == Op_SubL ||
                u->Opcode() == Op_AddP) {
              wq.push(u);
            }
          }
          // Replace all nodes with identical edges as m with m
          k->subsume_by(m, this);
        }
      }
    }
    break;
  }
  case Op_CmpUL: {
    if (!Matcher::has_match_rule(Op_CmpUL)) {
      // No support for unsigned long comparisons
      ConINode* sign_pos = new ConINode(TypeInt::make(BitsPerLong - 1));
      Node* sign_bit_mask = new RShiftLNode(n->in(1), sign_pos);
      Node* orl = new OrLNode(n->in(1), sign_bit_mask);
      ConLNode* remove_sign_mask = new ConLNode(TypeLong::make(max_jlong));
      Node* andl = new AndLNode(orl, remove_sign_mask);
      Node* cmp = new CmpLNode(andl, n->in(2));
      n->subsume_by(cmp, this);
    }
    break;
  }
  default:
    assert(!n->is_Call(), "");
    assert(!n->is_Mem(), "");
    assert(nop != Op_ProfileBoolean, "should be eliminated during IGVN");
    break;
  }
}

//------------------------------final_graph_reshaping_walk---------------------
// Replacing Opaque nodes with their input in final_graph_reshaping_impl(),
// requires that the walk visits a node's inputs before visiting the node.
void Compile::final_graph_reshaping_walk( Node_Stack &nstack, Node *root, Final_Reshape_Counts &frc ) {
  ResourceArea *area = Thread::current()->resource_area();
  Unique_Node_List sfpt(area);

  frc._visited.set(root->_idx); // first, mark node as visited
  uint cnt = root->req();
  Node *n = root;
  uint  i = 0;
  while (true) {
    if (i < cnt) {
      // Place all non-visited non-null inputs onto stack
      Node* m = n->in(i);
      ++i;
      if (m != NULL && !frc._visited.test_set(m->_idx)) {
        if (m->is_SafePoint() && m->as_SafePoint()->jvms() != NULL) {
          // compute worst case interpreter size in case of a deoptimization
          update_interpreter_frame_size(m->as_SafePoint()->jvms()->interpreter_frame_size());

          sfpt.push(m);
        }
        cnt = m->req();
        nstack.push(n, i); // put on stack parent and next input's index
        n = m;
        i = 0;
      }
    } else {
      // Now do post-visit work
      final_graph_reshaping_impl( n, frc );
      if (nstack.is_empty())
        break;             // finished
      n = nstack.node();   // Get node from stack
      cnt = n->req();
      i = nstack.index();
      nstack.pop();        // Shift to the next node on stack
    }
  }

  // Skip next transformation if compressed oops are not used.
  if ((UseCompressedOops && !Matcher::gen_narrow_oop_implicit_null_checks()) ||
      (!UseCompressedOops && !UseCompressedClassPointers))
    return;

  // Go over safepoints nodes to skip DecodeN/DecodeNKlass nodes for debug edges.
  // It could be done for an uncommon traps or any safepoints/calls
  // if the DecodeN/DecodeNKlass node is referenced only in a debug info.
  while (sfpt.size() > 0) {
    n = sfpt.pop();
    JVMState *jvms = n->as_SafePoint()->jvms();
    assert(jvms != NULL, "sanity");
    int start = jvms->debug_start();
    int end   = n->req();
    bool is_uncommon = (n->is_CallStaticJava() &&
                        n->as_CallStaticJava()->uncommon_trap_request() != 0);
    for (int j = start; j < end; j++) {
      Node* in = n->in(j);
      if (in->is_DecodeNarrowPtr()) {
        bool safe_to_skip = true;
        if (!is_uncommon ) {
          // Is it safe to skip?
          for (uint i = 0; i < in->outcnt(); i++) {
            Node* u = in->raw_out(i);
            if (!u->is_SafePoint() ||
                (u->is_Call() && u->as_Call()->has_non_debug_use(n))) {
              safe_to_skip = false;
            }
          }
        }
        if (safe_to_skip) {
          n->set_req(j, in->in(1));
        }
        if (in->outcnt() == 0) {
          in->disconnect_inputs(NULL, this);
        }
      }
    }
  }
}

//------------------------------final_graph_reshaping--------------------------
// Final Graph Reshaping.
//
// (1) Clone simple inputs to uncommon calls, so they can be scheduled late
//     and not commoned up and forced early.  Must come after regular
//     optimizations to avoid GVN undoing the cloning.  Clone constant
//     inputs to Loop Phis; these will be split by the allocator anyways.
//     Remove Opaque nodes.
// (2) Move last-uses by commutative operations to the left input to encourage
//     Intel update-in-place two-address operations and better register usage
//     on RISCs.  Must come after regular optimizations to avoid GVN Ideal
//     calls canonicalizing them back.
// (3) Count the number of double-precision FP ops, single-precision FP ops
//     and call sites.  On Intel, we can get correct rounding either by
//     forcing singles to memory (requires extra stores and loads after each
//     FP bytecode) or we can set a rounding mode bit (requires setting and
//     clearing the mode bit around call sites).  The mode bit is only used
//     if the relative frequency of single FP ops to calls is low enough.
//     This is a key transform for SPEC mpeg_audio.
// (4) Detect infinite loops; blobs of code reachable from above but not
//     below.  Several of the Code_Gen algorithms fail on such code shapes,
//     so we simply bail out.  Happens a lot in ZKM.jar, but also happens
//     from time to time in other codes (such as -Xcomp finalizer loops, etc).
//     Detection is by looking for IfNodes where only 1 projection is
//     reachable from below or CatchNodes missing some targets.
// (5) Assert for insane oop offsets in debug mode.

bool Compile::final_graph_reshaping() {
  // an infinite loop may have been eliminated by the optimizer,
  // in which case the graph will be empty.
  if (root()->req() == 1) {
    record_method_not_compilable("trivial infinite loop");
    return true;
  }

  // Expensive nodes have their control input set to prevent the GVN
  // from freely commoning them. There's no GVN beyond this point so
  // no need to keep the control input. We want the expensive nodes to
  // be freely moved to the least frequent code path by gcm.
  assert(OptimizeExpensiveOps || expensive_count() == 0, "optimization off but list non empty?");
  for (int i = 0; i < expensive_count(); i++) {
    _expensive_nodes->at(i)->set_req(0, NULL);
  }

  Final_Reshape_Counts frc;

  // Visit everybody reachable!
  // Allocate stack of size C->live_nodes()/2 to avoid frequent realloc
  Node_Stack nstack(live_nodes() >> 1);
  final_graph_reshaping_walk(nstack, root(), frc);

  // Check for unreachable (from below) code (i.e., infinite loops).
  for( uint i = 0; i < frc._tests.size(); i++ ) {
    MultiBranchNode *n = frc._tests[i]->as_MultiBranch();
    // Get number of CFG targets.
    // Note that PCTables include exception targets after calls.
    uint required_outcnt = n->required_outcnt();
    if (n->outcnt() != required_outcnt) {
      // Check for a few special cases.  Rethrow Nodes never take the
      // 'fall-thru' path, so expected kids is 1 less.
      if (n->is_PCTable() && n->in(0) && n->in(0)->in(0)) {
        if (n->in(0)->in(0)->is_Call()) {
          CallNode *call = n->in(0)->in(0)->as_Call();
          if (call->entry_point() == OptoRuntime::rethrow_stub()) {
            required_outcnt--;      // Rethrow always has 1 less kid
          } else if (call->req() > TypeFunc::Parms &&
                     call->is_CallDynamicJava()) {
            // Check for null receiver. In such case, the optimizer has
            // detected that the virtual call will always result in a null
            // pointer exception. The fall-through projection of this CatchNode
            // will not be populated.
            Node *arg0 = call->in(TypeFunc::Parms);
            if (arg0->is_Type() &&
                arg0->as_Type()->type()->higher_equal(TypePtr::NULL_PTR)) {
              required_outcnt--;
            }
          } else if (call->entry_point() == OptoRuntime::new_array_Java() &&
                     call->req() > TypeFunc::Parms+1 &&
                     call->is_CallStaticJava()) {
            // Check for negative array length. In such case, the optimizer has
            // detected that the allocation attempt will always result in an
            // exception. There is no fall-through projection of this CatchNode .
            Node *arg1 = call->in(TypeFunc::Parms+1);
            if (arg1->is_Type() &&
                arg1->as_Type()->type()->join(TypeInt::POS)->empty()) {
              required_outcnt--;
            }
          }
        }
      }
      // Recheck with a better notion of 'required_outcnt'
      if (n->outcnt() != required_outcnt) {
        record_method_not_compilable("malformed control flow");
        return true;            // Not all targets reachable!
      }
    }
    // Check that I actually visited all kids.  Unreached kids
    // must be infinite loops.
    for (DUIterator_Fast jmax, j = n->fast_outs(jmax); j < jmax; j++)
      if (!frc._visited.test(n->fast_out(j)->_idx)) {
        record_method_not_compilable("infinite loop");
        return true;            // Found unvisited kid; must be unreach
      }

    // Here so verification code in final_graph_reshaping_walk()
    // always see an OuterStripMinedLoopEnd
    if (n->is_OuterStripMinedLoopEnd()) {
      IfNode* init_iff = n->as_If();
      Node* iff = new IfNode(init_iff->in(0), init_iff->in(1), init_iff->_prob, init_iff->_fcnt);
      n->subsume_by(iff, this);
    }
  }

  // If original bytecodes contained a mixture of floats and doubles
  // check if the optimizer has made it homogenous, item (3).
  if( Use24BitFPMode && Use24BitFP && UseSSE == 0 &&
      frc.get_float_count() > 32 &&
      frc.get_double_count() == 0 &&
      (10 * frc.get_call_count() < frc.get_float_count()) ) {
    set_24_bit_selection_and_mode( false,  true );
  }

  set_java_calls(frc.get_java_call_count());
  set_inner_loops(frc.get_inner_loop_count());

  // No infinite loops, no reason to bail out.
  return false;
}

//-----------------------------too_many_traps----------------------------------
// Report if there are too many traps at the current method and bci.
// Return true if there was a trap, and/or PerMethodTrapLimit is exceeded.
bool Compile::too_many_traps(ciMethod* method,
                             int bci,
                             Deoptimization::DeoptReason reason) {
  ciMethodData* md = method->method_data();
  if (md->is_empty()) {
    // Assume the trap has not occurred, or that it occurred only
    // because of a transient condition during start-up in the interpreter.
    return false;
  }
  ciMethod* m = Deoptimization::reason_is_speculate(reason) ? this->method() : NULL;
  if (md->has_trap_at(bci, m, reason) != 0) {
    // Assume PerBytecodeTrapLimit==0, for a more conservative heuristic.
    // Also, if there are multiple reasons, or if there is no per-BCI record,
    // assume the worst.
    if (log())
      log()->elem("observe trap='%s' count='%d'",
                  Deoptimization::trap_reason_name(reason),
                  md->trap_count(reason));
    return true;
  } else {
    // Ignore method/bci and see if there have been too many globally.
    return too_many_traps(reason, md);
  }
}

// Less-accurate variant which does not require a method and bci.
bool Compile::too_many_traps(Deoptimization::DeoptReason reason,
                             ciMethodData* logmd) {
  if (trap_count(reason) >= Deoptimization::per_method_trap_limit(reason)) {
    // Too many traps globally.
    // Note that we use cumulative trap_count, not just md->trap_count.
    if (log()) {
      int mcount = (logmd == NULL)? -1: (int)logmd->trap_count(reason);
      log()->elem("observe trap='%s' count='0' mcount='%d' ccount='%d'",
                  Deoptimization::trap_reason_name(reason),
                  mcount, trap_count(reason));
    }
    return true;
  } else {
    // The coast is clear.
    return false;
  }
}

//--------------------------too_many_recompiles--------------------------------
// Report if there are too many recompiles at the current method and bci.
// Consults PerBytecodeRecompilationCutoff and PerMethodRecompilationCutoff.
// Is not eager to return true, since this will cause the compiler to use
// Action_none for a trap point, to avoid too many recompilations.
bool Compile::too_many_recompiles(ciMethod* method,
                                  int bci,
                                  Deoptimization::DeoptReason reason) {
  ciMethodData* md = method->method_data();
  if (md->is_empty()) {
    // Assume the trap has not occurred, or that it occurred only
    // because of a transient condition during start-up in the interpreter.
    return false;
  }
  // Pick a cutoff point well within PerBytecodeRecompilationCutoff.
  uint bc_cutoff = (uint) PerBytecodeRecompilationCutoff / 8;
  uint m_cutoff  = (uint) PerMethodRecompilationCutoff / 2 + 1;  // not zero
  Deoptimization::DeoptReason per_bc_reason
    = Deoptimization::reason_recorded_per_bytecode_if_any(reason);
  ciMethod* m = Deoptimization::reason_is_speculate(reason) ? this->method() : NULL;
  if ((per_bc_reason == Deoptimization::Reason_none
       || md->has_trap_at(bci, m, reason) != 0)
      // The trap frequency measure we care about is the recompile count:
      && md->trap_recompiled_at(bci, m)
      && md->overflow_recompile_count() >= bc_cutoff) {
    // Do not emit a trap here if it has already caused recompilations.
    // Also, if there are multiple reasons, or if there is no per-BCI record,
    // assume the worst.
    if (log())
      log()->elem("observe trap='%s recompiled' count='%d' recompiles2='%d'",
                  Deoptimization::trap_reason_name(reason),
                  md->trap_count(reason),
                  md->overflow_recompile_count());
    return true;
  } else if (trap_count(reason) != 0
             && decompile_count() >= m_cutoff) {
    // Too many recompiles globally, and we have seen this sort of trap.
    // Use cumulative decompile_count, not just md->decompile_count.
    if (log())
      log()->elem("observe trap='%s' count='%d' mcount='%d' decompiles='%d' mdecompiles='%d'",
                  Deoptimization::trap_reason_name(reason),
                  md->trap_count(reason), trap_count(reason),
                  md->decompile_count(), decompile_count());
    return true;
  } else {
    // The coast is clear.
    return false;
  }
}

// Compute when not to trap. Used by matching trap based nodes and
// NullCheck optimization.
void Compile::set_allowed_deopt_reasons() {
  _allowed_reasons = 0;
  if (is_method_compilation()) {
    for (int rs = (int)Deoptimization::Reason_none+1; rs < Compile::trapHistLength; rs++) {
      assert(rs < BitsPerInt, "recode bit map");
      if (!too_many_traps((Deoptimization::DeoptReason) rs)) {
        _allowed_reasons |= nth_bit(rs);
      }
    }
  }
}

bool Compile::is_compiling_clinit_for(ciKlass* k) {
  ciMethod* root = method(); // the root method of compilation
  return root->is_static_initializer() && root->holder() == k; // access in the context of clinit
}

#ifndef PRODUCT
//------------------------------verify_graph_edges---------------------------
// Walk the Graph and verify that there is a one-to-one correspondence
// between Use-Def edges and Def-Use edges in the graph.
void Compile::verify_graph_edges(bool no_dead_code) {
  if (VerifyGraphEdges) {
    ResourceArea *area = Thread::current()->resource_area();
    Unique_Node_List visited(area);
    // Call recursive graph walk to check edges
    _root->verify_edges(visited);
    if (no_dead_code) {
      // Now make sure that no visited node is used by an unvisited node.
      bool dead_nodes = false;
      Unique_Node_List checked(area);
      while (visited.size() > 0) {
        Node* n = visited.pop();
        checked.push(n);
        for (uint i = 0; i < n->outcnt(); i++) {
          Node* use = n->raw_out(i);
          if (checked.member(use))  continue;  // already checked
          if (visited.member(use))  continue;  // already in the graph
          if (use->is_Con())        continue;  // a dead ConNode is OK
          // At this point, we have found a dead node which is DU-reachable.
          if (!dead_nodes) {
            tty->print_cr("*** Dead nodes reachable via DU edges:");
            dead_nodes = true;
          }
          use->dump(2);
          tty->print_cr("---");
          checked.push(use);  // No repeats; pretend it is now checked.
        }
      }
      assert(!dead_nodes, "using nodes must be reachable from root");
    }
  }
}
#endif

// The Compile object keeps track of failure reasons separately from the ciEnv.
// This is required because there is not quite a 1-1 relation between the
// ciEnv and its compilation task and the Compile object.  Note that one
// ciEnv might use two Compile objects, if C2Compiler::compile_method decides
// to backtrack and retry without subsuming loads.  Other than this backtracking
// behavior, the Compile's failure reason is quietly copied up to the ciEnv
// by the logic in C2Compiler.
void Compile::record_failure(const char* reason) {
  if (log() != NULL) {
    log()->elem("failure reason='%s' phase='compile'", reason);
  }
  if (_failure_reason == NULL) {
    // Record the first failure reason.
    _failure_reason = reason;
  }

  if (!C->failure_reason_is(C2Compiler::retry_no_subsuming_loads())) {
    C->print_method(PHASE_FAILURE);
  }
  _root = NULL;  // flush the graph, too
}

Compile::TracePhase::TracePhase(const char* name, elapsedTimer* accumulator)
  : TraceTime(name, accumulator, CITime, CITimeVerbose),
    _phase_name(name), _dolog(CITimeVerbose)
{
  if (_dolog) {
    C = Compile::current();
    _log = C->log();
  } else {
    C = NULL;
    _log = NULL;
  }
  if (_log != NULL) {
    _log->begin_head("phase name='%s' nodes='%d' live='%d'", _phase_name, C->unique(), C->live_nodes());
    _log->stamp();
    _log->end_head();
  }
}

Compile::TracePhase::~TracePhase() {

  C = Compile::current();
  if (_dolog) {
    _log = C->log();
  } else {
    _log = NULL;
  }

#ifdef ASSERT
  if (PrintIdealNodeCount) {
    tty->print_cr("phase name='%s' nodes='%d' live='%d' live_graph_walk='%d'",
                  _phase_name, C->unique(), C->live_nodes(), C->count_live_nodes_by_graph_walk());
  }

  if (VerifyIdealNodeCount) {
    Compile::current()->print_missing_nodes();
  }
#endif

  if (_log != NULL) {
    _log->done("phase name='%s' nodes='%d' live='%d'", _phase_name, C->unique(), C->live_nodes());
  }
}

//=============================================================================
// Two Constant's are equal when the type and the value are equal.
bool Compile::Constant::operator==(const Constant& other) {
  if (type()          != other.type()         )  return false;
  if (can_be_reused() != other.can_be_reused())  return false;
  // For floating point values we compare the bit pattern.
  switch (type()) {
  case T_INT:
  case T_FLOAT:   return (_v._value.i == other._v._value.i);
  case T_LONG:
  case T_DOUBLE:  return (_v._value.j == other._v._value.j);
  case T_OBJECT:
  case T_ADDRESS: return (_v._value.l == other._v._value.l);
  case T_VOID:    return (_v._value.l == other._v._value.l);  // jump-table entries
  case T_METADATA: return (_v._metadata == other._v._metadata);
  default: ShouldNotReachHere(); return false;
  }
}

static int type_to_size_in_bytes(BasicType t) {
  switch (t) {
  case T_INT:     return sizeof(jint   );
  case T_LONG:    return sizeof(jlong  );
  case T_FLOAT:   return sizeof(jfloat );
  case T_DOUBLE:  return sizeof(jdouble);
  case T_METADATA: return sizeof(Metadata*);
    // We use T_VOID as marker for jump-table entries (labels) which
    // need an internal word relocation.
  case T_VOID:
  case T_ADDRESS:
  case T_OBJECT:  return sizeof(jobject);
  default:
    ShouldNotReachHere();
    return -1;
  }
}

int Compile::ConstantTable::qsort_comparator(Constant* a, Constant* b) {
  // sort descending
  if (a->freq() > b->freq())  return -1;
  if (a->freq() < b->freq())  return  1;
  return 0;
}

void Compile::ConstantTable::calculate_offsets_and_size() {
  // First, sort the array by frequencies.
  _constants.sort(qsort_comparator);

#ifdef ASSERT
  // Make sure all jump-table entries were sorted to the end of the
  // array (they have a negative frequency).
  bool found_void = false;
  for (int i = 0; i < _constants.length(); i++) {
    Constant con = _constants.at(i);
    if (con.type() == T_VOID)
      found_void = true;  // jump-tables
    else
      assert(!found_void, "wrong sorting");
  }
#endif

  int offset = 0;
  for (int i = 0; i < _constants.length(); i++) {
    Constant* con = _constants.adr_at(i);

    // Align offset for type.
    int typesize = type_to_size_in_bytes(con->type());
    offset = align_up(offset, typesize);
    con->set_offset(offset);   // set constant's offset

    if (con->type() == T_VOID) {
      MachConstantNode* n = (MachConstantNode*) con->get_jobject();
      offset = offset + typesize * n->outcnt();  // expand jump-table
    } else {
      offset = offset + typesize;
    }
  }

  // Align size up to the next section start (which is insts; see
  // CodeBuffer::align_at_start).
  assert(_size == -1, "already set?");
  _size = align_up(offset, (int)CodeEntryAlignment);
}

void Compile::ConstantTable::emit(CodeBuffer& cb) {
  MacroAssembler _masm(&cb);
  for (int i = 0; i < _constants.length(); i++) {
    Constant con = _constants.at(i);
    address constant_addr = NULL;
    switch (con.type()) {
    case T_INT:    constant_addr = _masm.int_constant(   con.get_jint()   ); break;
    case T_LONG:   constant_addr = _masm.long_constant(  con.get_jlong()  ); break;
    case T_FLOAT:  constant_addr = _masm.float_constant( con.get_jfloat() ); break;
    case T_DOUBLE: constant_addr = _masm.double_constant(con.get_jdouble()); break;
    case T_OBJECT: {
      jobject obj = con.get_jobject();
      int oop_index = _masm.oop_recorder()->find_index(obj);
      constant_addr = _masm.address_constant((address) obj, oop_Relocation::spec(oop_index));
      break;
    }
    case T_ADDRESS: {
      address addr = (address) con.get_jobject();
      constant_addr = _masm.address_constant(addr);
      break;
    }
    // We use T_VOID as marker for jump-table entries (labels) which
    // need an internal word relocation.
    case T_VOID: {
      MachConstantNode* n = (MachConstantNode*) con.get_jobject();
      // Fill the jump-table with a dummy word.  The real value is
      // filled in later in fill_jump_table.
      address dummy = (address) n;
      constant_addr = _masm.address_constant(dummy);
      // Expand jump-table
      for (uint i = 1; i < n->outcnt(); i++) {
        address temp_addr = _masm.address_constant(dummy + i);
        assert(temp_addr, "consts section too small");
      }
      break;
    }
    case T_METADATA: {
      Metadata* obj = con.get_metadata();
      int metadata_index = _masm.oop_recorder()->find_index(obj);
      constant_addr = _masm.address_constant((address) obj, metadata_Relocation::spec(metadata_index));
      break;
    }
    default: ShouldNotReachHere();
    }
    assert(constant_addr, "consts section too small");
    assert((constant_addr - _masm.code()->consts()->start()) == con.offset(),
            "must be: %d == %d", (int) (constant_addr - _masm.code()->consts()->start()), (int)(con.offset()));
  }
}

int Compile::ConstantTable::find_offset(Constant& con) const {
  int idx = _constants.find(con);
  guarantee(idx != -1, "constant must be in constant table");
  int offset = _constants.at(idx).offset();
  guarantee(offset != -1, "constant table not emitted yet?");
  return offset;
}

void Compile::ConstantTable::add(Constant& con) {
  if (con.can_be_reused()) {
    int idx = _constants.find(con);
    if (idx != -1 && _constants.at(idx).can_be_reused()) {
      _constants.adr_at(idx)->inc_freq(con.freq());  // increase the frequency by the current value
      return;
    }
  }
  (void) _constants.append(con);
}

Compile::Constant Compile::ConstantTable::add(MachConstantNode* n, BasicType type, jvalue value) {
  Block* b = Compile::current()->cfg()->get_block_for_node(n);
  Constant con(type, value, b->_freq);
  add(con);
  return con;
}

Compile::Constant Compile::ConstantTable::add(Metadata* metadata) {
  Constant con(metadata);
  add(con);
  return con;
}

Compile::Constant Compile::ConstantTable::add(MachConstantNode* n, MachOper* oper) {
  jvalue value;
  BasicType type = oper->type()->basic_type();
  switch (type) {
  case T_LONG:    value.j = oper->constantL(); break;
  case T_FLOAT:   value.f = oper->constantF(); break;
  case T_DOUBLE:  value.d = oper->constantD(); break;
  case T_OBJECT:
  case T_ADDRESS: value.l = (jobject) oper->constant(); break;
  case T_METADATA: return add((Metadata*)oper->constant()); break;
  default: guarantee(false, "unhandled type: %s", type2name(type));
  }
  return add(n, type, value);
}

Compile::Constant Compile::ConstantTable::add_jump_table(MachConstantNode* n) {
  jvalue value;
  // We can use the node pointer here to identify the right jump-table
  // as this method is called from Compile::Fill_buffer right before
  // the MachNodes are emitted and the jump-table is filled (means the
  // MachNode pointers do not change anymore).
  value.l = (jobject) n;
  Constant con(T_VOID, value, next_jump_table_freq(), false);  // Labels of a jump-table cannot be reused.
  add(con);
  return con;
}

void Compile::ConstantTable::fill_jump_table(CodeBuffer& cb, MachConstantNode* n, GrowableArray<Label*> labels) const {
  // If called from Compile::scratch_emit_size do nothing.
  if (Compile::current()->in_scratch_emit_size())  return;

  assert(labels.is_nonempty(), "must be");
  assert((uint) labels.length() == n->outcnt(), "must be equal: %d == %d", labels.length(), n->outcnt());

  // Since MachConstantNode::constant_offset() also contains
  // table_base_offset() we need to subtract the table_base_offset()
  // to get the plain offset into the constant table.
  int offset = n->constant_offset() - table_base_offset();

  MacroAssembler _masm(&cb);
  address* jump_table_base = (address*) (_masm.code()->consts()->start() + offset);

  for (uint i = 0; i < n->outcnt(); i++) {
    address* constant_addr = &jump_table_base[i];
    assert(*constant_addr == (((address) n) + i), "all jump-table entries must contain adjusted node pointer: " INTPTR_FORMAT " == " INTPTR_FORMAT, p2i(*constant_addr), p2i(((address) n) + i));
    *constant_addr = cb.consts()->target(*labels.at(i), (address) constant_addr);
    cb.consts()->relocate((address) constant_addr, relocInfo::internal_word_type);
  }
}

//----------------------------static_subtype_check-----------------------------
// Shortcut important common cases when superklass is exact:
// (0) superklass is java.lang.Object (can occur in reflective code)
// (1) subklass is already limited to a subtype of superklass => always ok
// (2) subklass does not overlap with superklass => always fail
// (3) superklass has NO subtypes and we can check with a simple compare.
int Compile::static_subtype_check(ciKlass* superk, ciKlass* subk) {
  if (StressReflectiveCode) {
    return SSC_full_test;       // Let caller generate the general case.
  }

  if (superk == env()->Object_klass()) {
    return SSC_always_true;     // (0) this test cannot fail
  }

  ciType* superelem = superk;
  if (superelem->is_array_klass())
    superelem = superelem->as_array_klass()->base_element_type();

  if (!subk->is_interface()) {  // cannot trust static interface types yet
    if (subk->is_subtype_of(superk)) {
      return SSC_always_true;   // (1) false path dead; no dynamic test needed
    }
    if (!(superelem->is_klass() && superelem->as_klass()->is_interface()) &&
        !superk->is_subtype_of(subk)) {
      return SSC_always_false;
    }
  }

  // If casting to an instance klass, it must have no subtypes
  if (superk->is_interface()) {
    // Cannot trust interfaces yet.
    // %%% S.B. superk->nof_implementors() == 1
  } else if (superelem->is_instance_klass()) {
    ciInstanceKlass* ik = superelem->as_instance_klass();
    if (!ik->has_subklass() && !ik->is_interface()) {
      if (!ik->is_final()) {
        // Add a dependency if there is a chance of a later subclass.
        dependencies()->assert_leaf_type(ik);
      }
      return SSC_easy_test;     // (3) caller can do a simple ptr comparison
    }
  } else {
    // A primitive array type has no subtypes.
    return SSC_easy_test;       // (3) caller can do a simple ptr comparison
  }

  return SSC_full_test;
}

Node* Compile::conv_I2X_index(PhaseGVN* phase, Node* idx, const TypeInt* sizetype, Node* ctrl) {
#ifdef _LP64
  // The scaled index operand to AddP must be a clean 64-bit value.
  // Java allows a 32-bit int to be incremented to a negative
  // value, which appears in a 64-bit register as a large
  // positive number.  Using that large positive number as an
  // operand in pointer arithmetic has bad consequences.
  // On the other hand, 32-bit overflow is rare, and the possibility
  // can often be excluded, if we annotate the ConvI2L node with
  // a type assertion that its value is known to be a small positive
  // number.  (The prior range check has ensured this.)
  // This assertion is used by ConvI2LNode::Ideal.
  int index_max = max_jint - 1;  // array size is max_jint, index is one less
  if (sizetype != NULL) index_max = sizetype->_hi - 1;
  const TypeInt* iidxtype = TypeInt::make(0, index_max, Type::WidenMax);
  idx = constrained_convI2L(phase, idx, iidxtype, ctrl);
#endif
  return idx;
}

// Convert integer value to a narrowed long type dependent on ctrl (for example, a range check)
Node* Compile::constrained_convI2L(PhaseGVN* phase, Node* value, const TypeInt* itype, Node* ctrl) {
  if (ctrl != NULL) {
    // Express control dependency by a CastII node with a narrow type.
    value = new CastIINode(value, itype, false, true /* range check dependency */);
    // Make the CastII node dependent on the control input to prevent the narrowed ConvI2L
    // node from floating above the range check during loop optimizations. Otherwise, the
    // ConvI2L node may be eliminated independently of the range check, causing the data path
    // to become TOP while the control path is still there (although it's unreachable).
    value->set_req(0, ctrl);
    // Save CastII node to remove it after loop optimizations.
    phase->C->add_range_check_cast(value);
    value = phase->transform(value);
  }
  const TypeLong* ltype = TypeLong::make(itype->_lo, itype->_hi, itype->_widen);
  return phase->transform(new ConvI2LNode(value, ltype));
}

// The message about the current inlining is accumulated in
// _print_inlining_stream and transfered into the _print_inlining_list
// once we know whether inlining succeeds or not. For regular
// inlining, messages are appended to the buffer pointed by
// _print_inlining_idx in the _print_inlining_list. For late inlining,
// a new buffer is added after _print_inlining_idx in the list. This
// way we can update the inlining message for late inlining call site
// when the inlining is attempted again.
void Compile::print_inlining_init() {
  if (print_inlining() || print_intrinsics()) {
    _print_inlining_stream = new stringStream();
    _print_inlining_list = new (comp_arena())GrowableArray<PrintInliningBuffer>(comp_arena(), 1, 1, PrintInliningBuffer());
  }
}

void Compile::print_inlining_reinit() {
  if (print_inlining() || print_intrinsics()) {
    // Re allocate buffer when we change ResourceMark
    _print_inlining_stream = new stringStream();
  }
}

void Compile::print_inlining_reset() {
  _print_inlining_stream->reset();
}

void Compile::print_inlining_commit() {
  assert(print_inlining() || print_intrinsics(), "PrintInlining off?");
  // Transfer the message from _print_inlining_stream to the current
  // _print_inlining_list buffer and clear _print_inlining_stream.
  _print_inlining_list->at(_print_inlining_idx).ss()->write(_print_inlining_stream->as_string(), _print_inlining_stream->size());
  print_inlining_reset();
}

void Compile::print_inlining_push() {
  // Add new buffer to the _print_inlining_list at current position
  _print_inlining_idx++;
  _print_inlining_list->insert_before(_print_inlining_idx, PrintInliningBuffer());
}

Compile::PrintInliningBuffer& Compile::print_inlining_current() {
  return _print_inlining_list->at(_print_inlining_idx);
}

void Compile::print_inlining_update(CallGenerator* cg) {
  if (print_inlining() || print_intrinsics()) {
    if (!cg->is_late_inline()) {
      if (print_inlining_current().cg() != NULL) {
        print_inlining_push();
      }
      print_inlining_commit();
    } else {
      if (print_inlining_current().cg() != cg &&
          (print_inlining_current().cg() != NULL ||
           print_inlining_current().ss()->size() != 0)) {
        print_inlining_push();
      }
      print_inlining_commit();
      print_inlining_current().set_cg(cg);
    }
  }
}

void Compile::print_inlining_move_to(CallGenerator* cg) {
  // We resume inlining at a late inlining call site. Locate the
  // corresponding inlining buffer so that we can update it.
  if (print_inlining()) {
    for (int i = 0; i < _print_inlining_list->length(); i++) {
      if (_print_inlining_list->adr_at(i)->cg() == cg) {
        _print_inlining_idx = i;
        return;
      }
    }
    ShouldNotReachHere();
  }
}

void Compile::print_inlining_update_delayed(CallGenerator* cg) {
  if (print_inlining()) {
    assert(_print_inlining_stream->size() > 0, "missing inlining msg");
    assert(print_inlining_current().cg() == cg, "wrong entry");
    // replace message with new message
    _print_inlining_list->at_put(_print_inlining_idx, PrintInliningBuffer());
    print_inlining_commit();
    print_inlining_current().set_cg(cg);
  }
}

void Compile::print_inlining_assert_ready() {
  assert(!_print_inlining || _print_inlining_stream->size() == 0, "loosing data");
}

void Compile::process_print_inlining() {
  bool do_print_inlining = print_inlining() || print_intrinsics();
  if (do_print_inlining || log() != NULL) {
    // Print inlining message for candidates that we couldn't inline
    // for lack of space
    for (int i = 0; i < _late_inlines.length(); i++) {
      CallGenerator* cg = _late_inlines.at(i);
      if (!cg->is_mh_late_inline()) {
        const char* msg = "live nodes > LiveNodeCountInliningCutoff";
        if (do_print_inlining) {
          cg->print_inlining_late(msg);
        }
        log_late_inline_failure(cg, msg);
      }
    }
  }
  if (do_print_inlining) {
    ResourceMark rm;
    stringStream ss;
    for (int i = 0; i < _print_inlining_list->length(); i++) {
      ss.print("%s", _print_inlining_list->adr_at(i)->ss()->as_string());
    }
    size_t end = ss.size();
    _print_inlining_output = NEW_ARENA_ARRAY(comp_arena(), char, end+1);
    strncpy(_print_inlining_output, ss.base(), end+1);
    _print_inlining_output[end] = 0;
  }
}

void Compile::dump_print_inlining() {
  if (_print_inlining_output != NULL) {
    tty->print_raw(_print_inlining_output);
  }
}

void Compile::log_late_inline(CallGenerator* cg) {
  if (log() != NULL) {
    log()->head("late_inline method='%d'  inline_id='" JLONG_FORMAT "'", log()->identify(cg->method()),
                cg->unique_id());
    JVMState* p = cg->call_node()->jvms();
    while (p != NULL) {
      log()->elem("jvms bci='%d' method='%d'", p->bci(), log()->identify(p->method()));
      p = p->caller();
    }
    log()->tail("late_inline");
  }
}

void Compile::log_late_inline_failure(CallGenerator* cg, const char* msg) {
  log_late_inline(cg);
  if (log() != NULL) {
    log()->inline_fail(msg);
  }
}

void Compile::log_inline_id(CallGenerator* cg) {
  if (log() != NULL) {
    // The LogCompilation tool needs a unique way to identify late
    // inline call sites. This id must be unique for this call site in
    // this compilation. Try to have it unique across compilations as
    // well because it can be convenient when grepping through the log
    // file.
    // Distinguish OSR compilations from others in case CICountOSR is
    // on.
    jlong id = ((jlong)unique()) + (((jlong)compile_id()) << 33) + (CICountOSR && is_osr_compilation() ? ((jlong)1) << 32 : 0);
    cg->set_unique_id(id);
    log()->elem("inline_id id='" JLONG_FORMAT "'", id);
  }
}

void Compile::log_inline_failure(const char* msg) {
  if (C->log() != NULL) {
    C->log()->inline_fail(msg);
  }
}


// Dump inlining replay data to the stream.
// Don't change thread state and acquire any locks.
void Compile::dump_inline_data(outputStream* out) {
  InlineTree* inl_tree = ilt();
  if (inl_tree != NULL) {
    out->print(" inline %d", inl_tree->count());
    inl_tree->dump_replay_data(out);
  }
}

int Compile::cmp_expensive_nodes(Node* n1, Node* n2) {
  if (n1->Opcode() < n2->Opcode())      return -1;
  else if (n1->Opcode() > n2->Opcode()) return 1;

  assert(n1->req() == n2->req(), "can't compare %s nodes: n1->req() = %d, n2->req() = %d", NodeClassNames[n1->Opcode()], n1->req(), n2->req());
  for (uint i = 1; i < n1->req(); i++) {
    if (n1->in(i) < n2->in(i))      return -1;
    else if (n1->in(i) > n2->in(i)) return 1;
  }

  return 0;
}

int Compile::cmp_expensive_nodes(Node** n1p, Node** n2p) {
  Node* n1 = *n1p;
  Node* n2 = *n2p;

  return cmp_expensive_nodes(n1, n2);
}

void Compile::sort_expensive_nodes() {
  if (!expensive_nodes_sorted()) {
    _expensive_nodes->sort(cmp_expensive_nodes);
  }
}

bool Compile::expensive_nodes_sorted() const {
  for (int i = 1; i < _expensive_nodes->length(); i++) {
    if (cmp_expensive_nodes(_expensive_nodes->adr_at(i), _expensive_nodes->adr_at(i-1)) < 0) {
      return false;
    }
  }
  return true;
}

bool Compile::should_optimize_expensive_nodes(PhaseIterGVN &igvn) {
  if (_expensive_nodes->length() == 0) {
    return false;
  }

  assert(OptimizeExpensiveOps, "optimization off?");

  // Take this opportunity to remove dead nodes from the list
  int j = 0;
  for (int i = 0; i < _expensive_nodes->length(); i++) {
    Node* n = _expensive_nodes->at(i);
    if (!n->is_unreachable(igvn)) {
      assert(n->is_expensive(), "should be expensive");
      _expensive_nodes->at_put(j, n);
      j++;
    }
  }
  _expensive_nodes->trunc_to(j);

  // Then sort the list so that similar nodes are next to each other
  // and check for at least two nodes of identical kind with same data
  // inputs.
  sort_expensive_nodes();

  for (int i = 0; i < _expensive_nodes->length()-1; i++) {
    if (cmp_expensive_nodes(_expensive_nodes->adr_at(i), _expensive_nodes->adr_at(i+1)) == 0) {
      return true;
    }
  }

  return false;
}

void Compile::cleanup_expensive_nodes(PhaseIterGVN &igvn) {
  if (_expensive_nodes->length() == 0) {
    return;
  }

  assert(OptimizeExpensiveOps, "optimization off?");

  // Sort to bring similar nodes next to each other and clear the
  // control input of nodes for which there's only a single copy.
  sort_expensive_nodes();

  int j = 0;
  int identical = 0;
  int i = 0;
  bool modified = false;
  for (; i < _expensive_nodes->length()-1; i++) {
    assert(j <= i, "can't write beyond current index");
    if (_expensive_nodes->at(i)->Opcode() == _expensive_nodes->at(i+1)->Opcode()) {
      identical++;
      _expensive_nodes->at_put(j++, _expensive_nodes->at(i));
      continue;
    }
    if (identical > 0) {
      _expensive_nodes->at_put(j++, _expensive_nodes->at(i));
      identical = 0;
    } else {
      Node* n = _expensive_nodes->at(i);
      igvn.replace_input_of(n, 0, NULL);
      igvn.hash_insert(n);
      modified = true;
    }
  }
  if (identical > 0) {
    _expensive_nodes->at_put(j++, _expensive_nodes->at(i));
  } else if (_expensive_nodes->length() >= 1) {
    Node* n = _expensive_nodes->at(i);
    igvn.replace_input_of(n, 0, NULL);
    igvn.hash_insert(n);
    modified = true;
  }
  _expensive_nodes->trunc_to(j);
  if (modified) {
    igvn.optimize();
  }
}

void Compile::add_expensive_node(Node * n) {
  assert(!_expensive_nodes->contains(n), "duplicate entry in expensive list");
  assert(n->is_expensive(), "expensive nodes with non-null control here only");
  assert(!n->is_CFG() && !n->is_Mem(), "no cfg or memory nodes here");
  if (OptimizeExpensiveOps) {
    _expensive_nodes->append(n);
  } else {
    // Clear control input and let IGVN optimize expensive nodes if
    // OptimizeExpensiveOps is off.
    n->set_req(0, NULL);
  }
}

/**
 * Remove the speculative part of types and clean up the graph
 */
void Compile::remove_speculative_types(PhaseIterGVN &igvn) {
  if (UseTypeSpeculation) {
    Unique_Node_List worklist;
    worklist.push(root());
    int modified = 0;
    // Go over all type nodes that carry a speculative type, drop the
    // speculative part of the type and enqueue the node for an igvn
    // which may optimize it out.
    for (uint next = 0; next < worklist.size(); ++next) {
      Node *n  = worklist.at(next);
      if (n->is_Type()) {
        TypeNode* tn = n->as_Type();
        const Type* t = tn->type();
        const Type* t_no_spec = t->remove_speculative();
        if (t_no_spec != t) {
          bool in_hash = igvn.hash_delete(n);
          assert(in_hash, "node should be in igvn hash table");
          tn->set_type(t_no_spec);
          igvn.hash_insert(n);
          igvn._worklist.push(n); // give it a chance to go away
          modified++;
        }
      }
      uint max = n->len();
      for( uint i = 0; i < max; ++i ) {
        Node *m = n->in(i);
        if (not_a_node(m))  continue;
        worklist.push(m);
      }
    }
    // Drop the speculative part of all types in the igvn's type table
    igvn.remove_speculative_types();
    if (modified > 0) {
      igvn.optimize();
    }
#ifdef ASSERT
    // Verify that after the IGVN is over no speculative type has resurfaced
    worklist.clear();
    worklist.push(root());
    for (uint next = 0; next < worklist.size(); ++next) {
      Node *n  = worklist.at(next);
      const Type* t = igvn.type_or_null(n);
      assert((t == NULL) || (t == t->remove_speculative()), "no more speculative types");
      if (n->is_Type()) {
        t = n->as_Type()->type();
        assert(t == t->remove_speculative(), "no more speculative types");
      }
      uint max = n->len();
      for( uint i = 0; i < max; ++i ) {
        Node *m = n->in(i);
        if (not_a_node(m))  continue;
        worklist.push(m);
      }
    }
    igvn.check_no_speculative_types();
#endif
  }
}

// Auxiliary method to support randomized stressing/fuzzing.
//
// This method can be called the arbitrary number of times, with current count
// as the argument. The logic allows selecting a single candidate from the
// running list of candidates as follows:
//    int count = 0;
//    Cand* selected = null;
//    while(cand = cand->next()) {
//      if (randomized_select(++count)) {
//        selected = cand;
//      }
//    }
//
// Including count equalizes the chances any candidate is "selected".
// This is useful when we don't have the complete list of candidates to choose
// from uniformly. In this case, we need to adjust the randomicity of the
// selection, or else we will end up biasing the selection towards the latter
// candidates.
//
// Quick back-envelope calculation shows that for the list of n candidates
// the equal probability for the candidate to persist as "best" can be
// achieved by replacing it with "next" k-th candidate with the probability
// of 1/k. It can be easily shown that by the end of the run, the
// probability for any candidate is converged to 1/n, thus giving the
// uniform distribution among all the candidates.
//
// We don't care about the domain size as long as (RANDOMIZED_DOMAIN / count) is large.
#define RANDOMIZED_DOMAIN_POW 29
#define RANDOMIZED_DOMAIN (1 << RANDOMIZED_DOMAIN_POW)
#define RANDOMIZED_DOMAIN_MASK ((1 << (RANDOMIZED_DOMAIN_POW + 1)) - 1)
bool Compile::randomized_select(int count) {
  assert(count > 0, "only positive");
  return (os::random() & RANDOMIZED_DOMAIN_MASK) < (RANDOMIZED_DOMAIN / count);
}

CloneMap&     Compile::clone_map()                 { return _clone_map; }
void          Compile::set_clone_map(Dict* d)      { _clone_map._dict = d; }

void NodeCloneInfo::dump() const {
  tty->print(" {%d:%d} ", idx(), gen());
}

void CloneMap::clone(Node* old, Node* nnn, int gen) {
  uint64_t val = value(old->_idx);
  NodeCloneInfo cio(val);
  assert(val != 0, "old node should be in the map");
  NodeCloneInfo cin(cio.idx(), gen + cio.gen());
  insert(nnn->_idx, cin.get());
#ifndef PRODUCT
  if (is_debug()) {
    tty->print_cr("CloneMap::clone inserted node %d info {%d:%d} into CloneMap", nnn->_idx, cin.idx(), cin.gen());
  }
#endif
}

void CloneMap::verify_insert_and_clone(Node* old, Node* nnn, int gen) {
  NodeCloneInfo cio(value(old->_idx));
  if (cio.get() == 0) {
    cio.set(old->_idx, 0);
    insert(old->_idx, cio.get());
#ifndef PRODUCT
    if (is_debug()) {
      tty->print_cr("CloneMap::verify_insert_and_clone inserted node %d info {%d:%d} into CloneMap", old->_idx, cio.idx(), cio.gen());
    }
#endif
  }
  clone(old, nnn, gen);
}

int CloneMap::max_gen() const {
  int g = 0;
  DictI di(_dict);
  for(; di.test(); ++di) {
    int t = gen(di._key);
    if (g < t) {
      g = t;
#ifndef PRODUCT
      if (is_debug()) {
        tty->print_cr("CloneMap::max_gen() update max=%d from %d", g, _2_node_idx_t(di._key));
      }
#endif
    }
  }
  return g;
}

void CloneMap::dump(node_idx_t key) const {
  uint64_t val = value(key);
  if (val != 0) {
    NodeCloneInfo ni(val);
    ni.dump();
  }
}<|MERGE_RESOLUTION|>--- conflicted
+++ resolved
@@ -2134,16 +2134,10 @@
 
     if (failing())  return;
 
-<<<<<<< HEAD
+    inline_incrementally_cleanup(igvn);
+
     print_method(PHASE_INCREMENTAL_INLINE_STEP, 3);
 
-    {
-      TracePhase tp("incrementalInline_igvn", &timers[_t_incrInline_igvn]);
-      igvn.optimize();
-    }
-=======
-    inline_incrementally_cleanup(igvn);
->>>>>>> c16c3536
 
     if (failing())  return;
   }
