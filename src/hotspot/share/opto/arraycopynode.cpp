/*
 * Copyright (c) 2016, 2018, Oracle and/or its affiliates. All rights reserved.
 * DO NOT ALTER OR REMOVE COPYRIGHT NOTICES OR THIS FILE HEADER.
 *
 * This code is free software; you can redistribute it and/or modify it
 * under the terms of the GNU General Public License version 2 only, as
 * published by the Free Software Foundation.
 *
 * This code is distributed in the hope that it will be useful, but WITHOUT
 * ANY WARRANTY; without even the implied warranty of MERCHANTABILITY or
 * FITNESS FOR A PARTICULAR PURPOSE.  See the GNU General Public License
 * version 2 for more details (a copy is included in the LICENSE file that
 * accompanied this code).
 *
 * You should have received a copy of the GNU General Public License version
 * 2 along with this work; if not, write to the Free Software Foundation,
 * Inc., 51 Franklin St, Fifth Floor, Boston, MA 02110-1301 USA.
 *
 * Please contact Oracle, 500 Oracle Parkway, Redwood Shores, CA 94065 USA
 * or visit www.oracle.com if you need additional information or have any
 * questions.
 *
 */

#include "precompiled.hpp"
#include "gc/shared/barrierSet.hpp"
#include "gc/shared/c2/barrierSetC2.hpp"
#include "gc/shared/c2/cardTableBarrierSetC2.hpp"
#include "opto/arraycopynode.hpp"
#include "opto/graphKit.hpp"
#include "opto/valuetypenode.hpp"
#include "runtime/sharedRuntime.hpp"
#include "utilities/macros.hpp"

ArrayCopyNode::ArrayCopyNode(Compile* C, bool alloc_tightly_coupled, bool has_negative_length_guard)
  : CallNode(arraycopy_type(), NULL, TypeRawPtr::BOTTOM),
    _alloc_tightly_coupled(alloc_tightly_coupled),
    _has_negative_length_guard(has_negative_length_guard),
    _kind(None),
    _arguments_validated(false),
    _src_type(TypeOopPtr::BOTTOM),
    _dest_type(TypeOopPtr::BOTTOM) {
  init_class_id(Class_ArrayCopy);
  init_flags(Flag_is_macro);
  C->add_macro_node(this);
}

uint ArrayCopyNode::size_of() const { return sizeof(*this); }

ArrayCopyNode* ArrayCopyNode::make(GraphKit* kit, bool may_throw,
                                   Node* src, Node* src_offset,
                                   Node* dest, Node* dest_offset,
                                   Node* length,
                                   bool alloc_tightly_coupled,
                                   bool has_negative_length_guard,
                                   Node* src_klass, Node* dest_klass,
                                   Node* src_length, Node* dest_length) {

  ArrayCopyNode* ac = new ArrayCopyNode(kit->C, alloc_tightly_coupled, has_negative_length_guard);
  Node* prev_mem = kit->set_predefined_input_for_runtime_call(ac);

  ac->init_req(ArrayCopyNode::Src, src);
  ac->init_req(ArrayCopyNode::SrcPos, src_offset);
  ac->init_req(ArrayCopyNode::Dest, dest);
  ac->init_req(ArrayCopyNode::DestPos, dest_offset);
  ac->init_req(ArrayCopyNode::Length, length);
  ac->init_req(ArrayCopyNode::SrcLen, src_length);
  ac->init_req(ArrayCopyNode::DestLen, dest_length);
  ac->init_req(ArrayCopyNode::SrcKlass, src_klass);
  ac->init_req(ArrayCopyNode::DestKlass, dest_klass);

  if (may_throw) {
    ac->set_req(TypeFunc::I_O , kit->i_o());
    kit->add_safepoint_edges(ac, false);
  }

  return ac;
}

void ArrayCopyNode::connect_outputs(GraphKit* kit) {
  kit->set_all_memory_call(this, true);
  kit->set_control(kit->gvn().transform(new ProjNode(this,TypeFunc::Control)));
  kit->set_i_o(kit->gvn().transform(new ProjNode(this, TypeFunc::I_O)));
  kit->make_slow_call_ex(this, kit->env()->Throwable_klass(), true);
  kit->set_all_memory_call(this);
}

#ifndef PRODUCT
const char* ArrayCopyNode::_kind_names[] = {"arraycopy", "arraycopy, validated arguments", "clone", "oop array clone", "CopyOf", "CopyOfRange"};

void ArrayCopyNode::dump_spec(outputStream *st) const {
  CallNode::dump_spec(st);
  st->print(" (%s%s)", _kind_names[_kind], _alloc_tightly_coupled ? ", tightly coupled allocation" : "");
}

void ArrayCopyNode::dump_compact_spec(outputStream* st) const {
  st->print("%s%s", _kind_names[_kind], _alloc_tightly_coupled ? ",tight" : "");
}
#endif

intptr_t ArrayCopyNode::get_length_if_constant(PhaseGVN *phase) const {
  // check that length is constant
  Node* length = in(ArrayCopyNode::Length);
  const Type* length_type = phase->type(length);

  if (length_type == Type::TOP) {
    return -1;
  }

  assert(is_clonebasic() || is_arraycopy() || is_copyof() || is_copyofrange(), "unexpected array copy type");

  return is_clonebasic() ? length->find_intptr_t_con(-1) : length->find_int_con(-1);
}

int ArrayCopyNode::get_count(PhaseGVN *phase) const {
  if (is_clonebasic()) {
    Node* src = in(ArrayCopyNode::Src);
    const Type* src_type = phase->type(src);

    if (src_type == Type::TOP) {
      return -1;
    }

    if (src_type->isa_instptr()) {
      const TypeInstPtr* inst_src = src_type->is_instptr();
      ciInstanceKlass* ik = inst_src->klass()->as_instance_klass();
      // ciInstanceKlass::nof_nonstatic_fields() doesn't take injected
      // fields into account. They are rare anyway so easier to simply
      // skip instances with injected fields.
      if ((!inst_src->klass_is_exact() && (ik->is_interface() || ik->has_subklass())) || ik->has_injected_fields()) {
        return -1;
      }
      int nb_fields = ik->nof_nonstatic_fields();
      return nb_fields;
    } else {
      const TypeAryPtr* ary_src = src_type->isa_aryptr();
      assert (ary_src != NULL, "not an array or instance?");
      // clone passes a length as a rounded number of longs. If we're
      // cloning an array we'll do it element by element. If the
      // length input to ArrayCopyNode is constant, length of input
      // array must be too.

      assert((get_length_if_constant(phase) == -1) == !ary_src->size()->is_con() ||
             (ValueArrayFlatten && ary_src->elem()->make_oopptr() != NULL && ary_src->elem()->make_oopptr()->can_be_value_type()) ||
             phase->is_IterGVN() || phase->C->inlining_incrementally(), "inconsistent");

      if (ary_src->size()->is_con()) {
        return ary_src->size()->get_con();
      }
      return -1;
    }
  }

  return get_length_if_constant(phase);
}

Node* ArrayCopyNode::try_clone_instance(PhaseGVN *phase, bool can_reshape, int count) {
  if (!is_clonebasic()) {
    return NULL;
  }

  Node* src = in(ArrayCopyNode::Src);
  Node* dest = in(ArrayCopyNode::Dest);
  Node* ctl = in(TypeFunc::Control);
  Node* in_mem = in(TypeFunc::Memory);

  const Type* src_type = phase->type(src);

  assert(src->is_AddP(), "should be base + off");
  assert(dest->is_AddP(), "should be base + off");
  Node* base_src = src->in(AddPNode::Base);
  Node* base_dest = dest->in(AddPNode::Base);

  MergeMemNode* mem = MergeMemNode::make(in_mem);

  const TypeInstPtr* inst_src = src_type->isa_instptr();

  if (inst_src == NULL) {
    return NULL;
  }

  if (!inst_src->klass_is_exact()) {
    ciInstanceKlass* ik = inst_src->klass()->as_instance_klass();
    assert(!ik->is_interface() && !ik->has_subklass(), "inconsistent klass hierarchy");
    phase->C->dependencies()->assert_leaf_type(ik);
  }

  ciInstanceKlass* ik = inst_src->klass()->as_instance_klass();
  assert(ik->nof_nonstatic_fields() <= ArrayCopyLoadStoreMaxElem, "too many fields");

  for (int i = 0; i < count; i++) {
    ciField* field = ik->nonstatic_field_at(i);
    int fieldidx = phase->C->alias_type(field)->index();
    const TypePtr* adr_type = phase->C->alias_type(field)->adr_type();
    Node* off = phase->MakeConX(field->offset());
    Node* next_src = phase->transform(new AddPNode(base_src,base_src,off));
    Node* next_dest = phase->transform(new AddPNode(base_dest,base_dest,off));
    BasicType bt = field->layout_type();

    const Type *type;
    if (bt == T_OBJECT) {
      if (!field->type()->is_loaded()) {
        type = TypeInstPtr::BOTTOM;
      } else {
        ciType* field_klass = field->type();
        type = TypeOopPtr::make_from_klass(field_klass->as_klass());
      }
    } else {
      type = Type::get_const_basic_type(bt);
    }

    Node* v = LoadNode::make(*phase, ctl, mem->memory_at(fieldidx), next_src, adr_type, type, bt, MemNode::unordered);
    v = phase->transform(v);
    Node* s = StoreNode::make(*phase, ctl, mem->memory_at(fieldidx), next_dest, adr_type, v, bt, MemNode::unordered);
    s = phase->transform(s);
    mem->set_memory_at(fieldidx, s);
  }

  if (!finish_transform(phase, can_reshape, ctl, mem)) {
    // Return NodeSentinel to indicate that the transform failed
    return NodeSentinel;
  }

  return mem;
}

bool ArrayCopyNode::prepare_array_copy(PhaseGVN *phase, bool can_reshape,
                                       Node*& adr_src,
                                       Node*& base_src,
                                       Node*& adr_dest,
                                       Node*& base_dest,
                                       BasicType& copy_type,
                                       const Type*& value_type,
                                       bool& disjoint_bases) {
  Node* src = in(ArrayCopyNode::Src);
  Node* dest = in(ArrayCopyNode::Dest);
  const Type* src_type = phase->type(src);
  const TypeAryPtr* ary_src = src_type->isa_aryptr();

  if (is_arraycopy() || is_copyofrange() || is_copyof()) {
    const Type* dest_type = phase->type(dest);
    const TypeAryPtr* ary_dest = dest_type->isa_aryptr();
    Node* src_offset = in(ArrayCopyNode::SrcPos);
    Node* dest_offset = in(ArrayCopyNode::DestPos);

    // newly allocated object is guaranteed to not overlap with source object
    disjoint_bases = is_alloc_tightly_coupled();

    if (ary_src  == NULL || ary_src->klass()  == NULL ||
        ary_dest == NULL || ary_dest->klass() == NULL) {
      // We don't know if arguments are arrays
      return false;
    }

    BasicType src_elem  = ary_src->klass()->as_array_klass()->element_type()->basic_type();
    BasicType dest_elem = ary_dest->klass()->as_array_klass()->element_type()->basic_type();
    if (src_elem  == T_ARRAY ||
        (src_elem == T_VALUETYPE && ary_src->klass()->is_obj_array_klass())) {
      src_elem  = T_OBJECT;
    }
    if (dest_elem == T_ARRAY ||
        (dest_elem == T_VALUETYPE && ary_dest->klass()->is_obj_array_klass())) {
      dest_elem = T_OBJECT;
    }

    if (src_elem != dest_elem || dest_elem == T_VOID) {
      // We don't know if arguments are arrays of the same type
      return false;
    }

<<<<<<< HEAD
=======
    BarrierSetC2* bs = BarrierSet::barrier_set()->barrier_set_c2();
    if (dest_elem == T_OBJECT && (!is_alloc_tightly_coupled() ||
                                  bs->array_copy_requires_gc_barriers(T_OBJECT))) {
      // It's an object array copy but we can't emit the card marking
      // that is needed
      return false;
    }

>>>>>>> d9d89900
    value_type = ary_src->elem();

    base_src = src;
    base_dest = dest;

    uint shift  = exact_log2(type2aelembytes(dest_elem));
    if (dest_elem == T_VALUETYPE) {
      ciValueArrayKlass* vak = ary_src->klass()->as_value_array_klass();
      shift = vak->log2_element_size();
    }
    uint header = arrayOopDesc::base_offset_in_bytes(dest_elem);

    adr_src = src;
    adr_dest = dest;

    src_offset = Compile::conv_I2X_index(phase, src_offset, ary_src->size());
    dest_offset = Compile::conv_I2X_index(phase, dest_offset, ary_dest->size());

    Node* src_scale = phase->transform(new LShiftXNode(src_offset, phase->intcon(shift)));
    Node* dest_scale = phase->transform(new LShiftXNode(dest_offset, phase->intcon(shift)));

    adr_src = phase->transform(new AddPNode(base_src, adr_src, phase->MakeConX(header)));
    adr_dest = phase->transform(new AddPNode(base_dest, adr_dest, phase->MakeConX(header)));

    adr_src = phase->transform(new AddPNode(base_src, adr_src, src_scale));
    adr_dest = phase->transform(new AddPNode(base_dest, adr_dest, dest_scale));

    copy_type = dest_elem;
  } else {
    assert(ary_src != NULL, "should be a clone");
    assert(is_clonebasic(), "should be");

    disjoint_bases = true;
    assert(src->is_AddP(), "should be base + off");
    assert(dest->is_AddP(), "should be base + off");
    adr_src = src;
    base_src = src->in(AddPNode::Base);
    adr_dest = dest;
    base_dest = dest->in(AddPNode::Base);

    assert(phase->type(src->in(AddPNode::Offset))->is_intptr_t()->get_con() == phase->type(dest->in(AddPNode::Offset))->is_intptr_t()->get_con(), "same start offset?");
    BasicType elem = ary_src->klass()->as_array_klass()->element_type()->basic_type();
    if (elem == T_ARRAY ||
        (elem == T_VALUETYPE && ary_src->klass()->is_obj_array_klass())) {
      elem = T_OBJECT;
    }

    int diff = arrayOopDesc::base_offset_in_bytes(elem) - phase->type(src->in(AddPNode::Offset))->is_intptr_t()->get_con();
    assert(diff >= 0, "clone should not start after 1st array element");
    if (diff > 0) {
      adr_src = phase->transform(new AddPNode(base_src, adr_src, phase->MakeConX(diff)));
      adr_dest = phase->transform(new AddPNode(base_dest, adr_dest, phase->MakeConX(diff)));
    }

    copy_type = elem;
    value_type = ary_src->elem();
  }
  return true;
}

const TypeAryPtr* ArrayCopyNode::get_address_type(PhaseGVN *phase, Node* n) {
  const Type* at = phase->type(n);
  assert(at != Type::TOP, "unexpected type");
  const TypeAryPtr* atp = at->is_aryptr();
  // adjust atp to be the correct array element address type
  atp = atp->add_offset(Type::OffsetBot)->is_aryptr();
  return atp;
}

void ArrayCopyNode::array_copy_test_overlap(GraphKit& kit, bool disjoint_bases, int count, Node*& backward_ctl) {
  Node* ctl = kit.control();
  if (!disjoint_bases && count > 1) {
    PhaseGVN& gvn = kit.gvn();
    Node* src_offset = in(ArrayCopyNode::SrcPos);
    Node* dest_offset = in(ArrayCopyNode::DestPos);
    assert(src_offset != NULL && dest_offset != NULL, "should be");
    Node* cmp = gvn.transform(new CmpINode(src_offset, dest_offset));
    Node *bol = gvn.transform(new BoolNode(cmp, BoolTest::lt));
    IfNode *iff = new IfNode(ctl, bol, PROB_FAIR, COUNT_UNKNOWN);

    gvn.transform(iff);

    kit.set_control(gvn.transform(new IfFalseNode(iff)));
    backward_ctl = gvn.transform(new IfTrueNode(iff));
  }
}

void ArrayCopyNode::copy(GraphKit& kit,
                         const TypeAryPtr* atp_src,
                         const TypeAryPtr* atp_dest,
                         int i,
                         Node* base_src,
                         Node* base_dest,
                         Node* adr_src,
                         Node* adr_dest,
                         BasicType copy_type,
                         const Type* value_type) {
  if (copy_type == T_VALUETYPE) {
    ciValueArrayKlass* vak = atp_src->klass()->as_value_array_klass();
    ciValueKlass* vk = vak->element_klass()->as_value_klass();
    for (int j = 0; j < vk->nof_nonstatic_fields(); j++) {
      ciField* field = vk->nonstatic_field_at(j);
      int off_in_vt = field->offset() - vk->first_field_offset();
      Node* off  = kit.MakeConX(off_in_vt + i * vak->element_byte_size());
      ciType* ft = field->type();
      BasicType bt = type2field[ft->basic_type()];
      assert(!field->is_flattened(), "flattened field encountered");
      if (bt == T_VALUETYPE) {
        bt = T_OBJECT;
      }
      const Type* rt = Type::get_const_type(ft);
      const TypePtr* adr_type = atp_src->with_field_offset(off_in_vt)->add_offset(Type::OffsetBot);
      Node* next_src = kit.gvn().transform(new AddPNode(base_src, adr_src, off));
      Node* v = kit.make_load(kit.control(), next_src, rt, bt, adr_type, MemNode::unordered);

      Node* next_dest = kit.gvn().transform(new AddPNode(base_dest, adr_dest, off));
      if (is_java_primitive(bt)) {
        kit.store_to_memory(kit.control(), next_dest, v, bt, adr_type, MemNode::unordered);
      } else {
        const TypeOopPtr* val_type = Type::get_const_type(ft)->is_oopptr();
        kit.store_oop_to_array(kit.control(), base_dest, next_dest, adr_type, v,
                               val_type, bt, StoreNode::release_if_reference(T_OBJECT));
      }
    }
  } else {
    Node* off  = kit.MakeConX(type2aelembytes(copy_type) * i);
    Node* next_src = kit.gvn().transform(new AddPNode(base_src, adr_src, off));
    Node* v = kit.make_load(kit.control(), next_src, value_type, copy_type, atp_src, MemNode::unordered);
    Node* next_dest = kit.gvn().transform(new AddPNode(base_dest, adr_dest, off));
    if (copy_type == T_OBJECT && (!is_alloc_tightly_coupled() || !GraphKit::use_ReduceInitialCardMarks())) {
      kit.store_oop_to_array(kit.control(), base_dest, next_dest, atp_dest, v,
                             value_type->make_ptr()->is_oopptr(), copy_type,
                             StoreNode::release_if_reference(T_OBJECT));
    } else {
      kit.store_to_memory(kit.control(), next_dest, v, copy_type, atp_dest, MemNode::unordered);
    }
  }
}


void ArrayCopyNode::array_copy_forward(GraphKit& kit,
                                       bool can_reshape,
                                       const TypeAryPtr* atp_src,
                                       const TypeAryPtr* atp_dest,
                                       Node* adr_src,
                                       Node* base_src,
                                       Node* adr_dest,
                                       Node* base_dest,
                                       BasicType copy_type,
                                       const Type* value_type,
                                       int count) {
  if (!kit.stopped()) {
    // copy forward
    if (count > 0) {
      for (int i = 0; i < count; i++) {
        copy(kit, atp_src, atp_dest, i, base_src, base_dest, adr_src, adr_dest, copy_type, value_type);
      }
    } else if(can_reshape) {
      PhaseGVN& gvn = kit.gvn();
      assert(gvn.is_IterGVN(), "");
      gvn.record_for_igvn(adr_src);
      gvn.record_for_igvn(adr_dest);
    }
  }
}

void ArrayCopyNode::array_copy_backward(GraphKit& kit,
                                        bool can_reshape,
                                        const TypeAryPtr* atp_src,
                                        const TypeAryPtr* atp_dest,
                                        Node* adr_src,
                                        Node* base_src,
                                        Node* adr_dest,
                                        Node* base_dest,
                                        BasicType copy_type,
                                        const Type* value_type,
                                        int count) {
  if (!kit.stopped()) {
    // copy backward
    PhaseGVN& gvn = kit.gvn();

    if (count > 0) {
      for (int i = count-1; i >= 0; i--) {
        copy(kit, atp_src, atp_dest, i, base_src, base_dest, adr_src, adr_dest, copy_type, value_type);
      }
    } else if(can_reshape) {
      PhaseGVN& gvn = kit.gvn();
      assert(gvn.is_IterGVN(), "");
      gvn.record_for_igvn(adr_src);
      gvn.record_for_igvn(adr_dest);
    }
  }
}

bool ArrayCopyNode::finish_transform(PhaseGVN *phase, bool can_reshape,
                                     Node* ctl, Node *mem) {
  if (can_reshape) {
    PhaseIterGVN* igvn = phase->is_IterGVN();
    igvn->set_delay_transform(false);
    if (is_clonebasic()) {
      Node* out_mem = proj_out(TypeFunc::Memory);

      BarrierSetC2* bs = BarrierSet::barrier_set()->barrier_set_c2();
      if (out_mem->outcnt() != 1 || !out_mem->raw_out(0)->is_MergeMem() ||
          out_mem->raw_out(0)->outcnt() != 1 || !out_mem->raw_out(0)->raw_out(0)->is_MemBar()) {
        assert(bs->array_copy_requires_gc_barriers(T_OBJECT), "can only happen with card marking");
        return false;
      }

      igvn->replace_node(out_mem->raw_out(0), mem);

      Node* out_ctl = proj_out(TypeFunc::Control);
      igvn->replace_node(out_ctl, ctl);
    } else {
      // replace fallthrough projections of the ArrayCopyNode by the
      // new memory, control and the input IO.
      CallProjections* callprojs = extract_projections(true, false);

      if (callprojs->fallthrough_ioproj != NULL) {
        igvn->replace_node(callprojs->fallthrough_ioproj, in(TypeFunc::I_O));
      }
      if (callprojs->fallthrough_memproj != NULL) {
        igvn->replace_node(callprojs->fallthrough_memproj, mem);
      }
      if (callprojs->fallthrough_catchproj != NULL) {
        igvn->replace_node(callprojs->fallthrough_catchproj, ctl);
      }

      // The ArrayCopyNode is not disconnected. It still has the
      // projections for the exception case. Replace current
      // ArrayCopyNode with a dummy new one with a top() control so
      // that this part of the graph stays consistent but is
      // eventually removed.

      set_req(0, phase->C->top());
      remove_dead_region(phase, can_reshape);
    }
  } else {
    if (in(TypeFunc::Control) != ctl) {
      // we can't return new memory and control from Ideal at parse time
#ifdef ASSERT
      Node* src = in(ArrayCopyNode::Src);
      const Type* src_type = phase->type(src);
      const TypeAryPtr* ary_src = src_type->isa_aryptr();
      BasicType elem = ary_src != NULL ? ary_src->klass()->as_array_klass()->element_type()->basic_type() : T_CONFLICT;
      assert(!is_clonebasic() || !GraphKit::use_ReduceInitialCardMarks() || (ary_src != NULL && elem == T_VALUETYPE && ary_src->klass()->is_obj_array_klass()), "added control for clone?");
#endif
      return false;
    }
  }
  return true;
}


Node *ArrayCopyNode::Ideal(PhaseGVN *phase, bool can_reshape) {
  if (remove_dead_region(phase, can_reshape))  return this;

  if (StressArrayCopyMacroNode && !can_reshape) {
    phase->record_for_igvn(this);
    return NULL;
  }

  // See if it's a small array copy and we can inline it as
  // loads/stores
  // Here we can only do:
  // - arraycopy if all arguments were validated before and we don't
  // need card marking
  // - clone for which we don't need to do card marking

  if (!is_clonebasic() && !is_arraycopy_validated() &&
      !is_copyofrange_validated() && !is_copyof_validated()) {
    return NULL;
  }

  assert(in(TypeFunc::Control) != NULL &&
         in(TypeFunc::Memory) != NULL &&
         in(ArrayCopyNode::Src) != NULL &&
         in(ArrayCopyNode::Dest) != NULL &&
         in(ArrayCopyNode::Length) != NULL &&
         ((in(ArrayCopyNode::SrcPos) != NULL && in(ArrayCopyNode::DestPos) != NULL) ||
          is_clonebasic()), "broken inputs");

  if (in(TypeFunc::Control)->is_top() ||
      in(TypeFunc::Memory)->is_top() ||
      phase->type(in(ArrayCopyNode::Src)) == Type::TOP ||
      phase->type(in(ArrayCopyNode::Dest)) == Type::TOP ||
      (in(ArrayCopyNode::SrcPos) != NULL && in(ArrayCopyNode::SrcPos)->is_top()) ||
      (in(ArrayCopyNode::DestPos) != NULL && in(ArrayCopyNode::DestPos)->is_top())) {
    return NULL;
  }

  int count = get_count(phase);

  if (count < 0 || count > ArrayCopyLoadStoreMaxElem) {
    return NULL;
  }

  Node* mem = try_clone_instance(phase, can_reshape, count);
  if (mem != NULL) {
    return (mem == NodeSentinel) ? NULL : mem;
  }

  Node* adr_src = NULL;
  Node* base_src = NULL;
  Node* adr_dest = NULL;
  Node* base_dest = NULL;
  BasicType copy_type = T_ILLEGAL;
  const Type* value_type = NULL;
  bool disjoint_bases = false;

  if (!prepare_array_copy(phase, can_reshape,
                          adr_src, base_src, adr_dest, base_dest,
                          copy_type, value_type, disjoint_bases)) {
    return NULL;
  }

  JVMState* new_jvms = NULL;
  SafePointNode* new_map = NULL;
  if (!is_clonebasic()) {
    new_jvms =  jvms()->clone_shallow(phase->C);
    new_map = new SafePointNode(req(), new_jvms);
    for (uint i = TypeFunc::FramePtr; i < req(); i++) {
      new_map->init_req(i, in(i));
    }
    new_jvms->set_map(new_map);
  } else {
    new_jvms =  new (phase->C) JVMState(0);
    new_map = new SafePointNode(TypeFunc::Parms, new_jvms);
    new_jvms->set_map(new_map);
  }
  new_map->set_control(in(TypeFunc::Control));
  new_map->set_memory(MergeMemNode::make(in(TypeFunc::Memory)));
  new_map->set_i_o(in(TypeFunc::I_O));

  Node* src = in(ArrayCopyNode::Src);
  Node* dest = in(ArrayCopyNode::Dest);
  const TypeAryPtr* atp_src = get_address_type(phase, src);
  const TypeAryPtr* atp_dest = get_address_type(phase, dest);
  uint alias_idx_src = phase->C->get_alias_index(atp_src);
  uint alias_idx_dest = phase->C->get_alias_index(atp_dest);

  if (can_reshape) {
    assert(!phase->is_IterGVN()->delay_transform(), "cannot delay transforms");
    phase->is_IterGVN()->set_delay_transform(true);
  }

  GraphKit kit(new_jvms, phase);

  SafePointNode* backward_map = NULL;
  SafePointNode* forward_map = NULL;
  Node* backward_ctl = phase->C->top();

  array_copy_test_overlap(kit, disjoint_bases, count, backward_ctl);

  {
    PreserveJVMState pjvms(&kit);

    array_copy_forward(kit, can_reshape,
                       atp_src, atp_dest,
                       adr_src, base_src, adr_dest, base_dest,
                       copy_type, value_type, count);

    forward_map = kit.stop();
  }

  kit.set_control(backward_ctl);
  array_copy_backward(kit, can_reshape,
                      atp_src, atp_dest,
                      adr_src, base_src, adr_dest, base_dest,
                      copy_type, value_type, count);

  backward_map = kit.stop();

  if (!forward_map->control()->is_top() && !backward_map->control()->is_top()) {
    assert(forward_map->i_o() == backward_map->i_o(), "need a phi on IO?");
    Node* ctl = new RegionNode(3);
    Node* mem = new PhiNode(ctl, Type::MEMORY, TypePtr::BOTTOM);
    kit.set_map(forward_map);
    ctl->init_req(1, kit.control());
    mem->init_req(1, kit.reset_memory());
    kit.set_map(backward_map);
    ctl->init_req(2, kit.control());
    mem->init_req(2, kit.reset_memory());
    kit.set_control(phase->transform(ctl));
    kit.set_all_memory(phase->transform(mem));
  } else if (!forward_map->control()->is_top()) {
    kit.set_map(forward_map);
  } else {
    assert(!backward_map->control()->is_top(), "no copy?");
    kit.set_map(backward_map);
  }

  if (can_reshape) {
    assert(phase->is_IterGVN()->delay_transform(), "should be delaying transforms");
    phase->is_IterGVN()->set_delay_transform(false);
  }

  mem = kit.map()->memory();
  if (!finish_transform(phase, can_reshape, kit.control(), mem)) {
    if (!can_reshape) {
      phase->record_for_igvn(this);
    }
    return NULL;
  }

  return mem;
}

bool ArrayCopyNode::may_modify(const TypeOopPtr *t_oop, PhaseTransform *phase) {
  Node* dest = in(ArrayCopyNode::Dest);
  if (dest->is_top()) {
    return false;
  }
  const TypeOopPtr* dest_t = phase->type(dest)->is_oopptr();
  assert(!dest_t->is_known_instance() || _dest_type->is_known_instance(), "result of EA not recorded");
  assert(in(ArrayCopyNode::Src)->is_top() || !phase->type(in(ArrayCopyNode::Src))->is_oopptr()->is_known_instance() ||
         _src_type->is_known_instance(), "result of EA not recorded");

  if (_dest_type != TypeOopPtr::BOTTOM || t_oop->is_known_instance()) {
    assert(_dest_type == TypeOopPtr::BOTTOM || _dest_type->is_known_instance(), "result of EA is known instance");
    return t_oop->instance_id() == _dest_type->instance_id();
  }

  return CallNode::may_modify_arraycopy_helper(dest_t, t_oop, phase);
}

bool ArrayCopyNode::may_modify_helper(const TypeOopPtr *t_oop, Node* n, PhaseTransform *phase, CallNode*& call) {
  if (n != NULL &&
      n->is_Call() &&
      n->as_Call()->may_modify(t_oop, phase) &&
      (n->as_Call()->is_ArrayCopy() || n->as_Call()->is_call_to_arraycopystub())) {
    call = n->as_Call();
    return true;
  }
  return false;
}

bool ArrayCopyNode::may_modify(const TypeOopPtr *t_oop, MemBarNode* mb, PhaseTransform *phase, ArrayCopyNode*& ac) {

  Node* c = mb->in(0);

  BarrierSetC2* bs = BarrierSet::barrier_set()->barrier_set_c2();
  // step over g1 gc barrier if we're at e.g. a clone with ReduceInitialCardMarks off
  c = bs->step_over_gc_barrier(c);

  CallNode* call = NULL;
  if (c != NULL && c->is_Region()) {
    for (uint i = 1; i < c->req(); i++) {
      if (c->in(i) != NULL) {
        Node* n = c->in(i)->in(0);
        if (may_modify_helper(t_oop, n, phase, call)) {
          ac = call->isa_ArrayCopy();
          assert(c == mb->in(0), "only for clone");
          return true;
        }
      }
    }
  } else if (may_modify_helper(t_oop, c->in(0), phase, call)) {
    ac = call->isa_ArrayCopy();
#ifdef ASSERT
    bool use_ReduceInitialCardMarks = BarrierSet::barrier_set()->is_a(BarrierSet::CardTableBarrierSet) &&
      static_cast<CardTableBarrierSetC2*>(bs)->use_ReduceInitialCardMarks();
    assert(c == mb->in(0) || (ac != NULL && ac->is_clonebasic() && !use_ReduceInitialCardMarks), "only for clone");
#endif
    return true;
  }

  return false;
}

// Does this array copy modify offsets between offset_lo and offset_hi
// in the destination array
// if must_modify is false, return true if the copy could write
// between offset_lo and offset_hi
// if must_modify is true, return true if the copy is guaranteed to
// write between offset_lo and offset_hi
bool ArrayCopyNode::modifies(intptr_t offset_lo, intptr_t offset_hi, PhaseTransform* phase, bool must_modify) const {
  assert(_kind == ArrayCopy || _kind == CopyOf || _kind == CopyOfRange, "only for real array copies");

  Node* dest = in(Dest);
  Node* dest_pos = in(DestPos);
  Node* len = in(Length);

  const TypeInt *dest_pos_t = phase->type(dest_pos)->isa_int();
  const TypeInt *len_t = phase->type(len)->isa_int();
  const TypeAryPtr* ary_t = phase->type(dest)->isa_aryptr();

  if (dest_pos_t == NULL || len_t == NULL || ary_t == NULL) {
    return !must_modify;
  }

  BasicType ary_elem = ary_t->klass()->as_array_klass()->element_type()->basic_type();
  uint header = arrayOopDesc::base_offset_in_bytes(ary_elem);
  uint elemsize = type2aelembytes(ary_elem);

  jlong dest_pos_plus_len_lo = (((jlong)dest_pos_t->_lo) + len_t->_lo) * elemsize + header;
  jlong dest_pos_plus_len_hi = (((jlong)dest_pos_t->_hi) + len_t->_hi) * elemsize + header;
  jlong dest_pos_lo = ((jlong)dest_pos_t->_lo) * elemsize + header;
  jlong dest_pos_hi = ((jlong)dest_pos_t->_hi) * elemsize + header;

  if (must_modify) {
    if (offset_lo >= dest_pos_hi && offset_hi < dest_pos_plus_len_lo) {
      return true;
    }
  } else {
    if (offset_hi >= dest_pos_lo && offset_lo < dest_pos_plus_len_hi) {
      return true;
    }
  }
  return false;
}<|MERGE_RESOLUTION|>--- conflicted
+++ resolved
@@ -268,8 +268,6 @@
       return false;
     }
 
-<<<<<<< HEAD
-=======
     BarrierSetC2* bs = BarrierSet::barrier_set()->barrier_set_c2();
     if (dest_elem == T_OBJECT && (!is_alloc_tightly_coupled() ||
                                   bs->array_copy_requires_gc_barriers(T_OBJECT))) {
@@ -278,7 +276,6 @@
       return false;
     }
 
->>>>>>> d9d89900
     value_type = ary_src->elem();
 
     base_src = src;
@@ -399,8 +396,8 @@
         kit.store_to_memory(kit.control(), next_dest, v, bt, adr_type, MemNode::unordered);
       } else {
         const TypeOopPtr* val_type = Type::get_const_type(ft)->is_oopptr();
-        kit.store_oop_to_array(kit.control(), base_dest, next_dest, adr_type, v,
-                               val_type, bt, StoreNode::release_if_reference(T_OBJECT));
+        kit.access_store_at(kit.control(), base_dest, next_dest, adr_type, v,
+                            val_type, bt, StoreNode::release_if_reference(T_OBJECT));
       }
     }
   } else {
@@ -408,8 +405,9 @@
     Node* next_src = kit.gvn().transform(new AddPNode(base_src, adr_src, off));
     Node* v = kit.make_load(kit.control(), next_src, value_type, copy_type, atp_src, MemNode::unordered);
     Node* next_dest = kit.gvn().transform(new AddPNode(base_dest, adr_dest, off));
-    if (copy_type == T_OBJECT && (!is_alloc_tightly_coupled() || !GraphKit::use_ReduceInitialCardMarks())) {
-      kit.store_oop_to_array(kit.control(), base_dest, next_dest, atp_dest, v,
+    BarrierSetC2* bs = BarrierSet::barrier_set()->barrier_set_c2();
+    if (copy_type == T_OBJECT && (!is_alloc_tightly_coupled() || bs->array_copy_requires_gc_barriers(T_OBJECT))) {
+      kit.access_store_at(kit.control(), base_dest, next_dest, atp_dest, v,
                              value_type->make_ptr()->is_oopptr(), copy_type,
                              StoreNode::release_if_reference(T_OBJECT));
     } else {
@@ -524,7 +522,8 @@
       const Type* src_type = phase->type(src);
       const TypeAryPtr* ary_src = src_type->isa_aryptr();
       BasicType elem = ary_src != NULL ? ary_src->klass()->as_array_klass()->element_type()->basic_type() : T_CONFLICT;
-      assert(!is_clonebasic() || !GraphKit::use_ReduceInitialCardMarks() || (ary_src != NULL && elem == T_VALUETYPE && ary_src->klass()->is_obj_array_klass()), "added control for clone?");
+      BarrierSetC2* bs = BarrierSet::barrier_set()->barrier_set_c2();
+      assert(!is_clonebasic() ||  bs->array_copy_requires_gc_barriers(T_OBJECT) || (ary_src != NULL && elem == T_VALUETYPE && ary_src->klass()->is_obj_array_klass()), "added control for clone?");
 #endif
       return false;
     }
