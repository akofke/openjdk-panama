/*
 * Copyright (c) 1997, 2018, Oracle and/or its affiliates. All rights reserved.
 * DO NOT ALTER OR REMOVE COPYRIGHT NOTICES OR THIS FILE HEADER.
 *
 * This code is free software; you can redistribute it and/or modify it
 * under the terms of the GNU General Public License version 2 only, as
 * published by the Free Software Foundation.
 *
 * This code is distributed in the hope that it will be useful, but WITHOUT
 * ANY WARRANTY; without even the implied warranty of MERCHANTABILITY or
 * FITNESS FOR A PARTICULAR PURPOSE.  See the GNU General Public License
 * version 2 for more details (a copy is included in the LICENSE file that
 * accompanied this code).
 *
 * You should have received a copy of the GNU General Public License version
 * 2 along with this work; if not, write to the Free Software Foundation,
 * Inc., 51 Franklin St, Fifth Floor, Boston, MA 02110-1301 USA.
 *
 * Please contact Oracle, 500 Oracle Parkway, Redwood Shores, CA 94065 USA
 * or visit www.oracle.com if you need additional information or have any
 * questions.
 *
 */

#include "precompiled.hpp"
#include "memory/allocation.inline.hpp"
#include "memory/resourceArea.hpp"
#include "opto/block.hpp"
#include "opto/callnode.hpp"
#include "opto/castnode.hpp"
#include "opto/cfgnode.hpp"
#include "opto/idealGraphPrinter.hpp"
#include "opto/loopnode.hpp"
#include "opto/machnode.hpp"
#include "opto/opcodes.hpp"
#include "opto/phaseX.hpp"
#include "opto/regalloc.hpp"
#include "opto/rootnode.hpp"

//=============================================================================
#define NODE_HASH_MINIMUM_SIZE    255
//------------------------------NodeHash---------------------------------------
NodeHash::NodeHash(uint est_max_size) :
  _max( round_up(est_max_size < NODE_HASH_MINIMUM_SIZE ? NODE_HASH_MINIMUM_SIZE : est_max_size) ),
  _a(Thread::current()->resource_area()),
  _table( NEW_ARENA_ARRAY( _a , Node* , _max ) ), // (Node**)_a->Amalloc(_max * sizeof(Node*)) ),
  _inserts(0), _insert_limit( insert_limit() )
#ifndef PRODUCT
  ,_look_probes(0), _lookup_hits(0), _lookup_misses(0),
  _delete_probes(0), _delete_hits(0), _delete_misses(0),
  _total_insert_probes(0), _total_inserts(0),
  _insert_probes(0), _grows(0)
#endif
{
  // _sentinel must be in the current node space
  _sentinel = new ProjNode(NULL, TypeFunc::Control);
  memset(_table,0,sizeof(Node*)*_max);
}

//------------------------------NodeHash---------------------------------------
NodeHash::NodeHash(Arena *arena, uint est_max_size) :
  _max( round_up(est_max_size < NODE_HASH_MINIMUM_SIZE ? NODE_HASH_MINIMUM_SIZE : est_max_size) ),
  _a(arena),
  _table( NEW_ARENA_ARRAY( _a , Node* , _max ) ),
  _inserts(0), _insert_limit( insert_limit() )
#ifndef PRODUCT
  ,_look_probes(0), _lookup_hits(0), _lookup_misses(0),
  _delete_probes(0), _delete_hits(0), _delete_misses(0),
  _total_insert_probes(0), _total_inserts(0),
  _insert_probes(0), _grows(0)
#endif
{
  // _sentinel must be in the current node space
  _sentinel = new ProjNode(NULL, TypeFunc::Control);
  memset(_table,0,sizeof(Node*)*_max);
}

//------------------------------NodeHash---------------------------------------
NodeHash::NodeHash(NodeHash *nh) {
  debug_only(_table = (Node**)badAddress);   // interact correctly w/ operator=
  // just copy in all the fields
  *this = *nh;
  // nh->_sentinel must be in the current node space
}

void NodeHash::replace_with(NodeHash *nh) {
  debug_only(_table = (Node**)badAddress);   // interact correctly w/ operator=
  // just copy in all the fields
  *this = *nh;
  // nh->_sentinel must be in the current node space
}

//------------------------------hash_find--------------------------------------
// Find in hash table
Node *NodeHash::hash_find( const Node *n ) {
  // ((Node*)n)->set_hash( n->hash() );
  uint hash = n->hash();
  if (hash == Node::NO_HASH) {
    NOT_PRODUCT( _lookup_misses++ );
    return NULL;
  }
  uint key = hash & (_max-1);
  uint stride = key | 0x01;
  NOT_PRODUCT( _look_probes++ );
  Node *k = _table[key];        // Get hashed value
  if( !k ) {                    // ?Miss?
    NOT_PRODUCT( _lookup_misses++ );
    return NULL;                // Miss!
  }

  int op = n->Opcode();
  uint req = n->req();
  while( 1 ) {                  // While probing hash table
    if( k->req() == req &&      // Same count of inputs
        k->Opcode() == op ) {   // Same Opcode
      for( uint i=0; i<req; i++ )
        if( n->in(i)!=k->in(i)) // Different inputs?
          goto collision;       // "goto" is a speed hack...
      if( n->cmp(*k) ) {        // Check for any special bits
        NOT_PRODUCT( _lookup_hits++ );
        return k;               // Hit!
      }
    }
  collision:
    NOT_PRODUCT( _look_probes++ );
    key = (key + stride/*7*/) & (_max-1); // Stride through table with relative prime
    k = _table[key];            // Get hashed value
    if( !k ) {                  // ?Miss?
      NOT_PRODUCT( _lookup_misses++ );
      return NULL;              // Miss!
    }
  }
  ShouldNotReachHere();
  return NULL;
}

//------------------------------hash_find_insert-------------------------------
// Find in hash table, insert if not already present
// Used to preserve unique entries in hash table
Node *NodeHash::hash_find_insert( Node *n ) {
  // n->set_hash( );
  uint hash = n->hash();
  if (hash == Node::NO_HASH) {
    NOT_PRODUCT( _lookup_misses++ );
    return NULL;
  }
  uint key = hash & (_max-1);
  uint stride = key | 0x01;     // stride must be relatively prime to table siz
  uint first_sentinel = 0;      // replace a sentinel if seen.
  NOT_PRODUCT( _look_probes++ );
  Node *k = _table[key];        // Get hashed value
  if( !k ) {                    // ?Miss?
    NOT_PRODUCT( _lookup_misses++ );
    _table[key] = n;            // Insert into table!
    debug_only(n->enter_hash_lock()); // Lock down the node while in the table.
    check_grow();               // Grow table if insert hit limit
    return NULL;                // Miss!
  }
  else if( k == _sentinel ) {
    first_sentinel = key;      // Can insert here
  }

  int op = n->Opcode();
  uint req = n->req();
  while( 1 ) {                  // While probing hash table
    if( k->req() == req &&      // Same count of inputs
        k->Opcode() == op ) {   // Same Opcode
      for( uint i=0; i<req; i++ )
        if( n->in(i)!=k->in(i)) // Different inputs?
          goto collision;       // "goto" is a speed hack...
      if( n->cmp(*k) ) {        // Check for any special bits
        NOT_PRODUCT( _lookup_hits++ );
        return k;               // Hit!
      }
    }
  collision:
    NOT_PRODUCT( _look_probes++ );
    key = (key + stride) & (_max-1); // Stride through table w/ relative prime
    k = _table[key];            // Get hashed value
    if( !k ) {                  // ?Miss?
      NOT_PRODUCT( _lookup_misses++ );
      key = (first_sentinel == 0) ? key : first_sentinel; // ?saw sentinel?
      _table[key] = n;          // Insert into table!
      debug_only(n->enter_hash_lock()); // Lock down the node while in the table.
      check_grow();             // Grow table if insert hit limit
      return NULL;              // Miss!
    }
    else if( first_sentinel == 0 && k == _sentinel ) {
      first_sentinel = key;    // Can insert here
    }

  }
  ShouldNotReachHere();
  return NULL;
}

//------------------------------hash_insert------------------------------------
// Insert into hash table
void NodeHash::hash_insert( Node *n ) {
  // // "conflict" comments -- print nodes that conflict
  // bool conflict = false;
  // n->set_hash();
  uint hash = n->hash();
  if (hash == Node::NO_HASH) {
    return;
  }
  check_grow();
  uint key = hash & (_max-1);
  uint stride = key | 0x01;

  while( 1 ) {                  // While probing hash table
    NOT_PRODUCT( _insert_probes++ );
    Node *k = _table[key];      // Get hashed value
    if( !k || (k == _sentinel) ) break;       // Found a slot
    assert( k != n, "already inserted" );
    // if( PrintCompilation && PrintOptoStatistics && Verbose ) { tty->print("  conflict: "); k->dump(); conflict = true; }
    key = (key + stride) & (_max-1); // Stride through table w/ relative prime
  }
  _table[key] = n;              // Insert into table!
  debug_only(n->enter_hash_lock()); // Lock down the node while in the table.
  // if( conflict ) { n->dump(); }
}

//------------------------------hash_delete------------------------------------
// Replace in hash table with sentinel
bool NodeHash::hash_delete( const Node *n ) {
  Node *k;
  uint hash = n->hash();
  if (hash == Node::NO_HASH) {
    NOT_PRODUCT( _delete_misses++ );
    return false;
  }
  uint key = hash & (_max-1);
  uint stride = key | 0x01;
  debug_only( uint counter = 0; );
  for( ; /* (k != NULL) && (k != _sentinel) */; ) {
    debug_only( counter++ );
    NOT_PRODUCT( _delete_probes++ );
    k = _table[key];            // Get hashed value
    if( !k ) {                  // Miss?
      NOT_PRODUCT( _delete_misses++ );
#ifdef ASSERT
      if( VerifyOpto ) {
        for( uint i=0; i < _max; i++ )
          assert( _table[i] != n, "changed edges with rehashing" );
      }
#endif
      return false;             // Miss! Not in chain
    }
    else if( n == k ) {
      NOT_PRODUCT( _delete_hits++ );
      _table[key] = _sentinel;  // Hit! Label as deleted entry
      debug_only(((Node*)n)->exit_hash_lock()); // Unlock the node upon removal from table.
      return true;
    }
    else {
      // collision: move through table with prime offset
      key = (key + stride/*7*/) & (_max-1);
      assert( counter <= _insert_limit, "Cycle in hash-table");
    }
  }
  ShouldNotReachHere();
  return false;
}

//------------------------------round_up---------------------------------------
// Round up to nearest power of 2
uint NodeHash::round_up( uint x ) {
  x += (x>>2);                  // Add 25% slop
  if( x <16 ) return 16;        // Small stuff
  uint i=16;
  while( i < x ) i <<= 1;       // Double to fit
  return i;                     // Return hash table size
}

//------------------------------grow-------------------------------------------
// Grow _table to next power of 2 and insert old entries
void  NodeHash::grow() {
  // Record old state
  uint   old_max   = _max;
  Node **old_table = _table;
  // Construct new table with twice the space
#ifndef PRODUCT
  _grows++;
  _total_inserts       += _inserts;
  _total_insert_probes += _insert_probes;
  _insert_probes   = 0;
#endif
  _inserts         = 0;
  _max     = _max << 1;
  _table   = NEW_ARENA_ARRAY( _a , Node* , _max ); // (Node**)_a->Amalloc( _max * sizeof(Node*) );
  memset(_table,0,sizeof(Node*)*_max);
  _insert_limit = insert_limit();
  // Insert old entries into the new table
  for( uint i = 0; i < old_max; i++ ) {
    Node *m = *old_table++;
    if( !m || m == _sentinel ) continue;
    debug_only(m->exit_hash_lock()); // Unlock the node upon removal from old table.
    hash_insert(m);
  }
}

//------------------------------clear------------------------------------------
// Clear all entries in _table to NULL but keep storage
void  NodeHash::clear() {
#ifdef ASSERT
  // Unlock all nodes upon removal from table.
  for (uint i = 0; i < _max; i++) {
    Node* n = _table[i];
    if (!n || n == _sentinel)  continue;
    n->exit_hash_lock();
  }
#endif

  memset( _table, 0, _max * sizeof(Node*) );
}

//-----------------------remove_useless_nodes----------------------------------
// Remove useless nodes from value table,
// implementation does not depend on hash function
void NodeHash::remove_useless_nodes(VectorSet &useful) {

  // Dead nodes in the hash table inherited from GVN should not replace
  // existing nodes, remove dead nodes.
  uint max = size();
  Node *sentinel_node = sentinel();
  for( uint i = 0; i < max; ++i ) {
    Node *n = at(i);
    if(n != NULL && n != sentinel_node && !useful.test(n->_idx)) {
      debug_only(n->exit_hash_lock()); // Unlock the node when removed
      _table[i] = sentinel_node;       // Replace with placeholder
    }
  }
}


void NodeHash::check_no_speculative_types() {
#ifdef ASSERT
  uint max = size();
  Node *sentinel_node = sentinel();
  for (uint i = 0; i < max; ++i) {
    Node *n = at(i);
    if(n != NULL && n != sentinel_node && n->is_Type() && n->outcnt() > 0) {
      TypeNode* tn = n->as_Type();
      const Type* t = tn->type();
      const Type* t_no_spec = t->remove_speculative();
      assert(t == t_no_spec, "dead node in hash table or missed node during speculative cleanup");
    }
  }
#endif
}

#ifndef PRODUCT
//------------------------------dump-------------------------------------------
// Dump statistics for the hash table
void NodeHash::dump() {
  _total_inserts       += _inserts;
  _total_insert_probes += _insert_probes;
  if (PrintCompilation && PrintOptoStatistics && Verbose && (_inserts > 0)) {
    if (WizardMode) {
      for (uint i=0; i<_max; i++) {
        if (_table[i])
          tty->print("%d/%d/%d ",i,_table[i]->hash()&(_max-1),_table[i]->_idx);
      }
    }
    tty->print("\nGVN Hash stats:  %d grows to %d max_size\n", _grows, _max);
    tty->print("  %d/%d (%8.1f%% full)\n", _inserts, _max, (double)_inserts/_max*100.0);
    tty->print("  %dp/(%dh+%dm) (%8.2f probes/lookup)\n", _look_probes, _lookup_hits, _lookup_misses, (double)_look_probes/(_lookup_hits+_lookup_misses));
    tty->print("  %dp/%di (%8.2f probes/insert)\n", _total_insert_probes, _total_inserts, (double)_total_insert_probes/_total_inserts);
    // sentinels increase lookup cost, but not insert cost
    assert((_lookup_misses+_lookup_hits)*4+100 >= _look_probes, "bad hash function");
    assert( _inserts+(_inserts>>3) < _max, "table too full" );
    assert( _inserts*3+100 >= _insert_probes, "bad hash function" );
  }
}

Node *NodeHash::find_index(uint idx) { // For debugging
  // Find an entry by its index value
  for( uint i = 0; i < _max; i++ ) {
    Node *m = _table[i];
    if( !m || m == _sentinel ) continue;
    if( m->_idx == (uint)idx ) return m;
  }
  return NULL;
}
#endif

#ifdef ASSERT
NodeHash::~NodeHash() {
  // Unlock all nodes upon destruction of table.
  if (_table != (Node**)badAddress)  clear();
}

void NodeHash::operator=(const NodeHash& nh) {
  // Unlock all nodes upon replacement of table.
  if (&nh == this)  return;
  if (_table != (Node**)badAddress)  clear();
  memcpy((void*)this, (void*)&nh, sizeof(*this));
  // Do not increment hash_lock counts again.
  // Instead, be sure we never again use the source table.
  ((NodeHash*)&nh)->_table = (Node**)badAddress;
}


#endif


//=============================================================================
//------------------------------PhaseRemoveUseless-----------------------------
// 1) Use a breadthfirst walk to collect useful nodes reachable from root.
PhaseRemoveUseless::PhaseRemoveUseless(PhaseGVN *gvn, Unique_Node_List *worklist, PhaseNumber phase_num) : Phase(phase_num),
  _useful(Thread::current()->resource_area()) {

  // Implementation requires 'UseLoopSafepoints == true' and an edge from root
  // to each SafePointNode at a backward branch.  Inserted in add_safepoint().
  if( !UseLoopSafepoints || !OptoRemoveUseless ) return;

  // Identify nodes that are reachable from below, useful.
  C->identify_useful_nodes(_useful);
  // Update dead node list
  C->update_dead_node_list(_useful);

  // Remove all useless nodes from PhaseValues' recorded types
  // Must be done before disconnecting nodes to preserve hash-table-invariant
  gvn->remove_useless_nodes(_useful.member_set());

  // Remove all useless nodes from future worklist
  worklist->remove_useless_nodes(_useful.member_set());

  // Disconnect 'useless' nodes that are adjacent to useful nodes
  C->remove_useless_nodes(_useful);

  // Remove edges from "root" to each SafePoint at a backward branch.
  // They were inserted during parsing (see add_safepoint()) to make infinite
  // loops without calls or exceptions visible to root, i.e., useful.
  Node *root = C->root();
  if( root != NULL ) {
    for( uint i = root->req(); i < root->len(); ++i ) {
      Node *n = root->in(i);
      if( n != NULL && n->is_SafePoint() ) {
        root->rm_prec(i);
        --i;
      }
    }
  }
}

//=============================================================================
//------------------------------PhaseRenumberLive------------------------------
// First, remove useless nodes (equivalent to identifying live nodes).
// Then, renumber live nodes.
//
// The set of live nodes is returned by PhaseRemoveUseless in the _useful structure.
// If the number of live nodes is 'x' (where 'x' == _useful.size()), then the
// PhaseRenumberLive updates the node ID of each node (the _idx field) with a unique
// value in the range [0, x).
//
// At the end of the PhaseRenumberLive phase, the compiler's count of unique nodes is
// updated to 'x' and the list of dead nodes is reset (as there are no dead nodes).
//
// The PhaseRenumberLive phase updates two data structures with the new node IDs.
// (1) The worklist is used by the PhaseIterGVN phase to identify nodes that must be
// processed. A new worklist (with the updated node IDs) is returned in 'new_worklist'.
// (2) Type information (the field PhaseGVN::_types) maps type information to each
// node ID. The mapping is updated to use the new node IDs as well. Updated type
// information is returned in PhaseGVN::_types.
//
// The PhaseRenumberLive phase does not preserve the order of elements in the worklist.
//
// Other data structures used by the compiler are not updated. The hash table for value
// numbering (the field PhaseGVN::_table) is not updated because computing the hash
// values is not based on node IDs. The field PhaseGVN::_nodes is not updated either
// because it is empty wherever PhaseRenumberLive is used.
PhaseRenumberLive::PhaseRenumberLive(PhaseGVN* gvn,
                                     Unique_Node_List* worklist, Unique_Node_List* new_worklist,
                                     PhaseNumber phase_num) :
  PhaseRemoveUseless(gvn, worklist, Remove_Useless_And_Renumber_Live) {

  assert(RenumberLiveNodes, "RenumberLiveNodes must be set to true for node renumbering to take place");
  assert(C->live_nodes() == _useful.size(), "the number of live nodes must match the number of useful nodes");
  assert(gvn->nodes_size() == 0, "GVN must not contain any nodes at this point");

  uint old_unique_count = C->unique();
  uint live_node_count = C->live_nodes();
  uint worklist_size = worklist->size();

  // Storage for the updated type information.
  Type_Array new_type_array(C->comp_arena());

  // Iterate over the set of live nodes.
  uint current_idx = 0; // The current new node ID. Incremented after every assignment.
  for (uint i = 0; i < _useful.size(); i++) {
    Node* n = _useful.at(i);
    // Sanity check that fails if we ever decide to execute this phase after EA
    assert(!n->is_Phi() || n->as_Phi()->inst_mem_id() == -1, "should not be linked to data Phi");
    const Type* type = gvn->type_or_null(n);
    new_type_array.map(current_idx, type);

    bool in_worklist = false;
    if (worklist->member(n)) {
      in_worklist = true;
    }

    n->set_idx(current_idx); // Update node ID.

    if (in_worklist) {
      new_worklist->push(n);
    }

    current_idx++;
  }

  assert(worklist_size == new_worklist->size(), "the new worklist must have the same size as the original worklist");
  assert(live_node_count == current_idx, "all live nodes must be processed");

  // Replace the compiler's type information with the updated type information.
  gvn->replace_types(new_type_array);

  // Update the unique node count of the compilation to the number of currently live nodes.
  C->set_unique(live_node_count);

  // Set the dead node count to 0 and reset dead node list.
  C->reset_dead_node_list();
}


//=============================================================================
//------------------------------PhaseTransform---------------------------------
PhaseTransform::PhaseTransform( PhaseNumber pnum ) : Phase(pnum),
  _arena(Thread::current()->resource_area()),
  _nodes(_arena),
  _types(_arena)
{
  init_con_caches();
#ifndef PRODUCT
  clear_progress();
  clear_transforms();
  set_allow_progress(true);
#endif
  // Force allocation for currently existing nodes
  _types.map(C->unique(), NULL);
}

//------------------------------PhaseTransform---------------------------------
PhaseTransform::PhaseTransform( Arena *arena, PhaseNumber pnum ) : Phase(pnum),
  _arena(arena),
  _nodes(arena),
  _types(arena)
{
  init_con_caches();
#ifndef PRODUCT
  clear_progress();
  clear_transforms();
  set_allow_progress(true);
#endif
  // Force allocation for currently existing nodes
  _types.map(C->unique(), NULL);
}

//------------------------------PhaseTransform---------------------------------
// Initialize with previously generated type information
PhaseTransform::PhaseTransform( PhaseTransform *pt, PhaseNumber pnum ) : Phase(pnum),
  _arena(pt->_arena),
  _nodes(pt->_nodes),
  _types(pt->_types)
{
  init_con_caches();
#ifndef PRODUCT
  clear_progress();
  clear_transforms();
  set_allow_progress(true);
#endif
}

void PhaseTransform::init_con_caches() {
  memset(_icons,0,sizeof(_icons));
  memset(_lcons,0,sizeof(_lcons));
  memset(_zcons,0,sizeof(_zcons));
}


//--------------------------------find_int_type--------------------------------
const TypeInt* PhaseTransform::find_int_type(Node* n) {
  if (n == NULL)  return NULL;
  // Call type_or_null(n) to determine node's type since we might be in
  // parse phase and call n->Value() may return wrong type.
  // (For example, a phi node at the beginning of loop parsing is not ready.)
  const Type* t = type_or_null(n);
  if (t == NULL)  return NULL;
  return t->isa_int();
}


//-------------------------------find_long_type--------------------------------
const TypeLong* PhaseTransform::find_long_type(Node* n) {
  if (n == NULL)  return NULL;
  // (See comment above on type_or_null.)
  const Type* t = type_or_null(n);
  if (t == NULL)  return NULL;
  return t->isa_long();
}


#ifndef PRODUCT
void PhaseTransform::dump_old2new_map() const {
  _nodes.dump();
}

void PhaseTransform::dump_new( uint nidx ) const {
  for( uint i=0; i<_nodes.Size(); i++ )
    if( _nodes[i] && _nodes[i]->_idx == nidx ) {
      _nodes[i]->dump();
      tty->cr();
      tty->print_cr("Old index= %d",i);
      return;
    }
  tty->print_cr("Node %d not found in the new indices", nidx);
}

//------------------------------dump_types-------------------------------------
void PhaseTransform::dump_types( ) const {
  _types.dump();
}

//------------------------------dump_nodes_and_types---------------------------
void PhaseTransform::dump_nodes_and_types(const Node *root, uint depth, bool only_ctrl) {
  VectorSet visited(Thread::current()->resource_area());
  dump_nodes_and_types_recur( root, depth, only_ctrl, visited );
}

//------------------------------dump_nodes_and_types_recur---------------------
void PhaseTransform::dump_nodes_and_types_recur( const Node *n, uint depth, bool only_ctrl, VectorSet &visited) {
  if( !n ) return;
  if( depth == 0 ) return;
  if( visited.test_set(n->_idx) ) return;
  for( uint i=0; i<n->len(); i++ ) {
    if( only_ctrl && !(n->is_Region()) && i != TypeFunc::Control ) continue;
    dump_nodes_and_types_recur( n->in(i), depth-1, only_ctrl, visited );
  }
  n->dump();
  if (type_or_null(n) != NULL) {
    tty->print("      "); type(n)->dump(); tty->cr();
  }
}

#endif


//=============================================================================
//------------------------------PhaseValues------------------------------------
// Set minimum table size to "255"
PhaseValues::PhaseValues( Arena *arena, uint est_max_size ) : PhaseTransform(arena, GVN), _table(arena, est_max_size) {
  NOT_PRODUCT( clear_new_values(); )
}

//------------------------------PhaseValues------------------------------------
// Set minimum table size to "255"
PhaseValues::PhaseValues( PhaseValues *ptv ) : PhaseTransform( ptv, GVN ),
  _table(&ptv->_table) {
  NOT_PRODUCT( clear_new_values(); )
}

//------------------------------PhaseValues------------------------------------
// Used by +VerifyOpto.  Clear out hash table but copy _types array.
PhaseValues::PhaseValues( PhaseValues *ptv, const char *dummy ) : PhaseTransform( ptv, GVN ),
  _table(ptv->arena(),ptv->_table.size()) {
  NOT_PRODUCT( clear_new_values(); )
}

//------------------------------~PhaseValues-----------------------------------
#ifndef PRODUCT
PhaseValues::~PhaseValues() {
  _table.dump();

  // Statistics for value progress and efficiency
  if( PrintCompilation && Verbose && WizardMode ) {
    tty->print("\n%sValues: %d nodes ---> %d/%d (%d)",
      is_IterGVN() ? "Iter" : "    ", C->unique(), made_progress(), made_transforms(), made_new_values());
    if( made_transforms() != 0 ) {
      tty->print_cr("  ratio %f", made_progress()/(float)made_transforms() );
    } else {
      tty->cr();
    }
  }
}
#endif

//------------------------------makecon----------------------------------------
ConNode* PhaseTransform::makecon(const Type *t) {
  assert(t->singleton(), "must be a constant");
  assert(!t->empty() || t == Type::TOP, "must not be vacuous range");
  switch (t->base()) {  // fast paths
  case Type::Half:
  case Type::Top:  return (ConNode*) C->top();
  case Type::Int:  return intcon( t->is_int()->get_con() );
  case Type::Long: return longcon( t->is_long()->get_con() );
  default:         break;
  }
  if (t->is_zero_type())
    return zerocon(t->basic_type());
  return uncached_makecon(t);
}

//--------------------------uncached_makecon-----------------------------------
// Make an idealized constant - one of ConINode, ConPNode, etc.
ConNode* PhaseValues::uncached_makecon(const Type *t) {
  assert(t->singleton(), "must be a constant");
  ConNode* x = ConNode::make(t);
  ConNode* k = (ConNode*)hash_find_insert(x); // Value numbering
  if (k == NULL) {
    set_type(x, t);             // Missed, provide type mapping
    GrowableArray<Node_Notes*>* nna = C->node_note_array();
    if (nna != NULL) {
      Node_Notes* loc = C->locate_node_notes(nna, x->_idx, true);
      loc->clear(); // do not put debug info on constants
    }
  } else {
    x->destruct();              // Hit, destroy duplicate constant
    x = k;                      // use existing constant
  }
  return x;
}

//------------------------------intcon-----------------------------------------
// Fast integer constant.  Same as "transform(new ConINode(TypeInt::make(i)))"
ConINode* PhaseTransform::intcon(jint i) {
  // Small integer?  Check cache! Check that cached node is not dead
  if (i >= _icon_min && i <= _icon_max) {
    ConINode* icon = _icons[i-_icon_min];
    if (icon != NULL && icon->in(TypeFunc::Control) != NULL)
      return icon;
  }
  ConINode* icon = (ConINode*) uncached_makecon(TypeInt::make(i));
  assert(icon->is_Con(), "");
  if (i >= _icon_min && i <= _icon_max)
    _icons[i-_icon_min] = icon;   // Cache small integers
  return icon;
}

//------------------------------longcon----------------------------------------
// Fast long constant.
ConLNode* PhaseTransform::longcon(jlong l) {
  // Small integer?  Check cache! Check that cached node is not dead
  if (l >= _lcon_min && l <= _lcon_max) {
    ConLNode* lcon = _lcons[l-_lcon_min];
    if (lcon != NULL && lcon->in(TypeFunc::Control) != NULL)
      return lcon;
  }
  ConLNode* lcon = (ConLNode*) uncached_makecon(TypeLong::make(l));
  assert(lcon->is_Con(), "");
  if (l >= _lcon_min && l <= _lcon_max)
    _lcons[l-_lcon_min] = lcon;      // Cache small integers
  return lcon;
}

//------------------------------zerocon-----------------------------------------
// Fast zero or null constant. Same as "transform(ConNode::make(Type::get_zero_type(bt)))"
ConNode* PhaseTransform::zerocon(BasicType bt) {
  assert((uint)bt <= _zcon_max, "domain check");
  ConNode* zcon = _zcons[bt];
  if (zcon != NULL && zcon->in(TypeFunc::Control) != NULL)
    return zcon;
  zcon = (ConNode*) uncached_makecon(Type::get_zero_type(bt));
  _zcons[bt] = zcon;
  return zcon;
}



//=============================================================================
//------------------------------transform--------------------------------------
// Return a node which computes the same function as this node, but in a
// faster or cheaper fashion.
Node *PhaseGVN::transform( Node *n ) {
  return transform_no_reclaim(n);
}

//------------------------------transform--------------------------------------
// Return a node which computes the same function as this node, but
// in a faster or cheaper fashion.
Node *PhaseGVN::transform_no_reclaim( Node *n ) {
  NOT_PRODUCT( set_transforms(); )

  // Apply the Ideal call in a loop until it no longer applies
  Node *k = n;
  NOT_PRODUCT( uint loop_count = 0; )
  while( 1 ) {
    Node *i = k->Ideal(this, /*can_reshape=*/false);
    if( !i ) break;
    assert( i->_idx >= k->_idx, "Idealize should return new nodes, use Identity to return old nodes" );
    k = i;
    assert(loop_count++ < K, "infinite loop in PhaseGVN::transform");
  }
  NOT_PRODUCT( if( loop_count != 0 ) { set_progress(); } )


  // If brand new node, make space in type array.
  ensure_type_or_null(k);

  // Since I just called 'Value' to compute the set of run-time values
  // for this Node, and 'Value' is non-local (and therefore expensive) I'll
  // cache Value.  Later requests for the local phase->type of this Node can
  // use the cached Value instead of suffering with 'bottom_type'.
  const Type *t = k->Value(this); // Get runtime Value set
  assert(t != NULL, "value sanity");
  if (type_or_null(k) != t) {
#ifndef PRODUCT
    // Do not count initial visit to node as a transformation
    if (type_or_null(k) == NULL) {
      inc_new_values();
      set_progress();
    }
#endif
    set_type(k, t);
    // If k is a TypeNode, capture any more-precise type permanently into Node
    k->raise_bottom_type(t);
  }

  if( t->singleton() && !k->is_Con() ) {
    NOT_PRODUCT( set_progress(); )
    return makecon(t);          // Turn into a constant
  }

  // Now check for Identities
  Node *i = k->Identity(this);  // Look for a nearby replacement
  if( i != k ) {                // Found? Return replacement!
    NOT_PRODUCT( set_progress(); )
    return i;
  }

  // Global Value Numbering
  i = hash_find_insert(k);      // Insert if new
  if( i && (i != k) ) {
    // Return the pre-existing node
    NOT_PRODUCT( set_progress(); )
    return i;
  }

  // Return Idealized original
  return k;
}

bool PhaseGVN::is_dominator_helper(Node *d, Node *n, bool linear_only) {
  if (d->is_top() || n->is_top()) {
    return false;
  }
  assert(d->is_CFG() && n->is_CFG(), "must have CFG nodes");
  int i = 0;
  while (d != n) {
    n = IfNode::up_one_dom(n, linear_only);
    i++;
    if (n == NULL || i >= 10) {
      return false;
    }
  }
  return true;
}

#ifdef ASSERT
//------------------------------dead_loop_check--------------------------------
// Check for a simple dead loop when a data node references itself directly
// or through an other data node excluding cons and phis.
void PhaseGVN::dead_loop_check( Node *n ) {
  // Phi may reference itself in a loop
  if (n != NULL && !n->is_dead_loop_safe() && !n->is_CFG()) {
    // Do 2 levels check and only data inputs.
    bool no_dead_loop = true;
    uint cnt = n->req();
    for (uint i = 1; i < cnt && no_dead_loop; i++) {
      Node *in = n->in(i);
      if (in == n) {
        no_dead_loop = false;
      } else if (in != NULL && !in->is_dead_loop_safe()) {
        uint icnt = in->req();
        for (uint j = 1; j < icnt && no_dead_loop; j++) {
          if (in->in(j) == n || in->in(j) == in)
            no_dead_loop = false;
        }
      }
    }
    if (!no_dead_loop) n->dump(3);
    assert(no_dead_loop, "dead loop detected");
  }
}
#endif

//=============================================================================
//------------------------------PhaseIterGVN-----------------------------------
// Initialize hash table to fresh and clean for +VerifyOpto
PhaseIterGVN::PhaseIterGVN( PhaseIterGVN *igvn, const char *dummy ) : PhaseGVN(igvn,dummy), _worklist( ),
                                                                      _stack(C->live_nodes() >> 1),
                                                                      _delay_transform(false) {
}

//------------------------------PhaseIterGVN-----------------------------------
// Initialize with previous PhaseIterGVN info; used by PhaseCCP
PhaseIterGVN::PhaseIterGVN( PhaseIterGVN *igvn ) : PhaseGVN(igvn),
                                                   _worklist( igvn->_worklist ),
                                                   _stack( igvn->_stack ),
                                                   _delay_transform(igvn->_delay_transform)
{
}

//------------------------------PhaseIterGVN-----------------------------------
// Initialize with previous PhaseGVN info from Parser
PhaseIterGVN::PhaseIterGVN( PhaseGVN *gvn ) : PhaseGVN(gvn),
                                              _worklist(*C->for_igvn()),
// TODO: Before incremental inlining it was allocated only once and it was fine. Now that
//       the constructor is used in incremental inlining, this consumes too much memory:
//                                            _stack(C->live_nodes() >> 1),
//       So, as a band-aid, we replace this by:
                                              _stack(C->comp_arena(), 32),
                                              _delay_transform(false)
{
  uint max;

  // Dead nodes in the hash table inherited from GVN were not treated as
  // roots during def-use info creation; hence they represent an invisible
  // use.  Clear them out.
  max = _table.size();
  for( uint i = 0; i < max; ++i ) {
    Node *n = _table.at(i);
    if(n != NULL && n != _table.sentinel() && n->outcnt() == 0) {
      if( n->is_top() ) continue;
      assert( false, "Parse::remove_useless_nodes missed this node");
      hash_delete(n);
    }
  }

  // Any Phis or Regions on the worklist probably had uses that could not
  // make more progress because the uses were made while the Phis and Regions
  // were in half-built states.  Put all uses of Phis and Regions on worklist.
  max = _worklist.size();
  for( uint j = 0; j < max; j++ ) {
    Node *n = _worklist.at(j);
    uint uop = n->Opcode();
    if( uop == Op_Phi || uop == Op_Region ||
        n->is_Type() ||
        n->is_Mem() )
      add_users_to_worklist(n);
  }
}

/**
 * Initialize worklist for each node.
 */
void PhaseIterGVN::init_worklist(Node* first) {
  Unique_Node_List to_process;
  to_process.push(first);

  while (to_process.size() > 0) {
    Node* n = to_process.pop();
    if (!_worklist.member(n)) {
      _worklist.push(n);

      uint cnt = n->req();
      for(uint i = 0; i < cnt; i++) {
        Node* m = n->in(i);
        if (m != NULL) {
          to_process.push(m);
        }
      }
    }
  }
}

#ifndef PRODUCT
void PhaseIterGVN::verify_step(Node* n) {
  if (VerifyIterativeGVN) {
    _verify_window[_verify_counter % _verify_window_size] = n;
    ++_verify_counter;
    ResourceMark rm;
    ResourceArea* area = Thread::current()->resource_area();
    VectorSet old_space(area), new_space(area);
    if (C->unique() < 1000 ||
        0 == _verify_counter % (C->unique() < 10000 ? 10 : 100)) {
      ++_verify_full_passes;
      Node::verify_recur(C->root(), -1, old_space, new_space);
    }
    const int verify_depth = 4;
    for ( int i = 0; i < _verify_window_size; i++ ) {
      Node* n = _verify_window[i];
      if ( n == NULL )  continue;
      if( n->in(0) == NodeSentinel ) {  // xform_idom
        _verify_window[i] = n->in(1);
        --i; continue;
      }
      // Typical fanout is 1-2, so this call visits about 6 nodes.
      Node::verify_recur(n, verify_depth, old_space, new_space);
    }
  }
}

void PhaseIterGVN::trace_PhaseIterGVN(Node* n, Node* nn, const Type* oldtype) {
  if (TraceIterativeGVN) {
    uint wlsize = _worklist.size();
    const Type* newtype = type_or_null(n);
    if (nn != n) {
      // print old node
      tty->print("< ");
      if (oldtype != newtype && oldtype != NULL) {
        oldtype->dump();
      }
      do { tty->print("\t"); } while (tty->position() < 16);
      tty->print("<");
      n->dump();
    }
    if (oldtype != newtype || nn != n) {
      // print new node and/or new type
      if (oldtype == NULL) {
        tty->print("* ");
      } else if (nn != n) {
        tty->print("> ");
      } else {
        tty->print("= ");
      }
      if (newtype == NULL) {
        tty->print("null");
      } else {
        newtype->dump();
      }
      do { tty->print("\t"); } while (tty->position() < 16);
      nn->dump();
    }
    if (Verbose && wlsize < _worklist.size()) {
      tty->print("  Push {");
      while (wlsize != _worklist.size()) {
        Node* pushed = _worklist.at(wlsize++);
        tty->print(" %d", pushed->_idx);
      }
      tty->print_cr(" }");
    }
    if (nn != n) {
      // ignore n, it might be subsumed
      verify_step((Node*) NULL);
    }
  }
}

void PhaseIterGVN::init_verifyPhaseIterGVN() {
  _verify_counter = 0;
  _verify_full_passes = 0;
  for (int i = 0; i < _verify_window_size; i++) {
    _verify_window[i] = NULL;
  }
#ifdef ASSERT
  // Verify that all modified nodes are on _worklist
  Unique_Node_List* modified_list = C->modified_nodes();
  while (modified_list != NULL && modified_list->size()) {
    Node* n = modified_list->pop();
    if (n->outcnt() != 0 && !n->is_Con() && !_worklist.member(n)) {
      n->dump();
      assert(false, "modified node is not on IGVN._worklist");
    }
  }
#endif
}

void PhaseIterGVN::verify_PhaseIterGVN() {
#ifdef ASSERT
  // Verify nodes with changed inputs.
  Unique_Node_List* modified_list = C->modified_nodes();
  while (modified_list != NULL && modified_list->size()) {
    Node* n = modified_list->pop();
    if (n->outcnt() != 0 && !n->is_Con()) { // skip dead and Con nodes
      n->dump();
      assert(false, "modified node was not processed by IGVN.transform_old()");
    }
  }
#endif

  C->verify_graph_edges();
  if( VerifyOpto && allow_progress() ) {
    // Must turn off allow_progress to enable assert and break recursion
    C->root()->verify();
    { // Check if any progress was missed using IterGVN
      // Def-Use info enables transformations not attempted in wash-pass
      // e.g. Region/Phi cleanup, ...
      // Null-check elision -- may not have reached fixpoint
      //                       do not propagate to dominated nodes
      ResourceMark rm;
      PhaseIterGVN igvn2(this,"Verify"); // Fresh and clean!
      // Fill worklist completely
      igvn2.init_worklist(C->root());

      igvn2.set_allow_progress(false);
      igvn2.optimize();
      igvn2.set_allow_progress(true);
    }
  }
  if (VerifyIterativeGVN && PrintOpto) {
    if (_verify_counter == _verify_full_passes) {
      tty->print_cr("VerifyIterativeGVN: %d transforms and verify passes",
                    (int) _verify_full_passes);
    } else {
      tty->print_cr("VerifyIterativeGVN: %d transforms, %d full verify passes",
                  (int) _verify_counter, (int) _verify_full_passes);
    }
  }

#ifdef ASSERT
  while (modified_list->size()) {
    Node* n = modified_list->pop();
    n->dump();
    assert(false, "VerifyIterativeGVN: new modified node was added");
  }
#endif
}
#endif /* PRODUCT */

#ifdef ASSERT
/**
 * Dumps information that can help to debug the problem. A debug
 * build fails with an assert.
 */
void PhaseIterGVN::dump_infinite_loop_info(Node* n) {
  n->dump(4);
  _worklist.dump();
  assert(false, "infinite loop in PhaseIterGVN::optimize");
}

/**
 * Prints out information about IGVN if the 'verbose' option is used.
 */
void PhaseIterGVN::trace_PhaseIterGVN_verbose(Node* n, int num_processed) {
  if (TraceIterativeGVN && Verbose) {
    tty->print("  Pop ");
    n->dump();
    if ((num_processed % 100) == 0) {
      _worklist.print_set();
    }
  }
}
#endif /* ASSERT */

void PhaseIterGVN::optimize() {
  DEBUG_ONLY(uint num_processed  = 0;)
  NOT_PRODUCT(init_verifyPhaseIterGVN();)

  uint loop_count = 0;
  // Pull from worklist and transform the node. If the node has changed,
  // update edge info and put uses on worklist.
  while(_worklist.size()) {
    if (C->check_node_count(NodeLimitFudgeFactor * 2, "Out of nodes")) {
      return;
    }
    Node* n  = _worklist.pop();
    if (++loop_count >= K * C->live_nodes()) {
      DEBUG_ONLY(dump_infinite_loop_info(n);)
      C->record_method_not_compilable("infinite loop in PhaseIterGVN::optimize");
      return;
    }
    DEBUG_ONLY(trace_PhaseIterGVN_verbose(n, num_processed++);)
    if (n->outcnt() != 0) {
      NOT_PRODUCT(const Type* oldtype = type_or_null(n));
      // Do the transformation
      Node* nn = transform_old(n);
      NOT_PRODUCT(trace_PhaseIterGVN(n, nn, oldtype);)
    } else if (!n->is_top()) {
      remove_dead_node(n);
    }
  }
  NOT_PRODUCT(verify_PhaseIterGVN();)
}


/**
 * Register a new node with the optimizer.  Update the types array, the def-use
 * info.  Put on worklist.
 */
Node* PhaseIterGVN::register_new_node_with_optimizer(Node* n, Node* orig) {
  set_type_bottom(n);
  _worklist.push(n);
  if (orig != NULL)  C->copy_node_notes_to(n, orig);
  return n;
}

//------------------------------transform--------------------------------------
// Non-recursive: idealize Node 'n' with respect to its inputs and its value
Node *PhaseIterGVN::transform( Node *n ) {
  // If brand new node, make space in type array, and give it a type.
  ensure_type_or_null(n);
  if (type_or_null(n) == NULL) {
    set_type_bottom(n);
  }

  if (_delay_transform) {
    // Add the node to the worklist but don't optimize for now
    _worklist.push(n);
    return n;
  }

  return transform_old(n);
}

Node *PhaseIterGVN::transform_old(Node* n) {
  DEBUG_ONLY(uint loop_count = 0;);
  NOT_PRODUCT(set_transforms());

  // Remove 'n' from hash table in case it gets modified
  _table.hash_delete(n);
  if (VerifyIterativeGVN) {
   assert(!_table.find_index(n->_idx), "found duplicate entry in table");
  }

  // Apply the Ideal call in a loop until it no longer applies
  Node* k = n;
  DEBUG_ONLY(dead_loop_check(k);)
  DEBUG_ONLY(bool is_new = (k->outcnt() == 0);)
  C->remove_modified_node(k);
  Node* i = k->Ideal(this, /*can_reshape=*/true);
  assert(i != k || is_new || i->outcnt() > 0, "don't return dead nodes");
#ifndef PRODUCT
  verify_step(k);
  if (i && VerifyOpto ) {
    if (!allow_progress()) {
      if (i->is_Add() && (i->outcnt() == 1)) {
        // Switched input to left side because this is the only use
      } else if (i->is_If() && (i->in(0) == NULL)) {
        // This IF is dead because it is dominated by an equivalent IF When
        // dominating if changed, info is not propagated sparsely to 'this'
        // Propagating this info further will spuriously identify other
        // progress.
        return i;
      } else
        set_progress();
    } else {
      set_progress();
    }
  }
#endif

  while (i != NULL) {
#ifdef ASSERT
    if (loop_count >= K) {
      dump_infinite_loop_info(i);
    }
    loop_count++;
#endif
    assert((i->_idx >= k->_idx) || i->is_top(), "Idealize should return new nodes, use Identity to return old nodes");
    // Made a change; put users of original Node on worklist
    add_users_to_worklist(k);
    // Replacing root of transform tree?
    if (k != i) {
      // Make users of old Node now use new.
      subsume_node(k, i);
      k = i;
    }
    DEBUG_ONLY(dead_loop_check(k);)
    // Try idealizing again
    DEBUG_ONLY(is_new = (k->outcnt() == 0);)
    C->remove_modified_node(k);
    i = k->Ideal(this, /*can_reshape=*/true);
    assert(i != k || is_new || (i->outcnt() > 0), "don't return dead nodes");
#ifndef PRODUCT
    verify_step(k);
    if (i && VerifyOpto) {
      set_progress();
    }
#endif
  }

  // If brand new node, make space in type array.
  ensure_type_or_null(k);

  // See what kind of values 'k' takes on at runtime
  const Type* t = k->Value(this);
  assert(t != NULL, "value sanity");

  // Since I just called 'Value' to compute the set of run-time values
  // for this Node, and 'Value' is non-local (and therefore expensive) I'll
  // cache Value.  Later requests for the local phase->type of this Node can
  // use the cached Value instead of suffering with 'bottom_type'.
  if (type_or_null(k) != t) {
#ifndef PRODUCT
    inc_new_values();
    set_progress();
#endif
    set_type(k, t);
    // If k is a TypeNode, capture any more-precise type permanently into Node
    k->raise_bottom_type(t);
    // Move users of node to worklist
    add_users_to_worklist(k);
  }
  // If 'k' computes a constant, replace it with a constant
  if (t->singleton() && !k->is_Con()) {
    NOT_PRODUCT(set_progress();)
    Node* con = makecon(t);     // Make a constant
    add_users_to_worklist(k);
    subsume_node(k, con);       // Everybody using k now uses con
    return con;
  }

  // Now check for Identities
  i = k->Identity(this);      // Look for a nearby replacement
  if (i != k) {                // Found? Return replacement!
    NOT_PRODUCT(set_progress();)
    add_users_to_worklist(k);
    subsume_node(k, i);       // Everybody using k now uses i
    return i;
  }

  // Global Value Numbering
  i = hash_find_insert(k);      // Check for pre-existing node
  if (i && (i != k)) {
    // Return the pre-existing node if it isn't dead
    NOT_PRODUCT(set_progress();)
    add_users_to_worklist(k);
    subsume_node(k, i);       // Everybody using k now uses i
    return i;
  }

  // Return Idealized original
  return k;
}

//---------------------------------saturate------------------------------------
const Type* PhaseIterGVN::saturate(const Type* new_type, const Type* old_type,
                                   const Type* limit_type) const {
  return new_type->narrow(old_type);
}

//------------------------------remove_globally_dead_node----------------------
// Kill a globally dead Node.  All uses are also globally dead and are
// aggressively trimmed.
void PhaseIterGVN::remove_globally_dead_node( Node *dead ) {
  enum DeleteProgress {
    PROCESS_INPUTS,
    PROCESS_OUTPUTS
  };
  assert(_stack.is_empty(), "not empty");
  _stack.push(dead, PROCESS_INPUTS);

  while (_stack.is_nonempty()) {
    dead = _stack.node();
    uint progress_state = _stack.index();
    assert(dead != C->root(), "killing root, eh?");
    assert(!dead->is_top(), "add check for top when pushing");
    NOT_PRODUCT( set_progress(); )
    if (progress_state == PROCESS_INPUTS) {
      // After following inputs, continue to outputs
      _stack.set_index(PROCESS_OUTPUTS);
      if (!dead->is_Con()) { // Don't kill cons but uses
        bool recurse = false;
        // Remove from hash table
        _table.hash_delete( dead );
        // Smash all inputs to 'dead', isolating him completely
        for (uint i = 0; i < dead->req(); i++) {
          Node *in = dead->in(i);
          if (in != NULL && in != C->top()) {  // Points to something?
            int nrep = dead->replace_edge(in, NULL);  // Kill edges
            assert((nrep > 0), "sanity");
            if (in->outcnt() == 0) { // Made input go dead?
              _stack.push(in, PROCESS_INPUTS); // Recursively remove
              recurse = true;
            } else if (in->outcnt() == 1 &&
                       in->has_special_unique_user()) {
              _worklist.push(in->unique_out());
            } else if (in->outcnt() <= 2 && dead->is_Phi()) {
              if (in->Opcode() == Op_Region) {
                _worklist.push(in);
              } else if (in->is_Store()) {
                DUIterator_Fast imax, i = in->fast_outs(imax);
                _worklist.push(in->fast_out(i));
                i++;
                if (in->outcnt() == 2) {
                  _worklist.push(in->fast_out(i));
                  i++;
                }
                assert(!(i < imax), "sanity");
              }
            }
            if (ReduceFieldZeroing && dead->is_Load() && i == MemNode::Memory &&
                in->is_Proj() && in->in(0) != NULL && in->in(0)->is_Initialize()) {
              // A Load that directly follows an InitializeNode is
              // going away. The Stores that follow are candidates
              // again to be captured by the InitializeNode.
              for (DUIterator_Fast jmax, j = in->fast_outs(jmax); j < jmax; j++) {
                Node *n = in->fast_out(j);
                if (n->is_Store()) {
                  _worklist.push(n);
                }
              }
            }
          } // if (in != NULL && in != C->top())
        } // for (uint i = 0; i < dead->req(); i++)
        if (recurse) {
          continue;
        }
      } // if (!dead->is_Con())
    } // if (progress_state == PROCESS_INPUTS)

    // Aggressively kill globally dead uses
    // (Rather than pushing all the outs at once, we push one at a time,
    // plus the parent to resume later, because of the indefinite number
    // of edge deletions per loop trip.)
    if (dead->outcnt() > 0) {
      // Recursively remove output edges
      _stack.push(dead->raw_out(0), PROCESS_INPUTS);
    } else {
      // Finished disconnecting all input and output edges.
      _stack.pop();
      // Remove dead node from iterative worklist
      _worklist.remove(dead);
      C->remove_modified_node(dead);
      // Constant node that has no out-edges and has only one in-edge from
      // root is usually dead. However, sometimes reshaping walk makes
      // it reachable by adding use edges. So, we will NOT count Con nodes
      // as dead to be conservative about the dead node count at any
      // given time.
      if (!dead->is_Con()) {
        C->record_dead_node(dead->_idx);
      }
      if (dead->is_macro()) {
        C->remove_macro_node(dead);
      }
      if (dead->is_expensive()) {
        C->remove_expensive_node(dead);
      }
      CastIINode* cast = dead->isa_CastII();
      if (cast != NULL && cast->has_range_check()) {
        C->remove_range_check_cast(cast);
      }
<<<<<<< HEAD
      if (dead->is_ValueTypeBase()) {
        C->remove_value_type(dead);
=======
      if (dead->Opcode() == Op_Opaque4) {
        C->remove_opaque4_node(dead);
>>>>>>> a2cda817
      }
    }
  } // while (_stack.is_nonempty())
}

//------------------------------subsume_node-----------------------------------
// Remove users from node 'old' and add them to node 'nn'.
void PhaseIterGVN::subsume_node( Node *old, Node *nn ) {
  assert( old != hash_find(old), "should already been removed" );
  assert( old != C->top(), "cannot subsume top node");
  // Copy debug or profile information to the new version:
  C->copy_node_notes_to(nn, old);
  // Move users of node 'old' to node 'nn'
  for (DUIterator_Last imin, i = old->last_outs(imin); i >= imin; ) {
    Node* use = old->last_out(i);  // for each use...
    // use might need re-hashing (but it won't if it's a new node)
    rehash_node_delayed(use);
    // Update use-def info as well
    // We remove all occurrences of old within use->in,
    // so as to avoid rehashing any node more than once.
    // The hash table probe swamps any outer loop overhead.
    uint num_edges = 0;
    for (uint jmax = use->len(), j = 0; j < jmax; j++) {
      if (use->in(j) == old) {
        use->set_req(j, nn);
        ++num_edges;
      }
    }
    i -= num_edges;    // we deleted 1 or more copies of this edge
  }

  // Search for instance field data PhiNodes in the same region pointing to the old
  // memory PhiNode and update their instance memory ids to point to the new node.
  if (old->is_Phi() && old->as_Phi()->type()->has_memory() && old->in(0) != NULL) {
    Node* region = old->in(0);
    for (DUIterator_Fast imax, i = region->fast_outs(imax); i < imax; i++) {
      PhiNode* phi = region->fast_out(i)->isa_Phi();
      if (phi != NULL && phi->inst_mem_id() == (int)old->_idx) {
        phi->set_inst_mem_id((int)nn->_idx);
      }
    }
  }

  // Smash all inputs to 'old', isolating him completely
  Node *temp = new Node(1);
  temp->init_req(0,nn);     // Add a use to nn to prevent him from dying
  remove_dead_node( old );
  temp->del_req(0);         // Yank bogus edge
#ifndef PRODUCT
  if( VerifyIterativeGVN ) {
    for ( int i = 0; i < _verify_window_size; i++ ) {
      if ( _verify_window[i] == old )
        _verify_window[i] = nn;
    }
  }
#endif
  _worklist.remove(temp);   // this can be necessary
  temp->destruct();         // reuse the _idx of this little guy
}

void PhaseIterGVN::replace_in_uses(Node* n, Node* m) {
  for (DUIterator_Fast imax, i = n->fast_outs(imax); i < imax; i++) {
    Node* u = n->fast_out(i);
    if (u != n) {
      rehash_node_delayed(u);
      int nb = u->replace_edge(n, m);
      --i, imax -= nb;
    }
  }
}

//------------------------------add_users_to_worklist--------------------------
void PhaseIterGVN::add_users_to_worklist0( Node *n ) {
  for (DUIterator_Fast imax, i = n->fast_outs(imax); i < imax; i++) {
    _worklist.push(n->fast_out(i));  // Push on worklist
  }
}

// Return counted loop Phi if as a counted loop exit condition, cmp
// compares the the induction variable with n
static PhiNode* countedloop_phi_from_cmp(CmpINode* cmp, Node* n) {
  for (DUIterator_Fast imax, i = cmp->fast_outs(imax); i < imax; i++) {
    Node* bol = cmp->fast_out(i);
    for (DUIterator_Fast i2max, i2 = bol->fast_outs(i2max); i2 < i2max; i2++) {
      Node* iff = bol->fast_out(i2);
      if (iff->is_CountedLoopEnd()) {
        CountedLoopEndNode* cle = iff->as_CountedLoopEnd();
        if (cle->limit() == n) {
          PhiNode* phi = cle->phi();
          if (phi != NULL) {
            return phi;
          }
        }
      }
    }
  }
  return NULL;
}

void PhaseIterGVN::add_users_to_worklist( Node *n ) {
  add_users_to_worklist0(n);

  // Move users of node to worklist
  for (DUIterator_Fast imax, i = n->fast_outs(imax); i < imax; i++) {
    Node* use = n->fast_out(i); // Get use

    if( use->is_Multi() ||      // Multi-definer?  Push projs on worklist
        use->is_Store() )       // Enable store/load same address
      add_users_to_worklist0(use);

    // If we changed the receiver type to a call, we need to revisit
    // the Catch following the call.  It's looking for a non-NULL
    // receiver to know when to enable the regular fall-through path
    // in addition to the NullPtrException path.
    if (use->is_CallDynamicJava() && n == use->in(TypeFunc::Parms)) {
      Node* p = use->as_CallDynamicJava()->proj_out_or_null(TypeFunc::Control);
      if (p != NULL) {
        add_users_to_worklist0(p);
      }
    }

    uint use_op = use->Opcode();
    if(use->is_Cmp()) {       // Enable CMP/BOOL optimization
      add_users_to_worklist(use); // Put Bool on worklist
      if (use->outcnt() > 0) {
        Node* bol = use->raw_out(0);
        if (bol->outcnt() > 0) {
          Node* iff = bol->raw_out(0);
          if (iff->outcnt() == 2) {
            // Look for the 'is_x2logic' pattern: "x ? : 0 : 1" and put the
            // phi merging either 0 or 1 onto the worklist
            Node* ifproj0 = iff->raw_out(0);
            Node* ifproj1 = iff->raw_out(1);
            if (ifproj0->outcnt() > 0 && ifproj1->outcnt() > 0) {
              Node* region0 = ifproj0->raw_out(0);
              Node* region1 = ifproj1->raw_out(0);
              if( region0 == region1 )
                add_users_to_worklist0(region0);
            }
          }
        }
      }
      if (use_op == Op_CmpI) {
        Node* phi = countedloop_phi_from_cmp((CmpINode*)use, n);
        if (phi != NULL) {
          // If an opaque node feeds into the limit condition of a
          // CountedLoop, we need to process the Phi node for the
          // induction variable when the opaque node is removed:
          // the range of values taken by the Phi is now known and
          // so its type is also known.
          _worklist.push(phi);
        }
        Node* in1 = use->in(1);
        for (uint i = 0; i < in1->outcnt(); i++) {
          if (in1->raw_out(i)->Opcode() == Op_CastII) {
            Node* castii = in1->raw_out(i);
            if (castii->in(0) != NULL && castii->in(0)->in(0) != NULL && castii->in(0)->in(0)->is_If()) {
              Node* ifnode = castii->in(0)->in(0);
              if (ifnode->in(1) != NULL && ifnode->in(1)->is_Bool() && ifnode->in(1)->in(1) == use) {
                // Reprocess a CastII node that may depend on an
                // opaque node value when the opaque node is
                // removed. In case it carries a dependency we can do
                // a better job of computing its type.
                _worklist.push(castii);
              }
            }
          }
        }
      }
    }

    // If changed Cast input, check Phi users for simple cycles
    if (use->is_ConstraintCast()) {
      for (DUIterator_Fast i2max, i2 = use->fast_outs(i2max); i2 < i2max; i2++) {
        Node* u = use->fast_out(i2);
        if (u->is_Phi())
          _worklist.push(u);
      }
    }
    // If changed LShift inputs, check RShift users for useless sign-ext
    if( use_op == Op_LShiftI ) {
      for (DUIterator_Fast i2max, i2 = use->fast_outs(i2max); i2 < i2max; i2++) {
        Node* u = use->fast_out(i2);
        if (u->Opcode() == Op_RShiftI)
          _worklist.push(u);
      }
    }
    // If changed AddI/SubI inputs, check CmpU for range check optimization.
    if (use_op == Op_AddI || use_op == Op_SubI) {
      for (DUIterator_Fast i2max, i2 = use->fast_outs(i2max); i2 < i2max; i2++) {
        Node* u = use->fast_out(i2);
        if (u->is_Cmp() && (u->Opcode() == Op_CmpU)) {
          _worklist.push(u);
        }
      }
    }
    // If changed AddP inputs, check Stores for loop invariant
    if( use_op == Op_AddP ) {
      for (DUIterator_Fast i2max, i2 = use->fast_outs(i2max); i2 < i2max; i2++) {
        Node* u = use->fast_out(i2);
        if (u->is_Mem())
          _worklist.push(u);
      }
    }
    // If changed initialization activity, check dependent Stores
    if (use_op == Op_Allocate || use_op == Op_AllocateArray) {
      InitializeNode* init = use->as_Allocate()->initialization();
      if (init != NULL) {
        Node* imem = init->proj_out_or_null(TypeFunc::Memory);
        if (imem != NULL)  add_users_to_worklist0(imem);
      }
    }
    if (use_op == Op_Initialize) {
      Node* imem = use->as_Initialize()->proj_out_or_null(TypeFunc::Memory);
      if (imem != NULL)  add_users_to_worklist0(imem);
    }
<<<<<<< HEAD
    if (use_op == Op_CastP2X) {
      for (DUIterator_Fast i2max, i2 = use->fast_outs(i2max); i2 < i2max; i2++) {
        Node* u = use->fast_out(i2);
        if (u->Opcode() == Op_AndX) {
          _worklist.push(u);
        }
      }
    }
    // Loading the java mirror from a klass oop requires two loads and the type
=======
    // Loading the java mirror from a Klass requires two loads and the type
>>>>>>> a2cda817
    // of the mirror load depends on the type of 'n'. See LoadNode::Value().
    // If the code pattern requires a barrier for
    //   mirror = ((OopHandle)mirror)->resolve();
    // this won't match.
    if (use_op == Op_LoadP && use->bottom_type()->isa_rawptr()) {
      for (DUIterator_Fast i2max, i2 = use->fast_outs(i2max); i2 < i2max; i2++) {
        Node* u = use->fast_out(i2);
        const Type* ut = u->bottom_type();
        if (u->Opcode() == Op_LoadP && ut->isa_instptr()) {
          _worklist.push(u);
        }
      }
    }
  }
}

/**
 * Remove the speculative part of all types that we know of
 */
void PhaseIterGVN::remove_speculative_types()  {
  assert(UseTypeSpeculation, "speculation is off");
  for (uint i = 0; i < _types.Size(); i++)  {
    const Type* t = _types.fast_lookup(i);
    if (t != NULL) {
      _types.map(i, t->remove_speculative());
    }
  }
  _table.check_no_speculative_types();
}

//=============================================================================
#ifndef PRODUCT
uint PhaseCCP::_total_invokes   = 0;
uint PhaseCCP::_total_constants = 0;
#endif
//------------------------------PhaseCCP---------------------------------------
// Conditional Constant Propagation, ala Wegman & Zadeck
PhaseCCP::PhaseCCP( PhaseIterGVN *igvn ) : PhaseIterGVN(igvn) {
  NOT_PRODUCT( clear_constants(); )
  assert( _worklist.size() == 0, "" );
  // Clear out _nodes from IterGVN.  Must be clear to transform call.
  _nodes.clear();               // Clear out from IterGVN
  analyze();
}

#ifndef PRODUCT
//------------------------------~PhaseCCP--------------------------------------
PhaseCCP::~PhaseCCP() {
  inc_invokes();
  _total_constants += count_constants();
}
#endif


#ifdef ASSERT
static bool ccp_type_widens(const Type* t, const Type* t0) {
  assert(t->meet(t0) == t, "Not monotonic");
  switch (t->base() == t0->base() ? t->base() : Type::Top) {
  case Type::Int:
    assert(t0->isa_int()->_widen <= t->isa_int()->_widen, "widen increases");
    break;
  case Type::Long:
    assert(t0->isa_long()->_widen <= t->isa_long()->_widen, "widen increases");
    break;
  default:
    break;
  }
  return true;
}
#endif //ASSERT

//------------------------------analyze----------------------------------------
void PhaseCCP::analyze() {
  // Initialize all types to TOP, optimistic analysis
  for (int i = C->unique() - 1; i >= 0; i--)  {
    _types.map(i,Type::TOP);
  }

  // Push root onto worklist
  Unique_Node_List worklist;
  worklist.push(C->root());

  // Pull from worklist; compute new value; push changes out.
  // This loop is the meat of CCP.
  while( worklist.size() ) {
    Node *n = worklist.pop();
    const Type *t = n->Value(this);
    if (t != type(n)) {
      assert(ccp_type_widens(t, type(n)), "ccp type must widen");
#ifndef PRODUCT
      if( TracePhaseCCP ) {
        t->dump();
        do { tty->print("\t"); } while (tty->position() < 16);
        n->dump();
      }
#endif
      set_type(n, t);
      for (DUIterator_Fast imax, i = n->fast_outs(imax); i < imax; i++) {
        Node* m = n->fast_out(i);   // Get user
        if (m->is_Region()) {  // New path to Region?  Must recheck Phis too
          for (DUIterator_Fast i2max, i2 = m->fast_outs(i2max); i2 < i2max; i2++) {
            Node* p = m->fast_out(i2); // Propagate changes to uses
            if (p->bottom_type() != type(p)) { // If not already bottomed out
              worklist.push(p); // Propagate change to user
            }
          }
        }
        // If we changed the receiver type to a call, we need to revisit
        // the Catch following the call.  It's looking for a non-NULL
        // receiver to know when to enable the regular fall-through path
        // in addition to the NullPtrException path
        if (m->is_Call()) {
          for (DUIterator_Fast i2max, i2 = m->fast_outs(i2max); i2 < i2max; i2++) {
            Node* p = m->fast_out(i2);  // Propagate changes to uses
            if (p->is_Proj() && p->as_Proj()->_con == TypeFunc::Control && p->outcnt() == 1) {
              worklist.push(p->unique_out());
            }
          }
        }
        if (m->bottom_type() != type(m)) { // If not already bottomed out
          worklist.push(m);     // Propagate change to user
        }

        // CmpU nodes can get their type information from two nodes up in the
        // graph (instead of from the nodes immediately above). Make sure they
        // are added to the worklist if nodes they depend on are updated, since
        // they could be missed and get wrong types otherwise.
        uint m_op = m->Opcode();
        if (m_op == Op_AddI || m_op == Op_SubI) {
          for (DUIterator_Fast i2max, i2 = m->fast_outs(i2max); i2 < i2max; i2++) {
            Node* p = m->fast_out(i2); // Propagate changes to uses
            if (p->Opcode() == Op_CmpU) {
              // Got a CmpU which might need the new type information from node n.
              if(p->bottom_type() != type(p)) { // If not already bottomed out
                worklist.push(p); // Propagate change to user
              }
            }
          }
        }
        // If n is used in a counted loop exit condition then the type
        // of the counted loop's Phi depends on the type of n. See
        // PhiNode::Value().
        if (m_op == Op_CmpI) {
          PhiNode* phi = countedloop_phi_from_cmp((CmpINode*)m, n);
          if (phi != NULL) {
            worklist.push(phi);
          }
        }
<<<<<<< HEAD
        if (m_op == Op_CastP2X) {
          for (DUIterator_Fast i2max, i2 = m->fast_outs(i2max); i2 < i2max; i2++) {
            Node* u = m->fast_out(i2);
            if (u->Opcode() == Op_AndX) {
              worklist.push(u);
            }
          }
        }
        // Loading the java mirror from a klass oop requires two loads and the type
=======
        // Loading the java mirror from a Klass requires two loads and the type
>>>>>>> a2cda817
        // of the mirror load depends on the type of 'n'. See LoadNode::Value().
        // If the code pattern requires a barrier for
        //   mirror = ((OopHandle)mirror)->resolve();
        // this won't match.
        if (m_op == Op_LoadP && m->bottom_type()->isa_rawptr()) {
          for (DUIterator_Fast i2max, i2 = m->fast_outs(i2max); i2 < i2max; i2++) {
            Node* u = m->fast_out(i2);
            const Type* ut = u->bottom_type();
            if (u->Opcode() == Op_LoadP && ut->isa_instptr() && ut != type(u)) {
              worklist.push(u);
            }
          }
        }
      }
    }
  }
}

//------------------------------do_transform-----------------------------------
// Top level driver for the recursive transformer
void PhaseCCP::do_transform() {
  // Correct leaves of new-space Nodes; they point to old-space.
  C->set_root( transform(C->root())->as_Root() );
  assert( C->top(),  "missing TOP node" );
  assert( C->root(), "missing root" );
}

//------------------------------transform--------------------------------------
// Given a Node in old-space, clone him into new-space.
// Convert any of his old-space children into new-space children.
Node *PhaseCCP::transform( Node *n ) {
  Node *new_node = _nodes[n->_idx]; // Check for transformed node
  if( new_node != NULL )
    return new_node;                // Been there, done that, return old answer
  new_node = transform_once(n);     // Check for constant
  _nodes.map( n->_idx, new_node );  // Flag as having been cloned

  // Allocate stack of size _nodes.Size()/2 to avoid frequent realloc
  GrowableArray <Node *> trstack(C->live_nodes() >> 1);

  trstack.push(new_node);           // Process children of cloned node
  while ( trstack.is_nonempty() ) {
    Node *clone = trstack.pop();
    uint cnt = clone->req();
    for( uint i = 0; i < cnt; i++ ) {          // For all inputs do
      Node *input = clone->in(i);
      if( input != NULL ) {                    // Ignore NULLs
        Node *new_input = _nodes[input->_idx]; // Check for cloned input node
        if( new_input == NULL ) {
          new_input = transform_once(input);   // Check for constant
          _nodes.map( input->_idx, new_input );// Flag as having been cloned
          trstack.push(new_input);
        }
        assert( new_input == clone->in(i), "insanity check");
      }
    }
  }
  return new_node;
}


//------------------------------transform_once---------------------------------
// For PhaseCCP, transformation is IDENTITY unless Node computed a constant.
Node *PhaseCCP::transform_once( Node *n ) {
  const Type *t = type(n);
  // Constant?  Use constant Node instead
  if( t->singleton() ) {
    Node *nn = n;               // Default is to return the original constant
    if( t == Type::TOP ) {
      // cache my top node on the Compile instance
      if( C->cached_top_node() == NULL || C->cached_top_node()->in(0) == NULL ) {
        C->set_cached_top_node(ConNode::make(Type::TOP));
        set_type(C->top(), Type::TOP);
      }
      nn = C->top();
    }
    if( !n->is_Con() ) {
      if( t != Type::TOP ) {
        nn = makecon(t);        // ConNode::make(t);
        NOT_PRODUCT( inc_constants(); )
      } else if( n->is_Region() ) { // Unreachable region
        // Note: nn == C->top()
        n->set_req(0, NULL);        // Cut selfreference
        // Eagerly remove dead phis to avoid phis copies creation.
        for (DUIterator i = n->outs(); n->has_out(i); i++) {
          Node* m = n->out(i);
          if( m->is_Phi() ) {
            assert(type(m) == Type::TOP, "Unreachable region should not have live phis.");
            replace_node(m, nn);
            --i; // deleted this phi; rescan starting with next position
          }
        }
      }
      replace_node(n,nn);       // Update DefUse edges for new constant
    }
    return nn;
  }

  // If x is a TypeNode, capture any more-precise type permanently into Node
  if (t != n->bottom_type()) {
    hash_delete(n);             // changing bottom type may force a rehash
    n->raise_bottom_type(t);
    _worklist.push(n);          // n re-enters the hash table via the worklist
  }

  // TEMPORARY fix to ensure that 2nd GVN pass eliminates NULL checks
  switch( n->Opcode() ) {
  case Op_FastLock:      // Revisit FastLocks for lock coarsening
  case Op_If:
  case Op_CountedLoopEnd:
  case Op_Region:
  case Op_Loop:
  case Op_CountedLoop:
  case Op_Conv2B:
  case Op_Opaque1:
  case Op_Opaque2:
    _worklist.push(n);
    break;
  default:
    break;
  }

  return  n;
}

//---------------------------------saturate------------------------------------
const Type* PhaseCCP::saturate(const Type* new_type, const Type* old_type,
                               const Type* limit_type) const {
  const Type* wide_type = new_type->widen(old_type, limit_type);
  if (wide_type != new_type) {          // did we widen?
    // If so, we may have widened beyond the limit type.  Clip it back down.
    new_type = wide_type->filter(limit_type);
  }
  return new_type;
}

//------------------------------print_statistics-------------------------------
#ifndef PRODUCT
void PhaseCCP::print_statistics() {
  tty->print_cr("CCP: %d  constants found: %d", _total_invokes, _total_constants);
}
#endif


//=============================================================================
#ifndef PRODUCT
uint PhasePeephole::_total_peepholes = 0;
#endif
//------------------------------PhasePeephole----------------------------------
// Conditional Constant Propagation, ala Wegman & Zadeck
PhasePeephole::PhasePeephole( PhaseRegAlloc *regalloc, PhaseCFG &cfg )
  : PhaseTransform(Peephole), _regalloc(regalloc), _cfg(cfg) {
  NOT_PRODUCT( clear_peepholes(); )
}

#ifndef PRODUCT
//------------------------------~PhasePeephole---------------------------------
PhasePeephole::~PhasePeephole() {
  _total_peepholes += count_peepholes();
}
#endif

//------------------------------transform--------------------------------------
Node *PhasePeephole::transform( Node *n ) {
  ShouldNotCallThis();
  return NULL;
}

//------------------------------do_transform-----------------------------------
void PhasePeephole::do_transform() {
  bool method_name_not_printed = true;

  // Examine each basic block
  for (uint block_number = 1; block_number < _cfg.number_of_blocks(); ++block_number) {
    Block* block = _cfg.get_block(block_number);
    bool block_not_printed = true;

    // and each instruction within a block
    uint end_index = block->number_of_nodes();
    // block->end_idx() not valid after PhaseRegAlloc
    for( uint instruction_index = 1; instruction_index < end_index; ++instruction_index ) {
      Node     *n = block->get_node(instruction_index);
      if( n->is_Mach() ) {
        MachNode *m = n->as_Mach();
        int deleted_count = 0;
        // check for peephole opportunities
        MachNode *m2 = m->peephole(block, instruction_index, _regalloc, deleted_count);
        if( m2 != NULL ) {
#ifndef PRODUCT
          if( PrintOptoPeephole ) {
            // Print method, first time only
            if( C->method() && method_name_not_printed ) {
              C->method()->print_short_name(); tty->cr();
              method_name_not_printed = false;
            }
            // Print this block
            if( Verbose && block_not_printed) {
              tty->print_cr("in block");
              block->dump();
              block_not_printed = false;
            }
            // Print instructions being deleted
            for( int i = (deleted_count - 1); i >= 0; --i ) {
              block->get_node(instruction_index-i)->as_Mach()->format(_regalloc); tty->cr();
            }
            tty->print_cr("replaced with");
            // Print new instruction
            m2->format(_regalloc);
            tty->print("\n\n");
          }
#endif
          // Remove old nodes from basic block and update instruction_index
          // (old nodes still exist and may have edges pointing to them
          //  as register allocation info is stored in the allocator using
          //  the node index to live range mappings.)
          uint safe_instruction_index = (instruction_index - deleted_count);
          for( ; (instruction_index > safe_instruction_index); --instruction_index ) {
            block->remove_node( instruction_index );
          }
          // install new node after safe_instruction_index
          block->insert_node(m2, safe_instruction_index + 1);
          end_index = block->number_of_nodes() - 1; // Recompute new block size
          NOT_PRODUCT( inc_peepholes(); )
        }
      }
    }
  }
}

//------------------------------print_statistics-------------------------------
#ifndef PRODUCT
void PhasePeephole::print_statistics() {
  tty->print_cr("Peephole: peephole rules applied: %d",  _total_peepholes);
}
#endif


//=============================================================================
//------------------------------set_req_X--------------------------------------
void Node::set_req_X( uint i, Node *n, PhaseIterGVN *igvn ) {
  assert( is_not_dead(n), "can not use dead node");
  assert( igvn->hash_find(this) != this, "Need to remove from hash before changing edges" );
  Node *old = in(i);
  set_req(i, n);

  // old goes dead?
  if( old ) {
    switch (old->outcnt()) {
    case 0:
      // Put into the worklist to kill later. We do not kill it now because the
      // recursive kill will delete the current node (this) if dead-loop exists
      if (!old->is_top())
        igvn->_worklist.push( old );
      break;
    case 1:
      if( old->is_Store() || old->has_special_unique_user() )
        igvn->add_users_to_worklist( old );
      break;
    case 2:
      if( old->is_Store() )
        igvn->add_users_to_worklist( old );
      if( old->Opcode() == Op_Region )
        igvn->_worklist.push(old);
      break;
    case 3:
      if( old->Opcode() == Op_Region ) {
        igvn->_worklist.push(old);
        igvn->add_users_to_worklist( old );
      }
      break;
    default:
      break;
    }
  }

}

//-------------------------------replace_by-----------------------------------
// Using def-use info, replace one node for another.  Follow the def-use info
// to all users of the OLD node.  Then make all uses point to the NEW node.
void Node::replace_by(Node *new_node) {
  assert(!is_top(), "top node has no DU info");
  for (DUIterator_Last imin, i = last_outs(imin); i >= imin; ) {
    Node* use = last_out(i);
    uint uses_found = 0;
    for (uint j = 0; j < use->len(); j++) {
      if (use->in(j) == this) {
        if (j < use->req())
              use->set_req(j, new_node);
        else  use->set_prec(j, new_node);
        uses_found++;
      }
    }
    i -= uses_found;    // we deleted 1 or more copies of this edge
  }
}

//=============================================================================
//-----------------------------------------------------------------------------
void Type_Array::grow( uint i ) {
  if( !_max ) {
    _max = 1;
    _types = (const Type**)_a->Amalloc( _max * sizeof(Type*) );
    _types[0] = NULL;
  }
  uint old = _max;
  while( i >= _max ) _max <<= 1;        // Double to fit
  _types = (const Type**)_a->Arealloc( _types, old*sizeof(Type*),_max*sizeof(Type*));
  memset( &_types[old], 0, (_max-old)*sizeof(Type*) );
}

//------------------------------dump-------------------------------------------
#ifndef PRODUCT
void Type_Array::dump() const {
  uint max = Size();
  for( uint i = 0; i < max; i++ ) {
    if( _types[i] != NULL ) {
      tty->print("  %d\t== ", i); _types[i]->dump(); tty->cr();
    }
  }
}
#endif<|MERGE_RESOLUTION|>--- conflicted
+++ resolved
@@ -1421,13 +1421,11 @@
       if (cast != NULL && cast->has_range_check()) {
         C->remove_range_check_cast(cast);
       }
-<<<<<<< HEAD
+      if (dead->Opcode() == Op_Opaque4) {
+        C->remove_opaque4_node(dead);
+      }
       if (dead->is_ValueTypeBase()) {
         C->remove_value_type(dead);
-=======
-      if (dead->Opcode() == Op_Opaque4) {
-        C->remove_opaque4_node(dead);
->>>>>>> a2cda817
       }
     }
   } // while (_stack.is_nonempty())
@@ -1644,7 +1642,6 @@
       Node* imem = use->as_Initialize()->proj_out_or_null(TypeFunc::Memory);
       if (imem != NULL)  add_users_to_worklist0(imem);
     }
-<<<<<<< HEAD
     if (use_op == Op_CastP2X) {
       for (DUIterator_Fast i2max, i2 = use->fast_outs(i2max); i2 < i2max; i2++) {
         Node* u = use->fast_out(i2);
@@ -1653,10 +1650,7 @@
         }
       }
     }
-    // Loading the java mirror from a klass oop requires two loads and the type
-=======
     // Loading the java mirror from a Klass requires two loads and the type
->>>>>>> a2cda817
     // of the mirror load depends on the type of 'n'. See LoadNode::Value().
     // If the code pattern requires a barrier for
     //   mirror = ((OopHandle)mirror)->resolve();
@@ -1805,7 +1799,6 @@
             worklist.push(phi);
           }
         }
-<<<<<<< HEAD
         if (m_op == Op_CastP2X) {
           for (DUIterator_Fast i2max, i2 = m->fast_outs(i2max); i2 < i2max; i2++) {
             Node* u = m->fast_out(i2);
@@ -1814,10 +1807,7 @@
             }
           }
         }
-        // Loading the java mirror from a klass oop requires two loads and the type
-=======
         // Loading the java mirror from a Klass requires two loads and the type
->>>>>>> a2cda817
         // of the mirror load depends on the type of 'n'. See LoadNode::Value().
         // If the code pattern requires a barrier for
         //   mirror = ((OopHandle)mirror)->resolve();
