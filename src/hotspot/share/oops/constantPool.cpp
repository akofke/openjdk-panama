/*
 * Copyright (c) 1997, 2019, Oracle and/or its affiliates. All rights reserved.
 * DO NOT ALTER OR REMOVE COPYRIGHT NOTICES OR THIS FILE HEADER.
 *
 * This code is free software; you can redistribute it and/or modify it
 * under the terms of the GNU General Public License version 2 only, as
 * published by the Free Software Foundation.
 *
 * This code is distributed in the hope that it will be useful, but WITHOUT
 * ANY WARRANTY; without even the implied warranty of MERCHANTABILITY or
 * FITNESS FOR A PARTICULAR PURPOSE.  See the GNU General Public License
 * version 2 for more details (a copy is included in the LICENSE file that
 * accompanied this code).
 *
 * You should have received a copy of the GNU General Public License version
 * 2 along with this work; if not, write to the Free Software Foundation,
 * Inc., 51 Franklin St, Fifth Floor, Boston, MA 02110-1301 USA.
 *
 * Please contact Oracle, 500 Oracle Parkway, Redwood Shores, CA 94065 USA
 * or visit www.oracle.com if you need additional information or have any
 * questions.
 *
 */

#include "precompiled.hpp"
#include "jvm.h"
#include "classfile/classLoaderData.hpp"
#include "classfile/javaClasses.inline.hpp"
#include "classfile/metadataOnStackMark.hpp"
#include "classfile/stringTable.hpp"
#include "classfile/systemDictionary.hpp"
#include "classfile/vmSymbols.hpp"
#include "interpreter/linkResolver.hpp"
#include "memory/allocation.inline.hpp"
#include "memory/heapInspection.hpp"
#include "memory/heapShared.hpp"
#include "memory/metadataFactory.hpp"
#include "memory/metaspaceClosure.hpp"
#include "memory/metaspaceShared.hpp"
#include "memory/oopFactory.hpp"
#include "memory/resourceArea.hpp"
#include "oops/array.inline.hpp"
#include "oops/constantPool.inline.hpp"
#include "oops/cpCache.inline.hpp"
#include "oops/instanceKlass.hpp"
#include "oops/objArrayKlass.hpp"
#include "oops/objArrayOop.inline.hpp"
#include "oops/oop.inline.hpp"
#include "oops/typeArrayOop.inline.hpp"
#include "oops/valueArrayKlass.hpp"
#include "runtime/fieldType.hpp"
#include "runtime/handles.inline.hpp"
#include "runtime/init.hpp"
#include "runtime/javaCalls.hpp"
#include "runtime/signature.hpp"
#include "runtime/vframe.inline.hpp"
#include "utilities/copy.hpp"

constantTag ConstantPool::tag_at(int which) const { return (constantTag)tags()->at_acquire(which); }

void ConstantPool::release_tag_at_put(int which, jbyte t) { tags()->release_at_put(which, t); }

ConstantPool* ConstantPool::allocate(ClassLoaderData* loader_data, int length, TRAPS) {
  Array<u1>* tags = MetadataFactory::new_array<u1>(loader_data, length, 0, CHECK_NULL);
  int size = ConstantPool::size(length);
  return new (loader_data, size, MetaspaceObj::ConstantPoolType, THREAD) ConstantPool(tags);
}

#ifdef ASSERT

// MetaspaceObj allocation invariant is calloc equivalent memory
// simple verification of this here (JVM_CONSTANT_Invalid == 0 )
static bool tag_array_is_zero_initialized(Array<u1>* tags) {
  assert(tags != NULL, "invariant");
  const int length = tags->length();
  for (int index = 0; index < length; ++index) {
    if (JVM_CONSTANT_Invalid != tags->at(index)) {
      return false;
    }
  }
  return true;
}

#endif

ConstantPool::ConstantPool(Array<u1>* tags) :
  _tags(tags),
  _length(tags->length()) {

    assert(_tags != NULL, "invariant");
    assert(tags->length() == _length, "invariant");
    assert(tag_array_is_zero_initialized(tags), "invariant");
    assert(0 == flags(), "invariant");
    assert(0 == version(), "invariant");
    assert(NULL == _pool_holder, "invariant");
}

void ConstantPool::deallocate_contents(ClassLoaderData* loader_data) {
  if (cache() != NULL) {
    MetadataFactory::free_metadata(loader_data, cache());
    set_cache(NULL);
  }

  MetadataFactory::free_array<Klass*>(loader_data, resolved_klasses());
  set_resolved_klasses(NULL);

  MetadataFactory::free_array<jushort>(loader_data, operands());
  set_operands(NULL);

  release_C_heap_structures();

  // free tag array
  MetadataFactory::free_array<u1>(loader_data, tags());
  set_tags(NULL);
}

void ConstantPool::release_C_heap_structures() {
  // walk constant pool and decrement symbol reference counts
  unreference_symbols();
}

void ConstantPool::metaspace_pointers_do(MetaspaceClosure* it) {
  log_trace(cds)("Iter(ConstantPool): %p", this);

  it->push(&_tags, MetaspaceClosure::_writable);
  it->push(&_cache);
  it->push(&_pool_holder);
  it->push(&_operands);
  it->push(&_resolved_klasses, MetaspaceClosure::_writable);

  for (int i = 0; i < length(); i++) {
    // The only MSO's embedded in the CP entries are Symbols:
    //   JVM_CONSTANT_String (normal and pseudo)
    //   JVM_CONSTANT_Utf8
    constantTag ctag = tag_at(i);
    if (ctag.is_string() || ctag.is_utf8()) {
      it->push(symbol_at_addr(i));
    }
  }
}

objArrayOop ConstantPool::resolved_references() const {
  return (objArrayOop)_cache->resolved_references();
}

// Called from outside constant pool resolution where a resolved_reference array
// may not be present.
objArrayOop ConstantPool::resolved_references_or_null() const {
  if (_cache == NULL) {
    return NULL;
  } else {
    return (objArrayOop)_cache->resolved_references();
  }
}

// Create resolved_references array and mapping array for original cp indexes
// The ldc bytecode was rewritten to have the resolved reference array index so need a way
// to map it back for resolving and some unlikely miscellaneous uses.
// The objects created by invokedynamic are appended to this list.
void ConstantPool::initialize_resolved_references(ClassLoaderData* loader_data,
                                                  const intStack& reference_map,
                                                  int constant_pool_map_length,
                                                  TRAPS) {
  // Initialized the resolved object cache.
  int map_length = reference_map.length();
  if (map_length > 0) {
    // Only need mapping back to constant pool entries.  The map isn't used for
    // invokedynamic resolved_reference entries.  For invokedynamic entries,
    // the constant pool cache index has the mapping back to both the constant
    // pool and to the resolved reference index.
    if (constant_pool_map_length > 0) {
      Array<u2>* om = MetadataFactory::new_array<u2>(loader_data, constant_pool_map_length, CHECK);

      for (int i = 0; i < constant_pool_map_length; i++) {
        int x = reference_map.at(i);
        assert(x == (int)(jushort) x, "klass index is too big");
        om->at_put(i, (jushort)x);
      }
      set_reference_map(om);
    }

    // Create Java array for holding resolved strings, methodHandles,
    // methodTypes, invokedynamic and invokehandle appendix objects, etc.
    objArrayOop stom = oopFactory::new_objArray(SystemDictionary::Object_klass(), map_length, CHECK);
    Handle refs_handle (THREAD, (oop)stom);  // must handleize.
    set_resolved_references(loader_data->add_handle(refs_handle));
  }
}

void ConstantPool::allocate_resolved_klasses(ClassLoaderData* loader_data, int num_klasses, TRAPS) {
  // A ConstantPool can't possibly have 0xffff valid class entries,
  // because entry #0 must be CONSTANT_Invalid, and each class entry must refer to a UTF8
  // entry for the class's name. So at most we will have 0xfffe class entries.
  // This allows us to use 0xffff (ConstantPool::_temp_resolved_klass_index) to indicate
  // UnresolvedKlass entries that are temporarily created during class redefinition.
  assert(num_klasses < CPKlassSlot::_temp_resolved_klass_index, "sanity");
  assert(resolved_klasses() == NULL, "sanity");
  Array<Klass*>* rk = MetadataFactory::new_array<Klass*>(loader_data, num_klasses, CHECK);
  set_resolved_klasses(rk);
}

void ConstantPool::initialize_unresolved_klasses(ClassLoaderData* loader_data, TRAPS) {
  int len = length();
  int num_klasses = 0;
  for (int i = 1; i <len; i++) {
    switch (tag_at(i).value()) {
    case JVM_CONSTANT_ClassIndex:
      {
        const int class_index = klass_index_at(i);
        unresolved_klass_at_put(i, class_index, num_klasses++);
      }
      break;
#ifndef PRODUCT
    case JVM_CONSTANT_Class:
    case JVM_CONSTANT_UnresolvedClass:
    case JVM_CONSTANT_UnresolvedClassInError:
      // All of these should have been reverted back to Unresolved before calling
      // this function.
      ShouldNotReachHere();
#endif
    }
  }
  allocate_resolved_klasses(loader_data, num_klasses, THREAD);
}

// Unsafe anonymous class support:
void ConstantPool::klass_at_put(int class_index, int name_index, int resolved_klass_index, Klass* k, Symbol* name) {
  assert(is_within_bounds(class_index), "index out of bounds");
  assert(is_within_bounds(name_index), "index out of bounds");
  assert((resolved_klass_index & 0xffff0000) == 0, "must be");
  *int_at_addr(class_index) =
    build_int_from_shorts((jushort)resolved_klass_index, (jushort)name_index);

  symbol_at_put(name_index, name);
  name->increment_refcount();
  Klass** adr = resolved_klasses()->adr_at(resolved_klass_index);
  OrderAccess::release_store(adr, k);

  // The interpreter assumes when the tag is stored, the klass is resolved
  // and the Klass* non-NULL, so we need hardware store ordering here.
  jbyte qdesc_bit = name->is_Q_signature() ? (jbyte)JVM_CONSTANT_QDESC_BIT : 0;
  if (k != NULL) {
    release_tag_at_put(class_index, JVM_CONSTANT_Class | qdesc_bit);
  } else {
    release_tag_at_put(class_index, JVM_CONSTANT_UnresolvedClass | qdesc_bit);
  }
}

// Unsafe anonymous class support:
void ConstantPool::klass_at_put(int class_index, Klass* k) {
  assert(k != NULL, "must be valid klass");
  CPKlassSlot kslot = klass_slot_at(class_index);
  int resolved_klass_index = kslot.resolved_klass_index();
  Klass** adr = resolved_klasses()->adr_at(resolved_klass_index);
  OrderAccess::release_store(adr, k);

  // The interpreter assumes when the tag is stored, the klass is resolved
  // and the Klass* non-NULL, so we need hardware store ordering here.
  release_tag_at_put(class_index, JVM_CONSTANT_Class);
}

#if INCLUDE_CDS_JAVA_HEAP
// Archive the resolved references
void ConstantPool::archive_resolved_references(Thread* THREAD) {
  if (_cache == NULL) {
    return; // nothing to do
  }

  InstanceKlass *ik = pool_holder();
  if (!(ik->is_shared_boot_class() || ik->is_shared_platform_class() ||
        ik->is_shared_app_class())) {
    // Archiving resolved references for classes from non-builtin loaders
    // is not yet supported.
    set_resolved_references(NULL);
    return;
  }

  objArrayOop rr = resolved_references();
  Array<u2>* ref_map = reference_map();
  if (rr != NULL) {
    int ref_map_len = ref_map == NULL ? 0 : ref_map->length();
    int rr_len = rr->length();
    for (int i = 0; i < rr_len; i++) {
      oop p = rr->obj_at(i);
      rr->obj_at_put(i, NULL);
      if (p != NULL && i < ref_map_len) {
        int index = object_to_cp_index(i);
        // Skip the entry if the string hash code is 0 since the string
        // is not included in the shared string_table, see StringTable::copy_shared_string.
        if (tag_at(index).is_string() && java_lang_String::hash_code(p) != 0) {
          oop op = StringTable::create_archived_string(p, THREAD);
          // If the String object is not archived (possibly too large),
          // NULL is returned. Also set it in the array, so we won't
          // have a 'bad' reference in the archived resolved_reference
          // array.
          rr->obj_at_put(i, op);
        }
      }
    }

    oop archived = HeapShared::archive_heap_object(rr, THREAD);
    // If the resolved references array is not archived (too large),
    // the 'archived' object is NULL. No need to explicitly check
    // the return value of archive_heap_object here. At runtime, the
    // resolved references will be created using the normal process
    // when there is no archived value.
    _cache->set_archived_references(archived);
    set_resolved_references(NULL);
  }
}

void ConstantPool::resolve_class_constants(TRAPS) {
  assert(DumpSharedSpaces, "used during dump time only");
  // The _cache may be NULL if the _pool_holder klass fails verification
  // at dump time due to missing dependencies.
  if (cache() == NULL || reference_map() == NULL) {
    return; // nothing to do
  }

  constantPoolHandle cp(THREAD, this);
  for (int index = 1; index < length(); index++) { // Index 0 is unused
    if (tag_at(index).is_string() && !cp->is_pseudo_string_at(index)) {
      int cache_index = cp->cp_to_object_index(index);
      string_at_impl(cp, index, cache_index, CHECK);
    }
  }
}
#endif

// CDS support. Create a new resolved_references array.
void ConstantPool::restore_unshareable_info(TRAPS) {
  assert(is_constantPool(), "ensure C++ vtable is restored");
  assert(on_stack(), "should always be set for shared constant pools");
  assert(is_shared(), "should always be set for shared constant pools");
  assert(_cache != NULL, "constant pool _cache should not be NULL");

  // Only create the new resolved references array if it hasn't been attempted before
  if (resolved_references() != NULL) return;

  // restore the C++ vtable from the shared archive
  restore_vtable();

  if (SystemDictionary::Object_klass_loaded()) {
    ClassLoaderData* loader_data = pool_holder()->class_loader_data();
#if INCLUDE_CDS_JAVA_HEAP
    if (HeapShared::open_archive_heap_region_mapped() &&
        _cache->archived_references() != NULL) {
      oop archived = _cache->archived_references();
      // Create handle for the archived resolved reference array object
      Handle refs_handle(THREAD, archived);
      set_resolved_references(loader_data->add_handle(refs_handle));
    } else
#endif
    {
      // No mapped archived resolved reference array
      // Recreate the object array and add to ClassLoaderData.
      int map_length = resolved_reference_length();
      if (map_length > 0) {
        objArrayOop stom = oopFactory::new_objArray(SystemDictionary::Object_klass(), map_length, CHECK);
        Handle refs_handle(THREAD, (oop)stom);  // must handleize.
        set_resolved_references(loader_data->add_handle(refs_handle));
      }
    }
  }
}

void ConstantPool::remove_unshareable_info() {
  // Resolved references are not in the shared archive.
  // Save the length for restoration.  It is not necessarily the same length
  // as reference_map.length() if invokedynamic is saved. It is needed when
  // re-creating the resolved reference array if archived heap data cannot be map
  // at runtime.
  set_resolved_reference_length(
    resolved_references() != NULL ? resolved_references()->length() : 0);

  // If archiving heap objects is not allowed, clear the resolved references.
  // Otherwise, it is cleared after the resolved references array is cached
  // (see archive_resolved_references()).
  if (!HeapShared::is_heap_object_archiving_allowed()) {
    set_resolved_references(NULL);
  }

  // Shared ConstantPools are in the RO region, so the _flags cannot be modified.
  // The _on_stack flag is used to prevent ConstantPools from deallocation during
  // class redefinition. Since shared ConstantPools cannot be deallocated anyway,
  // we always set _on_stack to true to avoid having to change _flags during runtime.
  _flags |= (_on_stack | _is_shared);
  int num_klasses = 0;
  for (int index = 1; index < length(); index++) { // Index 0 is unused
    assert(!tag_at(index).is_unresolved_klass_in_error(), "This must not happen during dump time");
    if (tag_at(index).is_klass()) {
      // This class was resolved as a side effect of executing Java code
      // during dump time. We need to restore it back to an UnresolvedClass,
      // so that the proper class loading and initialization can happen
      // at runtime.
      CPKlassSlot kslot = klass_slot_at(index);
      int resolved_klass_index = kslot.resolved_klass_index();
      int name_index = kslot.name_index();
      assert(tag_at(name_index).is_symbol(), "sanity");
      resolved_klasses()->at_put(resolved_klass_index, NULL);
      tag_at_put(index, JVM_CONSTANT_UnresolvedClass);
      assert(klass_name_at(index) == symbol_at(name_index), "sanity");
    }
  }
  if (cache() != NULL) {
    cache()->remove_unshareable_info();
  }
}

int ConstantPool::cp_to_object_index(int cp_index) {
  // this is harder don't do this so much.
  int i = reference_map()->find(cp_index);
  // We might not find the index for jsr292 call.
  return (i < 0) ? _no_index_sentinel : i;
}

void ConstantPool::string_at_put(int which, int obj_index, oop str) {
  resolved_references()->obj_at_put(obj_index, str);
}

void ConstantPool::trace_class_resolution(const constantPoolHandle& this_cp, Klass* k) {
  ResourceMark rm;
  int line_number = -1;
  const char * source_file = NULL;
  if (JavaThread::current()->has_last_Java_frame()) {
    // try to identify the method which called this function.
    vframeStream vfst(JavaThread::current());
    if (!vfst.at_end()) {
      line_number = vfst.method()->line_number_from_bci(vfst.bci());
      Symbol* s = vfst.method()->method_holder()->source_file_name();
      if (s != NULL) {
        source_file = s->as_C_string();
      }
    }
  }
  if (k != this_cp->pool_holder()) {
    // only print something if the classes are different
    if (source_file != NULL) {
      log_debug(class, resolve)("%s %s %s:%d",
                 this_cp->pool_holder()->external_name(),
                 k->external_name(), source_file, line_number);
    } else {
      log_debug(class, resolve)("%s %s",
                 this_cp->pool_holder()->external_name(),
                 k->external_name());
    }
  }
}

void check_is_value_type(Klass* k, TRAPS) {
  if (!k->is_value()) {
    THROW(vmSymbols::java_lang_IncompatibleClassChangeError());
  }
}

Klass* ConstantPool::klass_at_impl(const constantPoolHandle& this_cp, int which,
                                   bool save_resolution_error, TRAPS) {
  assert(THREAD->is_Java_thread(), "must be a Java thread");
  JavaThread* javaThread = (JavaThread*)THREAD;

  // A resolved constantPool entry will contain a Klass*, otherwise a Symbol*.
  // It is not safe to rely on the tag bit's here, since we don't have a lock, and
  // the entry and tag is not updated atomicly.
  CPKlassSlot kslot = this_cp->klass_slot_at(which);
  int resolved_klass_index = kslot.resolved_klass_index();
  int name_index = kslot.name_index();
  assert(this_cp->tag_at(name_index).is_symbol(), "sanity");

  Klass* klass = this_cp->resolved_klasses()->at(resolved_klass_index);
  if (klass != NULL) {
    return klass;
  }

  // This tag doesn't change back to unresolved class unless at a safepoint.
  if (this_cp->tag_at(which).is_unresolved_klass_in_error()) {
    // The original attempt to resolve this constant pool entry failed so find the
    // class of the original error and throw another error of the same class
    // (JVMS 5.4.3).
    // If there is a detail message, pass that detail message to the error.
    // The JVMS does not strictly require us to duplicate the same detail message,
    // or any internal exception fields such as cause or stacktrace.  But since the
    // detail message is often a class name or other literal string, we will repeat it
    // if we can find it in the symbol table.
    throw_resolution_error(this_cp, which, CHECK_NULL);
    ShouldNotReachHere();
  }

  Handle mirror_handle;
  Symbol* name = this_cp->symbol_at(name_index);
  bool value_type_signature = false;
  if (name->is_Q_signature()) {
    name = name->fundamental_name(THREAD);
    value_type_signature = true;
  }
  Handle loader (THREAD, this_cp->pool_holder()->class_loader());
  Handle protection_domain (THREAD, this_cp->pool_holder()->protection_domain());
<<<<<<< HEAD
  Klass* k = SystemDictionary::resolve_or_fail(name, loader, protection_domain, true, THREAD);
  if (value_type_signature) {
    name->decrement_refcount();
  }
=======

  Klass* k;
  {
    // Turn off the single stepping while doing class resolution
    JvmtiHideSingleStepping jhss(javaThread);
    k = SystemDictionary::resolve_or_fail(name, loader, protection_domain, true, THREAD);
  } //  JvmtiHideSingleStepping jhss(javaThread);

>>>>>>> 3fe841a2
  if (!HAS_PENDING_EXCEPTION) {
    // preserve the resolved klass from unloading
    mirror_handle = Handle(THREAD, k->java_mirror());
    // Do access check for klasses
    verify_constant_pool_resolve(this_cp, k, THREAD);
  }

  if (!HAS_PENDING_EXCEPTION && value_type_signature) {
    check_is_value_type(k, THREAD);
  }

  if (!HAS_PENDING_EXCEPTION) {
    Klass* bottom_klass = NULL;
    if (k->is_objArray_klass()) {
      bottom_klass = ObjArrayKlass::cast(k)->bottom_klass();
      assert(bottom_klass != NULL, "Should be set");
      assert(bottom_klass->is_instance_klass() || bottom_klass->is_typeArray_klass(), "Sanity check");
    } else if (k->is_valueArray_klass()) {
      bottom_klass = ValueArrayKlass::cast(k)->element_klass();
      assert(bottom_klass != NULL, "Should be set");
    }
  }

  // Failed to resolve class. We must record the errors so that subsequent attempts
  // to resolve this constant pool entry fail with the same error (JVMS 5.4.3).
  if (HAS_PENDING_EXCEPTION) {
    if (save_resolution_error) {
      save_and_throw_exception(this_cp, which, constantTag(JVM_CONSTANT_UnresolvedClass), CHECK_NULL);
      // If CHECK_NULL above doesn't return the exception, that means that
      // some other thread has beaten us and has resolved the class.
      // To preserve old behavior, we return the resolved class.
      klass = this_cp->resolved_klasses()->at(resolved_klass_index);
      assert(klass != NULL, "must be resolved if exception was cleared");
      return klass;
    } else {
      return NULL;  // return the pending exception
    }
  }

  // logging for class+resolve.
  if (log_is_enabled(Debug, class, resolve)){
    trace_class_resolution(this_cp, k);
  }
  Klass** adr = this_cp->resolved_klasses()->adr_at(resolved_klass_index);
  OrderAccess::release_store(adr, k);
  // The interpreter assumes when the tag is stored, the klass is resolved
  // and the Klass* stored in _resolved_klasses is non-NULL, so we need
  // hardware store ordering here.
  jbyte tag = JVM_CONSTANT_Class;
  if (this_cp->tag_at(which).is_Qdescriptor_klass()) {
    tag |= JVM_CONSTANT_QDESC_BIT;
  }
  this_cp->release_tag_at_put(which, tag);
  return k;
}


// Does not update ConstantPool* - to avoid any exception throwing. Used
// by compiler and exception handling.  Also used to avoid classloads for
// instanceof operations. Returns NULL if the class has not been loaded or
// if the verification of constant pool failed
Klass* ConstantPool::klass_at_if_loaded(const constantPoolHandle& this_cp, int which) {
  CPKlassSlot kslot = this_cp->klass_slot_at(which);
  int resolved_klass_index = kslot.resolved_klass_index();
  int name_index = kslot.name_index();
  assert(this_cp->tag_at(name_index).is_symbol(), "sanity");

  Klass* k = this_cp->resolved_klasses()->at(resolved_klass_index);
  if (k != NULL) {
    return k;
  } else {
    Thread *thread = Thread::current();
    Symbol* name = this_cp->symbol_at(name_index);
    oop loader = this_cp->pool_holder()->class_loader();
    oop protection_domain = this_cp->pool_holder()->protection_domain();
    Handle h_prot (thread, protection_domain);
    Handle h_loader (thread, loader);
    Klass* k = SystemDictionary::find(name, h_loader, h_prot, thread);

    if (k != NULL) {
      // Make sure that resolving is legal
      EXCEPTION_MARK;
      // return NULL if verification fails
      verify_constant_pool_resolve(this_cp, k, THREAD);
      if (HAS_PENDING_EXCEPTION) {
        CLEAR_PENDING_EXCEPTION;
        return NULL;
      }
      return k;
    } else {
      return k;
    }
  }
}

Method* ConstantPool::method_at_if_loaded(const constantPoolHandle& cpool,
                                                   int which) {
  if (cpool->cache() == NULL)  return NULL;  // nothing to load yet
  int cache_index = decode_cpcache_index(which, true);
  if (!(cache_index >= 0 && cache_index < cpool->cache()->length())) {
    // FIXME: should be an assert
    log_debug(class, resolve)("bad operand %d in:", which); cpool->print();
    return NULL;
  }
  ConstantPoolCacheEntry* e = cpool->cache()->entry_at(cache_index);
  return e->method_if_resolved(cpool);
}


bool ConstantPool::has_appendix_at_if_loaded(const constantPoolHandle& cpool, int which) {
  if (cpool->cache() == NULL)  return false;  // nothing to load yet
  int cache_index = decode_cpcache_index(which, true);
  ConstantPoolCacheEntry* e = cpool->cache()->entry_at(cache_index);
  return e->has_appendix();
}

oop ConstantPool::appendix_at_if_loaded(const constantPoolHandle& cpool, int which) {
  if (cpool->cache() == NULL)  return NULL;  // nothing to load yet
  int cache_index = decode_cpcache_index(which, true);
  ConstantPoolCacheEntry* e = cpool->cache()->entry_at(cache_index);
  return e->appendix_if_resolved(cpool);
}


bool ConstantPool::has_method_type_at_if_loaded(const constantPoolHandle& cpool, int which) {
  if (cpool->cache() == NULL)  return false;  // nothing to load yet
  int cache_index = decode_cpcache_index(which, true);
  ConstantPoolCacheEntry* e = cpool->cache()->entry_at(cache_index);
  return e->has_method_type();
}

oop ConstantPool::method_type_at_if_loaded(const constantPoolHandle& cpool, int which) {
  if (cpool->cache() == NULL)  return NULL;  // nothing to load yet
  int cache_index = decode_cpcache_index(which, true);
  ConstantPoolCacheEntry* e = cpool->cache()->entry_at(cache_index);
  return e->method_type_if_resolved(cpool);
}


Symbol* ConstantPool::impl_name_ref_at(int which, bool uncached) {
  int name_index = name_ref_index_at(impl_name_and_type_ref_index_at(which, uncached));
  return symbol_at(name_index);
}


Symbol* ConstantPool::impl_signature_ref_at(int which, bool uncached) {
  int signature_index = signature_ref_index_at(impl_name_and_type_ref_index_at(which, uncached));
  return symbol_at(signature_index);
}

int ConstantPool::impl_name_and_type_ref_index_at(int which, bool uncached) {
  int i = which;
  if (!uncached && cache() != NULL) {
    if (ConstantPool::is_invokedynamic_index(which)) {
      // Invokedynamic index is index into the constant pool cache
      int pool_index = invokedynamic_cp_cache_entry_at(which)->constant_pool_index();
      pool_index = invoke_dynamic_name_and_type_ref_index_at(pool_index);
      assert(tag_at(pool_index).is_name_and_type(), "");
      return pool_index;
    }
    // change byte-ordering and go via cache
    i = remap_instruction_operand_from_cache(which);
  } else {
    if (tag_at(which).is_invoke_dynamic() ||
        tag_at(which).is_dynamic_constant() ||
        tag_at(which).is_dynamic_constant_in_error()) {
      int pool_index = invoke_dynamic_name_and_type_ref_index_at(which);
      assert(tag_at(pool_index).is_name_and_type(), "");
      return pool_index;
    }
  }
  assert(tag_at(i).is_field_or_method(), "Corrupted constant pool");
  assert(!tag_at(i).is_invoke_dynamic() &&
         !tag_at(i).is_dynamic_constant() &&
         !tag_at(i).is_dynamic_constant_in_error(), "Must be handled above");
  jint ref_index = *int_at_addr(i);
  return extract_high_short_from_int(ref_index);
}

constantTag ConstantPool::impl_tag_ref_at(int which, bool uncached) {
  int pool_index = which;
  if (!uncached && cache() != NULL) {
    if (ConstantPool::is_invokedynamic_index(which)) {
      // Invokedynamic index is index into resolved_references
      pool_index = invokedynamic_cp_cache_entry_at(which)->constant_pool_index();
    } else {
      // change byte-ordering and go via cache
      pool_index = remap_instruction_operand_from_cache(which);
    }
  }
  return tag_at(pool_index);
}

int ConstantPool::impl_klass_ref_index_at(int which, bool uncached) {
  guarantee(!ConstantPool::is_invokedynamic_index(which),
            "an invokedynamic instruction does not have a klass");
  int i = which;
  if (!uncached && cache() != NULL) {
    // change byte-ordering and go via cache
    i = remap_instruction_operand_from_cache(which);
  }
  assert(tag_at(i).is_field_or_method(), "Corrupted constant pool");
  jint ref_index = *int_at_addr(i);
  return extract_low_short_from_int(ref_index);
}



int ConstantPool::remap_instruction_operand_from_cache(int operand) {
  int cpc_index = operand;
  DEBUG_ONLY(cpc_index -= CPCACHE_INDEX_TAG);
  assert((int)(u2)cpc_index == cpc_index, "clean u2");
  int member_index = cache()->entry_at(cpc_index)->constant_pool_index();
  return member_index;
}


void ConstantPool::verify_constant_pool_resolve(const constantPoolHandle& this_cp, Klass* k, TRAPS) {
  if (!(k->is_instance_klass() || k->is_objArray_klass())) {
    return;  // short cut, typeArray klass is always accessible
  }
  Klass* holder = this_cp->pool_holder();
  bool fold_type_to_class = true;
  LinkResolver::check_klass_accessability(holder, k, fold_type_to_class, CHECK);
}


int ConstantPool::name_ref_index_at(int which_nt) {
  jint ref_index = name_and_type_at(which_nt);
  return extract_low_short_from_int(ref_index);
}


int ConstantPool::signature_ref_index_at(int which_nt) {
  jint ref_index = name_and_type_at(which_nt);
  return extract_high_short_from_int(ref_index);
}


Klass* ConstantPool::klass_ref_at(int which, TRAPS) {
  return klass_at(klass_ref_index_at(which), THREAD);
}

Symbol* ConstantPool::klass_name_at(int which) const {
  return symbol_at(klass_slot_at(which).name_index());
}

Symbol* ConstantPool::klass_ref_at_noresolve(int which) {
  jint ref_index = klass_ref_index_at(which);
  return klass_at_noresolve(ref_index);
}

Symbol* ConstantPool::uncached_klass_ref_at_noresolve(int which) {
  jint ref_index = uncached_klass_ref_index_at(which);
  return klass_at_noresolve(ref_index);
}

char* ConstantPool::string_at_noresolve(int which) {
  return unresolved_string_at(which)->as_C_string();
}

BasicType ConstantPool::basic_type_for_signature_at(int which) const {
  return FieldType::basic_type(symbol_at(which));
}


void ConstantPool::resolve_string_constants_impl(const constantPoolHandle& this_cp, TRAPS) {
  for (int index = 1; index < this_cp->length(); index++) { // Index 0 is unused
    if (this_cp->tag_at(index).is_string()) {
      this_cp->string_at(index, CHECK);
    }
  }
}

Symbol* ConstantPool::exception_message(const constantPoolHandle& this_cp, int which, constantTag tag, oop pending_exception) {
  // Dig out the detailed message to reuse if possible
  Symbol* message = java_lang_Throwable::detail_message(pending_exception);
  if (message != NULL) {
    return message;
  }

  // Return specific message for the tag
  switch (tag.value()) {
  case JVM_CONSTANT_UnresolvedClass:
    // return the class name in the error message
    message = this_cp->klass_name_at(which);
    break;
  case JVM_CONSTANT_MethodHandle:
    // return the method handle name in the error message
    message = this_cp->method_handle_name_ref_at(which);
    break;
  case JVM_CONSTANT_MethodType:
    // return the method type signature in the error message
    message = this_cp->method_type_signature_at(which);
    break;
  default:
    ShouldNotReachHere();
  }

  return message;
}

void ConstantPool::throw_resolution_error(const constantPoolHandle& this_cp, int which, TRAPS) {
  Symbol* message = NULL;
  Symbol* error = SystemDictionary::find_resolution_error(this_cp, which, &message);
  assert(error != NULL, "checking");
  CLEAR_PENDING_EXCEPTION;
  if (message != NULL) {
    ResourceMark rm;
    THROW_MSG(error, message->as_C_string());
  } else {
    THROW(error);
  }
}

// If resolution for Class, Dynamic constant, MethodHandle or MethodType fails, save the
// exception in the resolution error table, so that the same exception is thrown again.
void ConstantPool::save_and_throw_exception(const constantPoolHandle& this_cp, int which,
                                            constantTag tag, TRAPS) {
  Symbol* error = PENDING_EXCEPTION->klass()->name();

  int error_tag = tag.error_value();

  if (!PENDING_EXCEPTION->
    is_a(SystemDictionary::LinkageError_klass())) {
    // Just throw the exception and don't prevent these classes from
    // being loaded due to virtual machine errors like StackOverflow
    // and OutOfMemoryError, etc, or if the thread was hit by stop()
    // Needs clarification to section 5.4.3 of the VM spec (see 6308271)
  } else if (this_cp->tag_at(which).value() != error_tag) {
    Symbol* message = exception_message(this_cp, which, tag, PENDING_EXCEPTION);
    SystemDictionary::add_resolution_error(this_cp, which, error, message);
    // CAS in the tag.  If a thread beat us to registering this error that's fine.
    // If another thread resolved the reference, this is a race condition. This
    // thread may have had a security manager or something temporary.
    // This doesn't deterministically get an error.   So why do we save this?
    // We save this because jvmti can add classes to the bootclass path after
    // this error, so it needs to get the same error if the error is first.
    jbyte old_tag = Atomic::cmpxchg((jbyte)error_tag,
                            (jbyte*)this_cp->tag_addr_at(which), (jbyte)tag.value());
    if (old_tag != error_tag && old_tag != tag.value()) {
      // MethodHandles and MethodType doesn't change to resolved version.
      assert(this_cp->tag_at(which).is_klass(), "Wrong tag value");
      // Forget the exception and use the resolved class.
      CLEAR_PENDING_EXCEPTION;
    }
  } else {
    // some other thread put this in error state
    throw_resolution_error(this_cp, which, CHECK);
  }
}

constantTag ConstantPool::constant_tag_at(int which) {
  constantTag tag = tag_at(which);
  if (tag.is_dynamic_constant() ||
      tag.is_dynamic_constant_in_error()) {
    BasicType bt = basic_type_for_constant_at(which);
    // dynamic constant could return an array, treat as object
    return constantTag::ofBasicType(is_reference_type(bt) ? T_OBJECT : bt);
  }
  return tag;
}

BasicType ConstantPool::basic_type_for_constant_at(int which) {
  constantTag tag = tag_at(which);
  if (tag.is_dynamic_constant() ||
      tag.is_dynamic_constant_in_error()) {
    // have to look at the signature for this one
    Symbol* constant_type = uncached_signature_ref_at(which);
    return FieldType::basic_type(constant_type);
  }
  return tag.basic_type();
}

// Called to resolve constants in the constant pool and return an oop.
// Some constant pool entries cache their resolved oop. This is also
// called to create oops from constants to use in arguments for invokedynamic
oop ConstantPool::resolve_constant_at_impl(const constantPoolHandle& this_cp,
                                           int index, int cache_index,
                                           bool* status_return, TRAPS) {
  oop result_oop = NULL;
  Handle throw_exception;

  if (cache_index == _possible_index_sentinel) {
    // It is possible that this constant is one which is cached in the objects.
    // We'll do a linear search.  This should be OK because this usage is rare.
    // FIXME: If bootstrap specifiers stress this code, consider putting in
    // a reverse index.  Binary search over a short array should do it.
    assert(index > 0, "valid index");
    cache_index = this_cp->cp_to_object_index(index);
  }
  assert(cache_index == _no_index_sentinel || cache_index >= 0, "");
  assert(index == _no_index_sentinel || index >= 0, "");

  if (cache_index >= 0) {
    result_oop = this_cp->resolved_references()->obj_at(cache_index);
    if (result_oop != NULL) {
      if (oopDesc::equals(result_oop, Universe::the_null_sentinel())) {
        DEBUG_ONLY(int temp_index = (index >= 0 ? index : this_cp->object_to_cp_index(cache_index)));
        assert(this_cp->tag_at(temp_index).is_dynamic_constant(), "only condy uses the null sentinel");
        result_oop = NULL;
      }
      if (status_return != NULL)  (*status_return) = true;
      return result_oop;
      // That was easy...
    }
    index = this_cp->object_to_cp_index(cache_index);
  }

  jvalue prim_value;  // temp used only in a few cases below

  constantTag tag = this_cp->tag_at(index);

  if (status_return != NULL) {
    // don't trigger resolution if the constant might need it
    switch (tag.value()) {
    case JVM_CONSTANT_Class:
    {
      CPKlassSlot kslot = this_cp->klass_slot_at(index);
      int resolved_klass_index = kslot.resolved_klass_index();
      if (this_cp->resolved_klasses()->at(resolved_klass_index) == NULL) {
        (*status_return) = false;
        return NULL;
      }
      // the klass is waiting in the CP; go get it
      break;
    }
    case JVM_CONSTANT_String:
    case JVM_CONSTANT_Integer:
    case JVM_CONSTANT_Float:
    case JVM_CONSTANT_Long:
    case JVM_CONSTANT_Double:
      // these guys trigger OOM at worst
      break;
    default:
      (*status_return) = false;
      return NULL;
    }
    // from now on there is either success or an OOME
    (*status_return) = true;
  }

  switch (tag.value()) {

  case JVM_CONSTANT_UnresolvedClass:
  case JVM_CONSTANT_UnresolvedClassInError:
  case JVM_CONSTANT_Class:
    {
      assert(cache_index == _no_index_sentinel, "should not have been set");
      Klass* resolved = klass_at_impl(this_cp, index, true, CHECK_NULL);
      // ldc wants the java mirror.
      result_oop = resolved->java_mirror();
      break;
    }

  case JVM_CONSTANT_Dynamic:
    {
      Klass* current_klass  = this_cp->pool_holder();
      Symbol* constant_name = this_cp->uncached_name_ref_at(index);
      Symbol* constant_type = this_cp->uncached_signature_ref_at(index);

      // The initial step in resolving an unresolved symbolic reference to a
      // dynamically-computed constant is to resolve the symbolic reference to a
      // method handle which will be the bootstrap method for the dynamically-computed
      // constant. If resolution of the java.lang.invoke.MethodHandle for the bootstrap
      // method fails, then a MethodHandleInError is stored at the corresponding
      // bootstrap method's CP index for the CONSTANT_MethodHandle_info. No need to
      // set a DynamicConstantInError here since any subsequent use of this
      // bootstrap method will encounter the resolution of MethodHandleInError.
      oop bsm_info = this_cp->resolve_bootstrap_specifier_at(index, THREAD);
      Exceptions::wrap_dynamic_exception(CHECK_NULL);
      assert(bsm_info != NULL, "");
      // FIXME: Cache this once per BootstrapMethods entry, not once per CONSTANT_Dynamic.
      Handle bootstrap_specifier = Handle(THREAD, bsm_info);

      // Resolve the Dynamically-Computed constant to invoke the BSM in order to obtain the resulting oop.
      Handle value = SystemDictionary::link_dynamic_constant(current_klass,
                                                             index,
                                                             bootstrap_specifier,
                                                             constant_name,
                                                             constant_type,
                                                             THREAD);
      result_oop = value();
      Exceptions::wrap_dynamic_exception(THREAD);
      if (HAS_PENDING_EXCEPTION) {
        // Resolution failure of the dynamically-computed constant, save_and_throw_exception
        // will check for a LinkageError and store a DynamicConstantInError.
        save_and_throw_exception(this_cp, index, tag, CHECK_NULL);
      }
      BasicType type = FieldType::basic_type(constant_type);
      if (!is_reference_type(type)) {
        // Make sure the primitive value is properly boxed.
        // This is a JDK responsibility.
        const char* fail = NULL;
        if (result_oop == NULL) {
          fail = "null result instead of box";
        } else if (!is_java_primitive(type)) {
          // FIXME: support value types via unboxing
          fail = "can only handle references and primitives";
        } else if (!java_lang_boxing_object::is_instance(result_oop, type)) {
          fail = "primitive is not properly boxed";
        }
        if (fail != NULL) {
          // Since this exception is not a LinkageError, throw exception
          // but do not save a DynamicInError resolution result.
          // See section 5.4.3 of the VM spec.
          THROW_MSG_NULL(vmSymbols::java_lang_InternalError(), fail);
        }
      }
      break;
    }

  case JVM_CONSTANT_String:
    assert(cache_index != _no_index_sentinel, "should have been set");
    if (this_cp->is_pseudo_string_at(index)) {
      result_oop = this_cp->pseudo_string_at(index, cache_index);
      break;
    }
    result_oop = string_at_impl(this_cp, index, cache_index, CHECK_NULL);
    break;

  case JVM_CONSTANT_DynamicInError:
  case JVM_CONSTANT_MethodHandleInError:
  case JVM_CONSTANT_MethodTypeInError:
    {
      throw_resolution_error(this_cp, index, CHECK_NULL);
      break;
    }

  case JVM_CONSTANT_MethodHandle:
    {
      int ref_kind                 = this_cp->method_handle_ref_kind_at(index);
      int callee_index             = this_cp->method_handle_klass_index_at(index);
      Symbol*  name =      this_cp->method_handle_name_ref_at(index);
      Symbol*  signature = this_cp->method_handle_signature_ref_at(index);
      constantTag m_tag  = this_cp->tag_at(this_cp->method_handle_index_at(index));
      { ResourceMark rm(THREAD);
        log_debug(class, resolve)("resolve JVM_CONSTANT_MethodHandle:%d [%d/%d/%d] %s.%s",
                              ref_kind, index, this_cp->method_handle_index_at(index),
                              callee_index, name->as_C_string(), signature->as_C_string());
      }

      Klass* callee = klass_at_impl(this_cp, callee_index, true, CHECK_NULL);

      // Check constant pool method consistency
      if ((callee->is_interface() && m_tag.is_method()) ||
          ((!callee->is_interface() && m_tag.is_interface_method()))) {
        ResourceMark rm(THREAD);
        char buf[400];
        jio_snprintf(buf, sizeof(buf),
          "Inconsistent constant pool data in classfile for class %s. "
          "Method %s%s at index %d is %s and should be %s",
          callee->name()->as_C_string(), name->as_C_string(), signature->as_C_string(), index,
          callee->is_interface() ? "CONSTANT_MethodRef" : "CONSTANT_InterfaceMethodRef",
          callee->is_interface() ? "CONSTANT_InterfaceMethodRef" : "CONSTANT_MethodRef");
        THROW_MSG_NULL(vmSymbols::java_lang_IncompatibleClassChangeError(), buf);
      }

      Klass* klass = this_cp->pool_holder();
      Handle value = SystemDictionary::link_method_handle_constant(klass, ref_kind,
                                                                   callee, name, signature,
                                                                   THREAD);
      result_oop = value();
      if (HAS_PENDING_EXCEPTION) {
        save_and_throw_exception(this_cp, index, tag, CHECK_NULL);
      }
      break;
    }

  case JVM_CONSTANT_MethodType:
    {
      Symbol*  signature = this_cp->method_type_signature_at(index);
      { ResourceMark rm(THREAD);
        log_debug(class, resolve)("resolve JVM_CONSTANT_MethodType [%d/%d] %s",
                              index, this_cp->method_type_index_at(index),
                              signature->as_C_string());
      }
      Klass* klass = this_cp->pool_holder();
      Handle value = SystemDictionary::find_method_handle_type(signature, klass, THREAD);
      result_oop = value();
      if (HAS_PENDING_EXCEPTION) {
        save_and_throw_exception(this_cp, index, tag, CHECK_NULL);
      }
      break;
    }

  case JVM_CONSTANT_Integer:
    assert(cache_index == _no_index_sentinel, "should not have been set");
    prim_value.i = this_cp->int_at(index);
    result_oop = java_lang_boxing_object::create(T_INT, &prim_value, CHECK_NULL);
    break;

  case JVM_CONSTANT_Float:
    assert(cache_index == _no_index_sentinel, "should not have been set");
    prim_value.f = this_cp->float_at(index);
    result_oop = java_lang_boxing_object::create(T_FLOAT, &prim_value, CHECK_NULL);
    break;

  case JVM_CONSTANT_Long:
    assert(cache_index == _no_index_sentinel, "should not have been set");
    prim_value.j = this_cp->long_at(index);
    result_oop = java_lang_boxing_object::create(T_LONG, &prim_value, CHECK_NULL);
    break;

  case JVM_CONSTANT_Double:
    assert(cache_index == _no_index_sentinel, "should not have been set");
    prim_value.d = this_cp->double_at(index);
    result_oop = java_lang_boxing_object::create(T_DOUBLE, &prim_value, CHECK_NULL);
    break;

  default:
    DEBUG_ONLY( tty->print_cr("*** %p: tag at CP[%d/%d] = %d",
                              this_cp(), index, cache_index, tag.value()));
    assert(false, "unexpected constant tag");
    break;
  }

  if (cache_index >= 0) {
    // Benign race condition:  resolved_references may already be filled in.
    // The important thing here is that all threads pick up the same result.
    // It doesn't matter which racing thread wins, as long as only one
    // result is used by all threads, and all future queries.
    oop new_result = (result_oop == NULL ? Universe::the_null_sentinel() : result_oop);
    oop old_result = this_cp->resolved_references()
      ->atomic_compare_exchange_oop(cache_index, new_result, NULL);
    if (old_result == NULL) {
      return result_oop;  // was installed
    } else {
      // Return the winning thread's result.  This can be different than
      // the result here for MethodHandles.
      if (oopDesc::equals(old_result, Universe::the_null_sentinel()))
        old_result = NULL;
      return old_result;
    }
  } else {
    assert(!oopDesc::equals(result_oop, Universe::the_null_sentinel()), "");
    return result_oop;
  }
}

oop ConstantPool::uncached_string_at(int which, TRAPS) {
  Symbol* sym = unresolved_string_at(which);
  oop str = StringTable::intern(sym, CHECK_(NULL));
  assert(java_lang_String::is_instance(str), "must be string");
  return str;
}


oop ConstantPool::resolve_bootstrap_specifier_at_impl(const constantPoolHandle& this_cp, int index, TRAPS) {
  assert((this_cp->tag_at(index).is_invoke_dynamic() ||
          this_cp->tag_at(index).is_dynamic_constant()), "Corrupted constant pool");
  Handle bsm;
  int argc;
  {
    // JVM_CONSTANT_InvokeDynamic is an ordered pair of [bootm, name&mtype], plus optional arguments
    // JVM_CONSTANT_Dynamic is an ordered pair of [bootm, name&ftype], plus optional arguments
    // In both cases, the bootm, being a JVM_CONSTANT_MethodHandle, has its own cache entry.
    // It is accompanied by the optional arguments.
    int bsm_index = this_cp->invoke_dynamic_bootstrap_method_ref_index_at(index);
    oop bsm_oop = this_cp->resolve_possibly_cached_constant_at(bsm_index, CHECK_NULL);
    if (!java_lang_invoke_MethodHandle::is_instance(bsm_oop)) {
      THROW_MSG_NULL(vmSymbols::java_lang_LinkageError(), "BSM not an MethodHandle");
    }

    // Extract the optional static arguments.
    argc = this_cp->invoke_dynamic_argument_count_at(index);

    // if there are no static arguments, return the bsm by itself:
    if (argc == 0 && UseBootstrapCallInfo < 2)  return bsm_oop;

    bsm = Handle(THREAD, bsm_oop);
  }

  // We are going to return an ordered pair of {bsm, info}, using a 2-array.
  objArrayHandle info;
  {
    objArrayOop info_oop = oopFactory::new_objArray(SystemDictionary::Object_klass(), 2, CHECK_NULL);
    info = objArrayHandle(THREAD, info_oop);
  }

  info->obj_at_put(0, bsm());

  bool use_BSCI;
  switch (UseBootstrapCallInfo) {
  default: use_BSCI = true;  break;  // stress mode
  case 0:  use_BSCI = false; break;  // stress mode
  case 1:                            // normal mode
    // If we were to support an alternative mode of BSM invocation,
    // we'd convert to pull mode here if the BSM could be a candidate
    // for that alternative mode.  We can't easily test for things
    // like varargs here, but we can get away with approximate testing,
    // since the JDK runtime will make up the difference either way.
    // For now, exercise the pull-mode path if the BSM is of arity 2,
    // or if there is a potential condy loop (see below).
    oop mt_oop = java_lang_invoke_MethodHandle::type(bsm());
    use_BSCI = (java_lang_invoke_MethodType::ptype_count(mt_oop) == 2);
    break;
  }

  // Here's a reason to use BSCI even if it wasn't requested:
  // If a condy uses a condy argument, we want to avoid infinite
  // recursion (condy loops) in the C code.  It's OK in Java,
  // because Java has stack overflow checking, so we punt
  // potentially cyclic cases from C to Java.
  if (!use_BSCI && this_cp->tag_at(index).is_dynamic_constant()) {
    bool found_unresolved_condy = false;
    for (int i = 0; i < argc; i++) {
      int arg_index = this_cp->invoke_dynamic_argument_index_at(index, i);
      if (this_cp->tag_at(arg_index).is_dynamic_constant()) {
        // potential recursion point condy -> condy
        bool found_it = false;
        this_cp->find_cached_constant_at(arg_index, found_it, CHECK_NULL);
        if (!found_it) { found_unresolved_condy = true; break; }
      }
    }
    if (found_unresolved_condy)
      use_BSCI = true;
  }

  const int SMALL_ARITY = 5;
  if (use_BSCI && argc <= SMALL_ARITY && UseBootstrapCallInfo <= 2) {
    // If there are only a few arguments, and none of them need linking,
    // push them, instead of asking the JDK runtime to turn around and
    // pull them, saving a JVM/JDK transition in some simple cases.
    bool all_resolved = true;
    for (int i = 0; i < argc; i++) {
      bool found_it = false;
      int arg_index = this_cp->invoke_dynamic_argument_index_at(index, i);
      this_cp->find_cached_constant_at(arg_index, found_it, CHECK_NULL);
      if (!found_it) { all_resolved = false; break; }
    }
    if (all_resolved)
      use_BSCI = false;
  }

  if (!use_BSCI) {
    // return {bsm, {arg...}}; resolution of arguments is done immediately, before JDK code is called
    objArrayOop args_oop = oopFactory::new_objArray(SystemDictionary::Object_klass(), argc, CHECK_NULL);
    info->obj_at_put(1, args_oop);   // may overwrite with args[0] below
    objArrayHandle args(THREAD, args_oop);
    copy_bootstrap_arguments_at_impl(this_cp, index, 0, argc, args, 0, true, Handle(), CHECK_NULL);
    if (argc == 1) {
      // try to discard the singleton array
      oop arg_oop = args->obj_at(0);
      if (arg_oop != NULL && !arg_oop->is_array()) {
        // JVM treats arrays and nulls specially in this position,
        // but other things are just single arguments
        info->obj_at_put(1, arg_oop);
      }
    }
  } else {
    // return {bsm, {arg_count, pool_index}}; JDK code must pull the arguments as needed
    typeArrayOop ints_oop = oopFactory::new_typeArray(T_INT, 2, CHECK_NULL);
    ints_oop->int_at_put(0, argc);
    ints_oop->int_at_put(1, index);
    info->obj_at_put(1, ints_oop);
  }
  return info();
}

void ConstantPool::copy_bootstrap_arguments_at_impl(const constantPoolHandle& this_cp, int index,
                                                    int start_arg, int end_arg,
                                                    objArrayHandle info, int pos,
                                                    bool must_resolve, Handle if_not_available,
                                                    TRAPS) {
  int argc;
  int limit = pos + end_arg - start_arg;
  // checks: index in range [0..this_cp->length),
  // tag at index, start..end in range [0..argc],
  // info array non-null, pos..limit in [0..info.length]
  if ((0 >= index    || index >= this_cp->length())  ||
      !(this_cp->tag_at(index).is_invoke_dynamic()    ||
        this_cp->tag_at(index).is_dynamic_constant()) ||
      (0 > start_arg || start_arg > end_arg) ||
      (end_arg > (argc = this_cp->invoke_dynamic_argument_count_at(index))) ||
      (0 > pos       || pos > limit)         ||
      (info.is_null() || limit > info->length())) {
    // An index or something else went wrong; throw an error.
    // Since this is an internal API, we don't expect this,
    // so we don't bother to craft a nice message.
    THROW_MSG(vmSymbols::java_lang_LinkageError(), "bad BSM argument access");
  }
  // now we can loop safely
  int info_i = pos;
  for (int i = start_arg; i < end_arg; i++) {
    int arg_index = this_cp->invoke_dynamic_argument_index_at(index, i);
    oop arg_oop;
    if (must_resolve) {
      arg_oop = this_cp->resolve_possibly_cached_constant_at(arg_index, CHECK);
    } else {
      bool found_it = false;
      arg_oop = this_cp->find_cached_constant_at(arg_index, found_it, CHECK);
      if (!found_it)  arg_oop = if_not_available();
    }
    info->obj_at_put(info_i++, arg_oop);
  }
}

oop ConstantPool::string_at_impl(const constantPoolHandle& this_cp, int which, int obj_index, TRAPS) {
  // If the string has already been interned, this entry will be non-null
  oop str = this_cp->resolved_references()->obj_at(obj_index);
  assert(!oopDesc::equals(str, Universe::the_null_sentinel()), "");
  if (str != NULL) return str;
  Symbol* sym = this_cp->unresolved_string_at(which);
  str = StringTable::intern(sym, CHECK_(NULL));
  this_cp->string_at_put(which, obj_index, str);
  assert(java_lang_String::is_instance(str), "must be string");
  return str;
}


bool ConstantPool::klass_name_at_matches(const InstanceKlass* k, int which) {
  // Names are interned, so we can compare Symbol*s directly
  Symbol* cp_name = klass_name_at(which);
  return (cp_name == k->name());
}


// Iterate over symbols and decrement ones which are Symbol*s
// This is done during GC.
// Only decrement the UTF8 symbols. Strings point to
// these symbols but didn't increment the reference count.
void ConstantPool::unreference_symbols() {
  for (int index = 1; index < length(); index++) { // Index 0 is unused
    constantTag tag = tag_at(index);
    if (tag.is_symbol()) {
      symbol_at(index)->decrement_refcount();
    }
  }
}


// Compare this constant pool's entry at index1 to the constant pool
// cp2's entry at index2.
bool ConstantPool::compare_entry_to(int index1, const constantPoolHandle& cp2,
       int index2, TRAPS) {

  // The error tags are equivalent to non-error tags when comparing
  jbyte t1 = tag_at(index1).non_error_value();
  jbyte t2 = cp2->tag_at(index2).non_error_value();

  if (t1 != t2) {
    // Not the same entry type so there is nothing else to check. Note
    // that this style of checking will consider resolved/unresolved
    // class pairs as different.
    // From the ConstantPool* API point of view, this is correct
    // behavior. See VM_RedefineClasses::merge_constant_pools() to see how this
    // plays out in the context of ConstantPool* merging.
    return false;
  }

  switch (t1) {
  case JVM_CONSTANT_Class:
  {
    Klass* k1 = klass_at(index1, CHECK_false);
    Klass* k2 = cp2->klass_at(index2, CHECK_false);
    if (k1 == k2) {
      return true;
    }
  } break;

  case JVM_CONSTANT_ClassIndex:
  {
    int recur1 = klass_index_at(index1);
    int recur2 = cp2->klass_index_at(index2);
    bool match = compare_entry_to(recur1, cp2, recur2, CHECK_false);
    if (match) {
      return true;
    }
  } break;

  case JVM_CONSTANT_Double:
  {
    jdouble d1 = double_at(index1);
    jdouble d2 = cp2->double_at(index2);
    if (d1 == d2) {
      return true;
    }
  } break;

  case JVM_CONSTANT_Fieldref:
  case JVM_CONSTANT_InterfaceMethodref:
  case JVM_CONSTANT_Methodref:
  {
    int recur1 = uncached_klass_ref_index_at(index1);
    int recur2 = cp2->uncached_klass_ref_index_at(index2);
    bool match = compare_entry_to(recur1, cp2, recur2, CHECK_false);
    if (match) {
      recur1 = uncached_name_and_type_ref_index_at(index1);
      recur2 = cp2->uncached_name_and_type_ref_index_at(index2);
      match = compare_entry_to(recur1, cp2, recur2, CHECK_false);
      if (match) {
        return true;
      }
    }
  } break;

  case JVM_CONSTANT_Float:
  {
    jfloat f1 = float_at(index1);
    jfloat f2 = cp2->float_at(index2);
    if (f1 == f2) {
      return true;
    }
  } break;

  case JVM_CONSTANT_Integer:
  {
    jint i1 = int_at(index1);
    jint i2 = cp2->int_at(index2);
    if (i1 == i2) {
      return true;
    }
  } break;

  case JVM_CONSTANT_Long:
  {
    jlong l1 = long_at(index1);
    jlong l2 = cp2->long_at(index2);
    if (l1 == l2) {
      return true;
    }
  } break;

  case JVM_CONSTANT_NameAndType:
  {
    int recur1 = name_ref_index_at(index1);
    int recur2 = cp2->name_ref_index_at(index2);
    bool match = compare_entry_to(recur1, cp2, recur2, CHECK_false);
    if (match) {
      recur1 = signature_ref_index_at(index1);
      recur2 = cp2->signature_ref_index_at(index2);
      match = compare_entry_to(recur1, cp2, recur2, CHECK_false);
      if (match) {
        return true;
      }
    }
  } break;

  case JVM_CONSTANT_StringIndex:
  {
    int recur1 = string_index_at(index1);
    int recur2 = cp2->string_index_at(index2);
    bool match = compare_entry_to(recur1, cp2, recur2, CHECK_false);
    if (match) {
      return true;
    }
  } break;

  case JVM_CONSTANT_UnresolvedClass:
  {
    Symbol* k1 = klass_name_at(index1);
    Symbol* k2 = cp2->klass_name_at(index2);
    if (k1 == k2) {
      return true;
    }
  } break;

  case JVM_CONSTANT_MethodType:
  {
    int k1 = method_type_index_at(index1);
    int k2 = cp2->method_type_index_at(index2);
    bool match = compare_entry_to(k1, cp2, k2, CHECK_false);
    if (match) {
      return true;
    }
  } break;

  case JVM_CONSTANT_MethodHandle:
  {
    int k1 = method_handle_ref_kind_at(index1);
    int k2 = cp2->method_handle_ref_kind_at(index2);
    if (k1 == k2) {
      int i1 = method_handle_index_at(index1);
      int i2 = cp2->method_handle_index_at(index2);
      bool match = compare_entry_to(i1, cp2, i2, CHECK_false);
      if (match) {
        return true;
      }
    }
  } break;

  case JVM_CONSTANT_Dynamic:
  {
    int k1 = invoke_dynamic_name_and_type_ref_index_at(index1);
    int k2 = cp2->invoke_dynamic_name_and_type_ref_index_at(index2);
    int i1 = invoke_dynamic_bootstrap_specifier_index(index1);
    int i2 = cp2->invoke_dynamic_bootstrap_specifier_index(index2);
    // separate statements and variables because CHECK_false is used
    bool match_entry = compare_entry_to(k1, cp2, k2, CHECK_false);
    bool match_operand = compare_operand_to(i1, cp2, i2, CHECK_false);
    return (match_entry && match_operand);
  } break;

  case JVM_CONSTANT_InvokeDynamic:
  {
    int k1 = invoke_dynamic_name_and_type_ref_index_at(index1);
    int k2 = cp2->invoke_dynamic_name_and_type_ref_index_at(index2);
    int i1 = invoke_dynamic_bootstrap_specifier_index(index1);
    int i2 = cp2->invoke_dynamic_bootstrap_specifier_index(index2);
    // separate statements and variables because CHECK_false is used
    bool match_entry = compare_entry_to(k1, cp2, k2, CHECK_false);
    bool match_operand = compare_operand_to(i1, cp2, i2, CHECK_false);
    return (match_entry && match_operand);
  } break;

  case JVM_CONSTANT_String:
  {
    Symbol* s1 = unresolved_string_at(index1);
    Symbol* s2 = cp2->unresolved_string_at(index2);
    if (s1 == s2) {
      return true;
    }
  } break;

  case JVM_CONSTANT_Utf8:
  {
    Symbol* s1 = symbol_at(index1);
    Symbol* s2 = cp2->symbol_at(index2);
    if (s1 == s2) {
      return true;
    }
  } break;

  // Invalid is used as the tag for the second constant pool entry
  // occupied by JVM_CONSTANT_Double or JVM_CONSTANT_Long. It should
  // not be seen by itself.
  case JVM_CONSTANT_Invalid: // fall through

  default:
    ShouldNotReachHere();
    break;
  }

  return false;
} // end compare_entry_to()


// Resize the operands array with delta_len and delta_size.
// Used in RedefineClasses for CP merge.
void ConstantPool::resize_operands(int delta_len, int delta_size, TRAPS) {
  int old_len  = operand_array_length(operands());
  int new_len  = old_len + delta_len;
  int min_len  = (delta_len > 0) ? old_len : new_len;

  int old_size = operands()->length();
  int new_size = old_size + delta_size;
  int min_size = (delta_size > 0) ? old_size : new_size;

  ClassLoaderData* loader_data = pool_holder()->class_loader_data();
  Array<u2>* new_ops = MetadataFactory::new_array<u2>(loader_data, new_size, CHECK);

  // Set index in the resized array for existing elements only
  for (int idx = 0; idx < min_len; idx++) {
    int offset = operand_offset_at(idx);                       // offset in original array
    operand_offset_at_put(new_ops, idx, offset + 2*delta_len); // offset in resized array
  }
  // Copy the bootstrap specifiers only
  Copy::conjoint_memory_atomic(operands()->adr_at(2*old_len),
                               new_ops->adr_at(2*new_len),
                               (min_size - 2*min_len) * sizeof(u2));
  // Explicitly deallocate old operands array.
  // Note, it is not needed for 7u backport.
  if ( operands() != NULL) { // the safety check
    MetadataFactory::free_array<u2>(loader_data, operands());
  }
  set_operands(new_ops);
} // end resize_operands()


// Extend the operands array with the length and size of the ext_cp operands.
// Used in RedefineClasses for CP merge.
void ConstantPool::extend_operands(const constantPoolHandle& ext_cp, TRAPS) {
  int delta_len = operand_array_length(ext_cp->operands());
  if (delta_len == 0) {
    return; // nothing to do
  }
  int delta_size = ext_cp->operands()->length();

  assert(delta_len  > 0 && delta_size > 0, "extended operands array must be bigger");

  if (operand_array_length(operands()) == 0) {
    ClassLoaderData* loader_data = pool_holder()->class_loader_data();
    Array<u2>* new_ops = MetadataFactory::new_array<u2>(loader_data, delta_size, CHECK);
    // The first element index defines the offset of second part
    operand_offset_at_put(new_ops, 0, 2*delta_len); // offset in new array
    set_operands(new_ops);
  } else {
    resize_operands(delta_len, delta_size, CHECK);
  }

} // end extend_operands()


// Shrink the operands array to a smaller array with new_len length.
// Used in RedefineClasses for CP merge.
void ConstantPool::shrink_operands(int new_len, TRAPS) {
  int old_len = operand_array_length(operands());
  if (new_len == old_len) {
    return; // nothing to do
  }
  assert(new_len < old_len, "shrunken operands array must be smaller");

  int free_base  = operand_next_offset_at(new_len - 1);
  int delta_len  = new_len - old_len;
  int delta_size = 2*delta_len + free_base - operands()->length();

  resize_operands(delta_len, delta_size, CHECK);

} // end shrink_operands()


void ConstantPool::copy_operands(const constantPoolHandle& from_cp,
                                 const constantPoolHandle& to_cp,
                                 TRAPS) {

  int from_oplen = operand_array_length(from_cp->operands());
  int old_oplen  = operand_array_length(to_cp->operands());
  if (from_oplen != 0) {
    ClassLoaderData* loader_data = to_cp->pool_holder()->class_loader_data();
    // append my operands to the target's operands array
    if (old_oplen == 0) {
      // Can't just reuse from_cp's operand list because of deallocation issues
      int len = from_cp->operands()->length();
      Array<u2>* new_ops = MetadataFactory::new_array<u2>(loader_data, len, CHECK);
      Copy::conjoint_memory_atomic(
          from_cp->operands()->adr_at(0), new_ops->adr_at(0), len * sizeof(u2));
      to_cp->set_operands(new_ops);
    } else {
      int old_len  = to_cp->operands()->length();
      int from_len = from_cp->operands()->length();
      int old_off  = old_oplen * sizeof(u2);
      int from_off = from_oplen * sizeof(u2);
      // Use the metaspace for the destination constant pool
      Array<u2>* new_operands = MetadataFactory::new_array<u2>(loader_data, old_len + from_len, CHECK);
      int fillp = 0, len = 0;
      // first part of dest
      Copy::conjoint_memory_atomic(to_cp->operands()->adr_at(0),
                                   new_operands->adr_at(fillp),
                                   (len = old_off) * sizeof(u2));
      fillp += len;
      // first part of src
      Copy::conjoint_memory_atomic(from_cp->operands()->adr_at(0),
                                   new_operands->adr_at(fillp),
                                   (len = from_off) * sizeof(u2));
      fillp += len;
      // second part of dest
      Copy::conjoint_memory_atomic(to_cp->operands()->adr_at(old_off),
                                   new_operands->adr_at(fillp),
                                   (len = old_len - old_off) * sizeof(u2));
      fillp += len;
      // second part of src
      Copy::conjoint_memory_atomic(from_cp->operands()->adr_at(from_off),
                                   new_operands->adr_at(fillp),
                                   (len = from_len - from_off) * sizeof(u2));
      fillp += len;
      assert(fillp == new_operands->length(), "");

      // Adjust indexes in the first part of the copied operands array.
      for (int j = 0; j < from_oplen; j++) {
        int offset = operand_offset_at(new_operands, old_oplen + j);
        assert(offset == operand_offset_at(from_cp->operands(), j), "correct copy");
        offset += old_len;  // every new tuple is preceded by old_len extra u2's
        operand_offset_at_put(new_operands, old_oplen + j, offset);
      }

      // replace target operands array with combined array
      to_cp->set_operands(new_operands);
    }
  }
} // end copy_operands()


// Copy this constant pool's entries at start_i to end_i (inclusive)
// to the constant pool to_cp's entries starting at to_i. A total of
// (end_i - start_i) + 1 entries are copied.
void ConstantPool::copy_cp_to_impl(const constantPoolHandle& from_cp, int start_i, int end_i,
       const constantPoolHandle& to_cp, int to_i, TRAPS) {


  int dest_i = to_i;  // leave original alone for debug purposes

  for (int src_i = start_i; src_i <= end_i; /* see loop bottom */ ) {
    copy_entry_to(from_cp, src_i, to_cp, dest_i, CHECK);

    switch (from_cp->tag_at(src_i).value()) {
    case JVM_CONSTANT_Double:
    case JVM_CONSTANT_Long:
      // double and long take two constant pool entries
      src_i += 2;
      dest_i += 2;
      break;

    default:
      // all others take one constant pool entry
      src_i++;
      dest_i++;
      break;
    }
  }
  copy_operands(from_cp, to_cp, CHECK);

} // end copy_cp_to_impl()


// Copy this constant pool's entry at from_i to the constant pool
// to_cp's entry at to_i.
void ConstantPool::copy_entry_to(const constantPoolHandle& from_cp, int from_i,
                                        const constantPoolHandle& to_cp, int to_i,
                                        TRAPS) {

  int tag = from_cp->tag_at(from_i).value();
  switch (tag) {
  case JVM_CONSTANT_ClassIndex:
  {
    jint ki = from_cp->klass_index_at(from_i);
    to_cp->klass_index_at_put(to_i, ki);
  } break;

  case JVM_CONSTANT_Double:
  {
    jdouble d = from_cp->double_at(from_i);
    to_cp->double_at_put(to_i, d);
    // double takes two constant pool entries so init second entry's tag
    to_cp->tag_at_put(to_i + 1, JVM_CONSTANT_Invalid);
  } break;

  case JVM_CONSTANT_Fieldref:
  {
    int class_index = from_cp->uncached_klass_ref_index_at(from_i);
    int name_and_type_index = from_cp->uncached_name_and_type_ref_index_at(from_i);
    to_cp->field_at_put(to_i, class_index, name_and_type_index);
  } break;

  case JVM_CONSTANT_Float:
  {
    jfloat f = from_cp->float_at(from_i);
    to_cp->float_at_put(to_i, f);
  } break;

  case JVM_CONSTANT_Integer:
  {
    jint i = from_cp->int_at(from_i);
    to_cp->int_at_put(to_i, i);
  } break;

  case JVM_CONSTANT_InterfaceMethodref:
  {
    int class_index = from_cp->uncached_klass_ref_index_at(from_i);
    int name_and_type_index = from_cp->uncached_name_and_type_ref_index_at(from_i);
    to_cp->interface_method_at_put(to_i, class_index, name_and_type_index);
  } break;

  case JVM_CONSTANT_Long:
  {
    jlong l = from_cp->long_at(from_i);
    to_cp->long_at_put(to_i, l);
    // long takes two constant pool entries so init second entry's tag
    to_cp->tag_at_put(to_i + 1, JVM_CONSTANT_Invalid);
  } break;

  case JVM_CONSTANT_Methodref:
  {
    int class_index = from_cp->uncached_klass_ref_index_at(from_i);
    int name_and_type_index = from_cp->uncached_name_and_type_ref_index_at(from_i);
    to_cp->method_at_put(to_i, class_index, name_and_type_index);
  } break;

  case JVM_CONSTANT_NameAndType:
  {
    int name_ref_index = from_cp->name_ref_index_at(from_i);
    int signature_ref_index = from_cp->signature_ref_index_at(from_i);
    to_cp->name_and_type_at_put(to_i, name_ref_index, signature_ref_index);
  } break;

  case JVM_CONSTANT_StringIndex:
  {
    jint si = from_cp->string_index_at(from_i);
    to_cp->string_index_at_put(to_i, si);
  } break;

  case JVM_CONSTANT_Class:
  case JVM_CONSTANT_UnresolvedClass:
  case JVM_CONSTANT_UnresolvedClassInError:
  {
    // Revert to JVM_CONSTANT_ClassIndex
    int name_index = from_cp->klass_slot_at(from_i).name_index();
    assert(from_cp->tag_at(name_index).is_symbol(), "sanity");
    to_cp->klass_index_at_put(to_i, name_index);
  } break;

  case JVM_CONSTANT_String:
  {
    Symbol* s = from_cp->unresolved_string_at(from_i);
    to_cp->unresolved_string_at_put(to_i, s);
  } break;

  case JVM_CONSTANT_Utf8:
  {
    Symbol* s = from_cp->symbol_at(from_i);
    // Need to increase refcount, the old one will be thrown away and deferenced
    s->increment_refcount();
    to_cp->symbol_at_put(to_i, s);
  } break;

  case JVM_CONSTANT_MethodType:
  case JVM_CONSTANT_MethodTypeInError:
  {
    jint k = from_cp->method_type_index_at(from_i);
    to_cp->method_type_index_at_put(to_i, k);
  } break;

  case JVM_CONSTANT_MethodHandle:
  case JVM_CONSTANT_MethodHandleInError:
  {
    int k1 = from_cp->method_handle_ref_kind_at(from_i);
    int k2 = from_cp->method_handle_index_at(from_i);
    to_cp->method_handle_index_at_put(to_i, k1, k2);
  } break;

  case JVM_CONSTANT_Dynamic:
  case JVM_CONSTANT_DynamicInError:
  {
    int k1 = from_cp->invoke_dynamic_bootstrap_specifier_index(from_i);
    int k2 = from_cp->invoke_dynamic_name_and_type_ref_index_at(from_i);
    k1 += operand_array_length(to_cp->operands());  // to_cp might already have operands
    to_cp->dynamic_constant_at_put(to_i, k1, k2);
  } break;

  case JVM_CONSTANT_InvokeDynamic:
  {
    int k1 = from_cp->invoke_dynamic_bootstrap_specifier_index(from_i);
    int k2 = from_cp->invoke_dynamic_name_and_type_ref_index_at(from_i);
    k1 += operand_array_length(to_cp->operands());  // to_cp might already have operands
    to_cp->invoke_dynamic_at_put(to_i, k1, k2);
  } break;

  // Invalid is used as the tag for the second constant pool entry
  // occupied by JVM_CONSTANT_Double or JVM_CONSTANT_Long. It should
  // not be seen by itself.
  case JVM_CONSTANT_Invalid: // fall through

  default:
  {
    ShouldNotReachHere();
  } break;
  }
} // end copy_entry_to()

// Search constant pool search_cp for an entry that matches this
// constant pool's entry at pattern_i. Returns the index of a
// matching entry or zero (0) if there is no matching entry.
int ConstantPool::find_matching_entry(int pattern_i,
      const constantPoolHandle& search_cp, TRAPS) {

  // index zero (0) is not used
  for (int i = 1; i < search_cp->length(); i++) {
    bool found = compare_entry_to(pattern_i, search_cp, i, CHECK_0);
    if (found) {
      return i;
    }
  }

  return 0;  // entry not found; return unused index zero (0)
} // end find_matching_entry()


// Compare this constant pool's bootstrap specifier at idx1 to the constant pool
// cp2's bootstrap specifier at idx2.
bool ConstantPool::compare_operand_to(int idx1, const constantPoolHandle& cp2, int idx2, TRAPS) {
  int k1 = operand_bootstrap_method_ref_index_at(idx1);
  int k2 = cp2->operand_bootstrap_method_ref_index_at(idx2);
  bool match = compare_entry_to(k1, cp2, k2, CHECK_false);

  if (!match) {
    return false;
  }
  int argc = operand_argument_count_at(idx1);
  if (argc == cp2->operand_argument_count_at(idx2)) {
    for (int j = 0; j < argc; j++) {
      k1 = operand_argument_index_at(idx1, j);
      k2 = cp2->operand_argument_index_at(idx2, j);
      match = compare_entry_to(k1, cp2, k2, CHECK_false);
      if (!match) {
        return false;
      }
    }
    return true;           // got through loop; all elements equal
  }
  return false;
} // end compare_operand_to()

// Search constant pool search_cp for a bootstrap specifier that matches
// this constant pool's bootstrap specifier at pattern_i index.
// Return the index of a matching bootstrap specifier or (-1) if there is no match.
int ConstantPool::find_matching_operand(int pattern_i,
                    const constantPoolHandle& search_cp, int search_len, TRAPS) {
  for (int i = 0; i < search_len; i++) {
    bool found = compare_operand_to(pattern_i, search_cp, i, CHECK_(-1));
    if (found) {
      return i;
    }
  }
  return -1;  // bootstrap specifier not found; return unused index (-1)
} // end find_matching_operand()


#ifndef PRODUCT

const char* ConstantPool::printable_name_at(int which) {

  constantTag tag = tag_at(which);

  if (tag.is_string()) {
    return string_at_noresolve(which);
  } else if (tag.is_klass() || tag.is_unresolved_klass()) {
    return klass_name_at(which)->as_C_string();
  } else if (tag.is_symbol()) {
    return symbol_at(which)->as_C_string();
  }
  return "";
}

#endif // PRODUCT


// JVMTI GetConstantPool support

// For debugging of constant pool
const bool debug_cpool = false;

#define DBG(code) do { if (debug_cpool) { (code); } } while(0)

static void print_cpool_bytes(jint cnt, u1 *bytes) {
  const char* WARN_MSG = "Must not be such entry!";
  jint size = 0;
  u2   idx1, idx2;

  for (jint idx = 1; idx < cnt; idx++) {
    jint ent_size = 0;
    u1   tag  = *bytes++;
    size++;                       // count tag

    printf("const #%03d, tag: %02d ", idx, tag);
    switch(tag) {
      case JVM_CONSTANT_Invalid: {
        printf("Invalid");
        break;
      }
      case JVM_CONSTANT_Unicode: {
        printf("Unicode      %s", WARN_MSG);
        break;
      }
      case JVM_CONSTANT_Utf8: {
        u2 len = Bytes::get_Java_u2(bytes);
        char str[128];
        if (len > 127) {
           len = 127;
        }
        strncpy(str, (char *) (bytes+2), len);
        str[len] = '\0';
        printf("Utf8          \"%s\"", str);
        ent_size = 2 + len;
        break;
      }
      case JVM_CONSTANT_Integer: {
        u4 val = Bytes::get_Java_u4(bytes);
        printf("int          %d", *(int *) &val);
        ent_size = 4;
        break;
      }
      case JVM_CONSTANT_Float: {
        u4 val = Bytes::get_Java_u4(bytes);
        printf("float        %5.3ff", *(float *) &val);
        ent_size = 4;
        break;
      }
      case JVM_CONSTANT_Long: {
        u8 val = Bytes::get_Java_u8(bytes);
        printf("long         " INT64_FORMAT, (int64_t) *(jlong *) &val);
        ent_size = 8;
        idx++; // Long takes two cpool slots
        break;
      }
      case JVM_CONSTANT_Double: {
        u8 val = Bytes::get_Java_u8(bytes);
        printf("double       %5.3fd", *(jdouble *)&val);
        ent_size = 8;
        idx++; // Double takes two cpool slots
        break;
      }
      case JVM_CONSTANT_Class: {
        idx1 = Bytes::get_Java_u2(bytes);
        printf("class        #%03d", idx1);
        ent_size = 2;
        break;
      }
      case JVM_CONSTANT_String: {
        idx1 = Bytes::get_Java_u2(bytes);
        printf("String       #%03d", idx1);
        ent_size = 2;
        break;
      }
      case JVM_CONSTANT_Fieldref: {
        idx1 = Bytes::get_Java_u2(bytes);
        idx2 = Bytes::get_Java_u2(bytes+2);
        printf("Field        #%03d, #%03d", (int) idx1, (int) idx2);
        ent_size = 4;
        break;
      }
      case JVM_CONSTANT_Methodref: {
        idx1 = Bytes::get_Java_u2(bytes);
        idx2 = Bytes::get_Java_u2(bytes+2);
        printf("Method       #%03d, #%03d", idx1, idx2);
        ent_size = 4;
        break;
      }
      case JVM_CONSTANT_InterfaceMethodref: {
        idx1 = Bytes::get_Java_u2(bytes);
        idx2 = Bytes::get_Java_u2(bytes+2);
        printf("InterfMethod #%03d, #%03d", idx1, idx2);
        ent_size = 4;
        break;
      }
      case JVM_CONSTANT_NameAndType: {
        idx1 = Bytes::get_Java_u2(bytes);
        idx2 = Bytes::get_Java_u2(bytes+2);
        printf("NameAndType  #%03d, #%03d", idx1, idx2);
        ent_size = 4;
        break;
      }
      case JVM_CONSTANT_ClassIndex: {
        printf("ClassIndex  %s", WARN_MSG);
        break;
      }
      case JVM_CONSTANT_UnresolvedClass: {
        printf("UnresolvedClass: %s", WARN_MSG);
        break;
      }
      case JVM_CONSTANT_UnresolvedClassInError: {
        printf("UnresolvedClassInErr: %s", WARN_MSG);
        break;
      }
      case JVM_CONSTANT_StringIndex: {
        printf("StringIndex: %s", WARN_MSG);
        break;
      }
    }
    printf(";\n");
    bytes += ent_size;
    size  += ent_size;
  }
  printf("Cpool size: %d\n", size);
  fflush(0);
  return;
} /* end print_cpool_bytes */


// Returns size of constant pool entry.
jint ConstantPool::cpool_entry_size(jint idx) {
  switch(tag_at(idx).value()) {
    case JVM_CONSTANT_Invalid:
    case JVM_CONSTANT_Unicode:
      return 1;

    case JVM_CONSTANT_Utf8:
      return 3 + symbol_at(idx)->utf8_length();

    case JVM_CONSTANT_Class:
    case JVM_CONSTANT_String:
    case JVM_CONSTANT_ClassIndex:
    case JVM_CONSTANT_UnresolvedClass:
    case JVM_CONSTANT_UnresolvedClassInError:
    case JVM_CONSTANT_StringIndex:
    case JVM_CONSTANT_MethodType:
    case JVM_CONSTANT_MethodTypeInError:
      return 3;

    case JVM_CONSTANT_MethodHandle:
    case JVM_CONSTANT_MethodHandleInError:
      return 4; //tag, ref_kind, ref_index

    case JVM_CONSTANT_Integer:
    case JVM_CONSTANT_Float:
    case JVM_CONSTANT_Fieldref:
    case JVM_CONSTANT_Methodref:
    case JVM_CONSTANT_InterfaceMethodref:
    case JVM_CONSTANT_NameAndType:
      return 5;

    case JVM_CONSTANT_Dynamic:
    case JVM_CONSTANT_DynamicInError:
    case JVM_CONSTANT_InvokeDynamic:
      // u1 tag, u2 bsm, u2 nt
      return 5;

    case JVM_CONSTANT_Long:
    case JVM_CONSTANT_Double:
      return 9;
  }
  assert(false, "cpool_entry_size: Invalid constant pool entry tag");
  return 1;
} /* end cpool_entry_size */


// SymbolHashMap is used to find a constant pool index from a string.
// This function fills in SymbolHashMaps, one for utf8s and one for
// class names, returns size of the cpool raw bytes.
jint ConstantPool::hash_entries_to(SymbolHashMap *symmap,
                                          SymbolHashMap *classmap) {
  jint size = 0;

  for (u2 idx = 1; idx < length(); idx++) {
    u2 tag = tag_at(idx).value();
    size += cpool_entry_size(idx);

    switch(tag) {
      case JVM_CONSTANT_Utf8: {
        Symbol* sym = symbol_at(idx);
        symmap->add_entry(sym, idx);
        DBG(printf("adding symbol entry %s = %d\n", sym->as_utf8(), idx));
        break;
      }
      case JVM_CONSTANT_Class:
      case JVM_CONSTANT_UnresolvedClass:
      case JVM_CONSTANT_UnresolvedClassInError: {
        Symbol* sym = klass_name_at(idx);
        classmap->add_entry(sym, idx);
        DBG(printf("adding class entry %s = %d\n", sym->as_utf8(), idx));
        break;
      }
      case JVM_CONSTANT_Long:
      case JVM_CONSTANT_Double: {
        idx++; // Both Long and Double take two cpool slots
        break;
      }
    }
  }
  return size;
} /* end hash_utf8_entries_to */


// Copy cpool bytes.
// Returns:
//    0, in case of OutOfMemoryError
//   -1, in case of internal error
//  > 0, count of the raw cpool bytes that have been copied
int ConstantPool::copy_cpool_bytes(int cpool_size,
                                          SymbolHashMap* tbl,
                                          unsigned char *bytes) {
  u2   idx1, idx2;
  jint size  = 0;
  jint cnt   = length();
  unsigned char *start_bytes = bytes;

  for (jint idx = 1; idx < cnt; idx++) {
    u1   tag      = tag_at(idx).value();
    jint ent_size = cpool_entry_size(idx);

    assert(size + ent_size <= cpool_size, "Size mismatch");

    *bytes = tag;
    DBG(printf("#%03hd tag=%03hd, ", (short)idx, (short)tag));
    switch(tag) {
      case JVM_CONSTANT_Invalid: {
        DBG(printf("JVM_CONSTANT_Invalid"));
        break;
      }
      case JVM_CONSTANT_Unicode: {
        assert(false, "Wrong constant pool tag: JVM_CONSTANT_Unicode");
        DBG(printf("JVM_CONSTANT_Unicode"));
        break;
      }
      case JVM_CONSTANT_Utf8: {
        Symbol* sym = symbol_at(idx);
        char*     str = sym->as_utf8();
        // Warning! It's crashing on x86 with len = sym->utf8_length()
        int       len = (int) strlen(str);
        Bytes::put_Java_u2((address) (bytes+1), (u2) len);
        for (int i = 0; i < len; i++) {
            bytes[3+i] = (u1) str[i];
        }
        DBG(printf("JVM_CONSTANT_Utf8: %s ", str));
        break;
      }
      case JVM_CONSTANT_Integer: {
        jint val = int_at(idx);
        Bytes::put_Java_u4((address) (bytes+1), *(u4*)&val);
        break;
      }
      case JVM_CONSTANT_Float: {
        jfloat val = float_at(idx);
        Bytes::put_Java_u4((address) (bytes+1), *(u4*)&val);
        break;
      }
      case JVM_CONSTANT_Long: {
        jlong val = long_at(idx);
        Bytes::put_Java_u8((address) (bytes+1), *(u8*)&val);
        idx++;             // Long takes two cpool slots
        break;
      }
      case JVM_CONSTANT_Double: {
        jdouble val = double_at(idx);
        Bytes::put_Java_u8((address) (bytes+1), *(u8*)&val);
        idx++;             // Double takes two cpool slots
        break;
      }
      case JVM_CONSTANT_Class:
      case JVM_CONSTANT_UnresolvedClass:
      case JVM_CONSTANT_UnresolvedClassInError: {
        *bytes = JVM_CONSTANT_Class;
        Symbol* sym = klass_name_at(idx);
        idx1 = tbl->symbol_to_value(sym);
        assert(idx1 != 0, "Have not found a hashtable entry");
        Bytes::put_Java_u2((address) (bytes+1), idx1);
        DBG(printf("JVM_CONSTANT_Class: idx=#%03hd, %s", idx1, sym->as_utf8()));
        break;
      }
      case JVM_CONSTANT_String: {
        *bytes = JVM_CONSTANT_String;
        Symbol* sym = unresolved_string_at(idx);
        idx1 = tbl->symbol_to_value(sym);
        assert(idx1 != 0, "Have not found a hashtable entry");
        Bytes::put_Java_u2((address) (bytes+1), idx1);
        DBG(printf("JVM_CONSTANT_String: idx=#%03hd, %s", idx1, sym->as_utf8()));
        break;
      }
      case JVM_CONSTANT_Fieldref:
      case JVM_CONSTANT_Methodref:
      case JVM_CONSTANT_InterfaceMethodref: {
        idx1 = uncached_klass_ref_index_at(idx);
        idx2 = uncached_name_and_type_ref_index_at(idx);
        Bytes::put_Java_u2((address) (bytes+1), idx1);
        Bytes::put_Java_u2((address) (bytes+3), idx2);
        DBG(printf("JVM_CONSTANT_Methodref: %hd %hd", idx1, idx2));
        break;
      }
      case JVM_CONSTANT_NameAndType: {
        idx1 = name_ref_index_at(idx);
        idx2 = signature_ref_index_at(idx);
        Bytes::put_Java_u2((address) (bytes+1), idx1);
        Bytes::put_Java_u2((address) (bytes+3), idx2);
        DBG(printf("JVM_CONSTANT_NameAndType: %hd %hd", idx1, idx2));
        break;
      }
      case JVM_CONSTANT_ClassIndex: {
        *bytes = JVM_CONSTANT_Class;
        idx1 = klass_index_at(idx);
        Bytes::put_Java_u2((address) (bytes+1), idx1);
        DBG(printf("JVM_CONSTANT_ClassIndex: %hd", idx1));
        break;
      }
      case JVM_CONSTANT_StringIndex: {
        *bytes = JVM_CONSTANT_String;
        idx1 = string_index_at(idx);
        Bytes::put_Java_u2((address) (bytes+1), idx1);
        DBG(printf("JVM_CONSTANT_StringIndex: %hd", idx1));
        break;
      }
      case JVM_CONSTANT_MethodHandle:
      case JVM_CONSTANT_MethodHandleInError: {
        *bytes = JVM_CONSTANT_MethodHandle;
        int kind = method_handle_ref_kind_at(idx);
        idx1 = method_handle_index_at(idx);
        *(bytes+1) = (unsigned char) kind;
        Bytes::put_Java_u2((address) (bytes+2), idx1);
        DBG(printf("JVM_CONSTANT_MethodHandle: %d %hd", kind, idx1));
        break;
      }
      case JVM_CONSTANT_MethodType:
      case JVM_CONSTANT_MethodTypeInError: {
        *bytes = JVM_CONSTANT_MethodType;
        idx1 = method_type_index_at(idx);
        Bytes::put_Java_u2((address) (bytes+1), idx1);
        DBG(printf("JVM_CONSTANT_MethodType: %hd", idx1));
        break;
      }
      case JVM_CONSTANT_Dynamic:
      case JVM_CONSTANT_DynamicInError: {
        *bytes = tag;
        idx1 = extract_low_short_from_int(*int_at_addr(idx));
        idx2 = extract_high_short_from_int(*int_at_addr(idx));
        assert(idx2 == invoke_dynamic_name_and_type_ref_index_at(idx), "correct half of u4");
        Bytes::put_Java_u2((address) (bytes+1), idx1);
        Bytes::put_Java_u2((address) (bytes+3), idx2);
        DBG(printf("JVM_CONSTANT_Dynamic: %hd %hd", idx1, idx2));
        break;
      }
      case JVM_CONSTANT_InvokeDynamic: {
        *bytes = tag;
        idx1 = extract_low_short_from_int(*int_at_addr(idx));
        idx2 = extract_high_short_from_int(*int_at_addr(idx));
        assert(idx2 == invoke_dynamic_name_and_type_ref_index_at(idx), "correct half of u4");
        Bytes::put_Java_u2((address) (bytes+1), idx1);
        Bytes::put_Java_u2((address) (bytes+3), idx2);
        DBG(printf("JVM_CONSTANT_InvokeDynamic: %hd %hd", idx1, idx2));
        break;
      }
    }
    DBG(printf("\n"));
    bytes += ent_size;
    size  += ent_size;
  }
  assert(size == cpool_size, "Size mismatch");

  // Keep temorarily for debugging until it's stable.
  DBG(print_cpool_bytes(cnt, start_bytes));
  return (int)(bytes - start_bytes);
} /* end copy_cpool_bytes */

#undef DBG


void ConstantPool::set_on_stack(const bool value) {
  if (value) {
    // Only record if it's not already set.
    if (!on_stack()) {
      assert(!is_shared(), "should always be set for shared constant pools");
      _flags |= _on_stack;
      MetadataOnStackMark::record(this);
    }
  } else {
    // Clearing is done single-threadedly.
    if (!is_shared()) {
      _flags &= ~_on_stack;
    }
  }
}

// JSR 292 support for patching constant pool oops after the class is linked and
// the oop array for resolved references are created.
// We can't do this during classfile parsing, which is how the other indexes are
// patched.  The other patches are applied early for some error checking
// so only defer the pseudo_strings.
void ConstantPool::patch_resolved_references(GrowableArray<Handle>* cp_patches) {
  for (int index = 1; index < cp_patches->length(); index++) { // Index 0 is unused
    Handle patch = cp_patches->at(index);
    if (patch.not_null()) {
      assert (tag_at(index).is_string(), "should only be string left");
      // Patching a string means pre-resolving it.
      // The spelling in the constant pool is ignored.
      // The constant reference may be any object whatever.
      // If it is not a real interned string, the constant is referred
      // to as a "pseudo-string", and must be presented to the CP
      // explicitly, because it may require scavenging.
      int obj_index = cp_to_object_index(index);
      pseudo_string_at_put(index, obj_index, patch());
     DEBUG_ONLY(cp_patches->at_put(index, Handle());)
    }
  }
#ifdef ASSERT
  // Ensure that all the patches have been used.
  for (int index = 0; index < cp_patches->length(); index++) {
    assert(cp_patches->at(index).is_null(),
           "Unused constant pool patch at %d in class file %s",
           index,
           pool_holder()->external_name());
  }
#endif // ASSERT
}

// Printing

void ConstantPool::print_on(outputStream* st) const {
  assert(is_constantPool(), "must be constantPool");
  st->print_cr("%s", internal_name());
  if (flags() != 0) {
    st->print(" - flags: 0x%x", flags());
    if (has_preresolution()) st->print(" has_preresolution");
    if (on_stack()) st->print(" on_stack");
    st->cr();
  }
  if (pool_holder() != NULL) {
    st->print_cr(" - holder: " INTPTR_FORMAT, p2i(pool_holder()));
  }
  st->print_cr(" - cache: " INTPTR_FORMAT, p2i(cache()));
  st->print_cr(" - resolved_references: " INTPTR_FORMAT, p2i(resolved_references()));
  st->print_cr(" - reference_map: " INTPTR_FORMAT, p2i(reference_map()));
  st->print_cr(" - resolved_klasses: " INTPTR_FORMAT, p2i(resolved_klasses()));

  for (int index = 1; index < length(); index++) {      // Index 0 is unused
    ((ConstantPool*)this)->print_entry_on(index, st);
    switch (tag_at(index).value()) {
      case JVM_CONSTANT_Long :
      case JVM_CONSTANT_Double :
        index++;   // Skip entry following eigth-byte constant
    }

  }
  st->cr();
}

// Print one constant pool entry
void ConstantPool::print_entry_on(const int index, outputStream* st) {
  EXCEPTION_MARK;
  st->print(" - %3d : ", index);
  tag_at(index).print_on(st);
  st->print(" : ");
  switch (tag_at(index).value()) {
    case JVM_CONSTANT_Class :
      { Klass* k = klass_at(index, CATCH);
        guarantee(k != NULL, "need klass");
        k->print_value_on(st);
        st->print(" {" PTR_FORMAT "}", p2i(k));
      }
      break;
    case JVM_CONSTANT_Fieldref :
    case JVM_CONSTANT_Methodref :
    case JVM_CONSTANT_InterfaceMethodref :
      st->print("klass_index=%d", uncached_klass_ref_index_at(index));
      st->print(" name_and_type_index=%d", uncached_name_and_type_ref_index_at(index));
      break;
    case JVM_CONSTANT_String :
      if (is_pseudo_string_at(index)) {
        oop anObj = pseudo_string_at(index);
        anObj->print_value_on(st);
        st->print(" {" PTR_FORMAT "}", p2i(anObj));
      } else {
        unresolved_string_at(index)->print_value_on(st);
      }
      break;
    case JVM_CONSTANT_Integer :
      st->print("%d", int_at(index));
      break;
    case JVM_CONSTANT_Float :
      st->print("%f", float_at(index));
      break;
    case JVM_CONSTANT_Long :
      st->print_jlong(long_at(index));
      break;
    case JVM_CONSTANT_Double :
      st->print("%lf", double_at(index));
      break;
    case JVM_CONSTANT_NameAndType :
      st->print("name_index=%d", name_ref_index_at(index));
      st->print(" signature_index=%d", signature_ref_index_at(index));
      break;
    case JVM_CONSTANT_Utf8 :
      symbol_at(index)->print_value_on(st);
      break;
    case JVM_CONSTANT_ClassIndex: {
        int name_index = *int_at_addr(index);
        st->print("klass_index=%d ", name_index);
        symbol_at(name_index)->print_value_on(st);
      }
      break;
    case JVM_CONSTANT_UnresolvedClass :               // fall-through
    case JVM_CONSTANT_UnresolvedClassInError: {
        CPKlassSlot kslot = klass_slot_at(index);
        int resolved_klass_index = kslot.resolved_klass_index();
        int name_index = kslot.name_index();
        assert(tag_at(name_index).is_symbol(), "sanity");

        Klass* klass = resolved_klasses()->at(resolved_klass_index);
        if (klass != NULL) {
          klass->print_value_on(st);
        } else {
          symbol_at(name_index)->print_value_on(st);
        }
      }
      break;
    case JVM_CONSTANT_MethodHandle :
    case JVM_CONSTANT_MethodHandleInError :
      st->print("ref_kind=%d", method_handle_ref_kind_at(index));
      st->print(" ref_index=%d", method_handle_index_at(index));
      break;
    case JVM_CONSTANT_MethodType :
    case JVM_CONSTANT_MethodTypeInError :
      st->print("signature_index=%d", method_type_index_at(index));
      break;
    case JVM_CONSTANT_Dynamic :
    case JVM_CONSTANT_DynamicInError :
      {
        st->print("bootstrap_method_index=%d", invoke_dynamic_bootstrap_method_ref_index_at(index));
        st->print(" type_index=%d", invoke_dynamic_name_and_type_ref_index_at(index));
        int argc = invoke_dynamic_argument_count_at(index);
        if (argc > 0) {
          for (int arg_i = 0; arg_i < argc; arg_i++) {
            int arg = invoke_dynamic_argument_index_at(index, arg_i);
            st->print((arg_i == 0 ? " arguments={%d" : ", %d"), arg);
          }
          st->print("}");
        }
      }
      break;
    case JVM_CONSTANT_InvokeDynamic :
      {
        st->print("bootstrap_method_index=%d", invoke_dynamic_bootstrap_method_ref_index_at(index));
        st->print(" name_and_type_index=%d", invoke_dynamic_name_and_type_ref_index_at(index));
        int argc = invoke_dynamic_argument_count_at(index);
        if (argc > 0) {
          for (int arg_i = 0; arg_i < argc; arg_i++) {
            int arg = invoke_dynamic_argument_index_at(index, arg_i);
            st->print((arg_i == 0 ? " arguments={%d" : ", %d"), arg);
          }
          st->print("}");
        }
      }
      break;
    default:
      ShouldNotReachHere();
      break;
  }
  st->cr();
}

void ConstantPool::print_value_on(outputStream* st) const {
  assert(is_constantPool(), "must be constantPool");
  st->print("constant pool [%d]", length());
  if (has_preresolution()) st->print("/preresolution");
  if (operands() != NULL)  st->print("/operands[%d]", operands()->length());
  print_address_on(st);
  if (pool_holder() != NULL) {
    st->print(" for ");
    pool_holder()->print_value_on(st);
    bool extra = (pool_holder()->constants() != this);
    if (extra)  st->print(" (extra)");
  }
  if (cache() != NULL) {
    st->print(" cache=" PTR_FORMAT, p2i(cache()));
  }
}

#if INCLUDE_SERVICES
// Size Statistics
void ConstantPool::collect_statistics(KlassSizeStats *sz) const {
  sz->_cp_all_bytes += (sz->_cp_bytes          = sz->count(this));
  sz->_cp_all_bytes += (sz->_cp_tags_bytes     = sz->count_array(tags()));
  sz->_cp_all_bytes += (sz->_cp_cache_bytes    = sz->count(cache()));
  sz->_cp_all_bytes += (sz->_cp_operands_bytes = sz->count_array(operands()));
  sz->_cp_all_bytes += (sz->_cp_refmap_bytes   = sz->count_array(reference_map()));

  sz->_ro_bytes += sz->_cp_operands_bytes + sz->_cp_tags_bytes +
                   sz->_cp_refmap_bytes;
  sz->_rw_bytes += sz->_cp_bytes + sz->_cp_cache_bytes;
}
#endif // INCLUDE_SERVICES

// Verification

void ConstantPool::verify_on(outputStream* st) {
  guarantee(is_constantPool(), "object must be constant pool");
  for (int i = 0; i< length();  i++) {
    constantTag tag = tag_at(i);
    if (tag.is_klass() || tag.is_unresolved_klass()) {
      guarantee(klass_name_at(i)->refcount() != 0, "should have nonzero reference count");
    } else if (tag.is_symbol()) {
      CPSlot entry = slot_at(i);
      guarantee(entry.get_symbol()->refcount() != 0, "should have nonzero reference count");
    } else if (tag.is_string()) {
      CPSlot entry = slot_at(i);
      guarantee(entry.get_symbol()->refcount() != 0, "should have nonzero reference count");
    }
  }
  if (cache() != NULL) {
    // Note: cache() can be NULL before a class is completely setup or
    // in temporary constant pools used during constant pool merging
    guarantee(cache()->is_constantPoolCache(), "should be constant pool cache");
  }
  if (pool_holder() != NULL) {
    // Note: pool_holder() can be NULL in temporary constant pools
    // used during constant pool merging
    guarantee(pool_holder()->is_klass(),    "should be klass");
  }
}


SymbolHashMap::~SymbolHashMap() {
  SymbolHashMapEntry* next;
  for (int i = 0; i < _table_size; i++) {
    for (SymbolHashMapEntry* cur = bucket(i); cur != NULL; cur = next) {
      next = cur->next();
      delete(cur);
    }
  }
  FREE_C_HEAP_ARRAY(SymbolHashMapBucket, _buckets);
}

void SymbolHashMap::add_entry(Symbol* sym, u2 value) {
  char *str = sym->as_utf8();
  unsigned int hash = compute_hash(str, sym->utf8_length());
  unsigned int index = hash % table_size();

  // check if already in map
  // we prefer the first entry since it is more likely to be what was used in
  // the class file
  for (SymbolHashMapEntry *en = bucket(index); en != NULL; en = en->next()) {
    assert(en->symbol() != NULL, "SymbolHashMapEntry symbol is NULL");
    if (en->hash() == hash && en->symbol() == sym) {
        return;  // already there
    }
  }

  SymbolHashMapEntry* entry = new SymbolHashMapEntry(hash, sym, value);
  entry->set_next(bucket(index));
  _buckets[index].set_entry(entry);
  assert(entry->symbol() != NULL, "SymbolHashMapEntry symbol is NULL");
}

SymbolHashMapEntry* SymbolHashMap::find_entry(Symbol* sym) {
  assert(sym != NULL, "SymbolHashMap::find_entry - symbol is NULL");
  char *str = sym->as_utf8();
  int   len = sym->utf8_length();
  unsigned int hash = SymbolHashMap::compute_hash(str, len);
  unsigned int index = hash % table_size();
  for (SymbolHashMapEntry *en = bucket(index); en != NULL; en = en->next()) {
    assert(en->symbol() != NULL, "SymbolHashMapEntry symbol is NULL");
    if (en->hash() == hash && en->symbol() == sym) {
      return en;
    }
  }
  return NULL;
}

void SymbolHashMap::initialize_table(int table_size) {
  _table_size = table_size;
  _buckets = NEW_C_HEAP_ARRAY(SymbolHashMapBucket, table_size, mtSymbol);
  for (int index = 0; index < table_size; index++) {
    _buckets[index].clear();
  }
}<|MERGE_RESOLUTION|>--- conflicted
+++ resolved
@@ -494,12 +494,6 @@
   }
   Handle loader (THREAD, this_cp->pool_holder()->class_loader());
   Handle protection_domain (THREAD, this_cp->pool_holder()->protection_domain());
-<<<<<<< HEAD
-  Klass* k = SystemDictionary::resolve_or_fail(name, loader, protection_domain, true, THREAD);
-  if (value_type_signature) {
-    name->decrement_refcount();
-  }
-=======
 
   Klass* k;
   {
@@ -507,8 +501,10 @@
     JvmtiHideSingleStepping jhss(javaThread);
     k = SystemDictionary::resolve_or_fail(name, loader, protection_domain, true, THREAD);
   } //  JvmtiHideSingleStepping jhss(javaThread);
-
->>>>>>> 3fe841a2
+  if (value_type_signature) {
+    name->decrement_refcount();
+  }
+
   if (!HAS_PENDING_EXCEPTION) {
     // preserve the resolved klass from unloading
     mirror_handle = Handle(THREAD, k->java_mirror());
