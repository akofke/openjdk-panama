/*
 * Copyright (c) 1997, 2018, Oracle and/or its affiliates. All rights reserved.
 * DO NOT ALTER OR REMOVE COPYRIGHT NOTICES OR THIS FILE HEADER.
 *
 * This code is free software; you can redistribute it and/or modify it
 * under the terms of the GNU General Public License version 2 only, as
 * published by the Free Software Foundation.
 *
 * This code is distributed in the hope that it will be useful, but WITHOUT
 * ANY WARRANTY; without even the implied warranty of MERCHANTABILITY or
 * FITNESS FOR A PARTICULAR PURPOSE.  See the GNU General Public License
 * version 2 for more details (a copy is included in the LICENSE file that
 * accompanied this code).
 *
 * You should have received a copy of the GNU General Public License version
 * 2 along with this work; if not, write to the Free Software Foundation,
 * Inc., 51 Franklin St, Fifth Floor, Boston, MA 02110-1301 USA.
 *
 * Please contact Oracle, 500 Oracle Parkway, Redwood Shores, CA 94065 USA
 * or visit www.oracle.com if you need additional information or have any
 * questions.
 *
 */

#ifndef SHARE_VM_CLASSFILE_SYSTEMDICTIONARY_HPP
#define SHARE_VM_CLASSFILE_SYSTEMDICTIONARY_HPP

#include "classfile/classLoader.hpp"
#include "jvmci/systemDictionary_jvmci.hpp"
#include "oops/fieldStreams.hpp"
#include "oops/objArrayOop.hpp"
#include "oops/symbol.hpp"
#include "runtime/java.hpp"
#include "runtime/reflectionUtils.hpp"
#include "runtime/signature.hpp"
#include "utilities/hashtable.hpp"

// The dictionary in each ClassLoaderData stores all loaded classes, either
// initiatied by its class loader or defined by its class loader:
//
//   class loader -> ClassLoaderData -> [class, protection domain set]
//
// Classes are loaded lazily. The default VM class loader is
// represented as NULL.

// The underlying data structure is an open hash table (Dictionary) per
// ClassLoaderData with a fixed number of buckets. During loading the
// class loader object is locked, (for the VM loader a private lock object is used).
// The global SystemDictionary_lock is held for all additions into the ClassLoaderData
// dictionaries.  TODO: fix lock granularity so that class loading can
// be done concurrently, but only by different loaders.
//
// During loading a placeholder (name, loader) is temporarily placed in
// a side data structure, and is used to detect ClassCircularityErrors
// and to perform verification during GC.  A GC can occur in the midst
// of class loading, as we call out to Java, have to take locks, etc.
//
// When class loading is finished, a new entry is added to the dictionary
// of the class loader and the placeholder is removed. Note that the protection
// domain field of the dictionary entry has not yet been filled in when
// the "real" dictionary entry is created.
//
// Clients of this class who are interested in finding if a class has
// been completely loaded -- not classes in the process of being loaded --
// can read the dictionary unlocked. This is safe because
//    - entries are only deleted at safepoints
//    - readers cannot come to a safepoint while actively examining
//         an entry  (an entry cannot be deleted from under a reader)
//    - entries must be fully formed before they are available to concurrent
//         readers (we must ensure write ordering)
//
// Note that placeholders are deleted at any time, as they are removed
// when a class is completely loaded. Therefore, readers as well as writers
// of placeholders must hold the SystemDictionary_lock.
//

class ClassFileStream;
class Dictionary;
class PlaceholderTable;
class LoaderConstraintTable;
template <MEMFLAGS F> class HashtableBucket;
class ResolutionErrorTable;
class SymbolPropertyTable;
class ProtectionDomainCacheTable;
class ProtectionDomainCacheEntry;
class GCTimer;
class OopStorage;

#define WK_KLASS_ENUM_NAME(kname)    kname##_knum

// Certain classes, such as java.lang.Object and java.lang.String,
// are "well-known", in the sense that no class loader is allowed
// to provide a different definition.
//
// Each well-known class has a short klass name (like object_klass),
<<<<<<< HEAD
// a vmSymbol name (like java_lang_Object), and a flag word
// that makes some minor distinctions, like whether the klass
// is preloaded, optional, release-specific, etc.
// The order of these definitions is significant; it is the order in which
// preloading is actually performed by resolve_preloaded_classes.

#define WK_KLASSES_DO(do_klass)                                                                                          \
  /* well-known classes */                                                                                               \
  do_klass(Object_klass,                                java_lang_Object,                          Pre                 ) \
  do_klass(String_klass,                                java_lang_String,                          Pre                 ) \
  do_klass(Class_klass,                                 java_lang_Class,                           Pre                 ) \
  do_klass(Cloneable_klass,                             java_lang_Cloneable,                       Pre                 ) \
  do_klass(ClassLoader_klass,                           java_lang_ClassLoader,                     Pre                 ) \
  do_klass(Serializable_klass,                          java_io_Serializable,                      Pre                 ) \
  do_klass(System_klass,                                java_lang_System,                          Pre                 ) \
  do_klass(Throwable_klass,                             java_lang_Throwable,                       Pre                 ) \
  do_klass(Error_klass,                                 java_lang_Error,                           Pre                 ) \
  do_klass(ThreadDeath_klass,                           java_lang_ThreadDeath,                     Pre                 ) \
  do_klass(Exception_klass,                             java_lang_Exception,                       Pre                 ) \
  do_klass(RuntimeException_klass,                      java_lang_RuntimeException,                Pre                 ) \
  do_klass(SecurityManager_klass,                       java_lang_SecurityManager,                 Pre                 ) \
  do_klass(ProtectionDomain_klass,                      java_security_ProtectionDomain,            Pre                 ) \
  do_klass(AccessControlContext_klass,                  java_security_AccessControlContext,        Pre                 ) \
  do_klass(SecureClassLoader_klass,                     java_security_SecureClassLoader,           Pre                 ) \
  do_klass(ClassNotFoundException_klass,                java_lang_ClassNotFoundException,          Pre                 ) \
  do_klass(NoClassDefFoundError_klass,                  java_lang_NoClassDefFoundError,            Pre                 ) \
  do_klass(LinkageError_klass,                          java_lang_LinkageError,                    Pre                 ) \
  do_klass(ClassCastException_klass,                    java_lang_ClassCastException,              Pre                 ) \
  do_klass(ArrayStoreException_klass,                   java_lang_ArrayStoreException,             Pre                 ) \
  do_klass(VirtualMachineError_klass,                   java_lang_VirtualMachineError,             Pre                 ) \
  do_klass(OutOfMemoryError_klass,                      java_lang_OutOfMemoryError,                Pre                 ) \
  do_klass(StackOverflowError_klass,                    java_lang_StackOverflowError,              Pre                 ) \
  do_klass(IllegalMonitorStateException_klass,          java_lang_IllegalMonitorStateException,    Pre                 ) \
  do_klass(Reference_klass,                             java_lang_ref_Reference,                   Pre                 ) \
                                                                                                                         \
  /* Preload ref klasses and set reference types */                                                                      \
  do_klass(SoftReference_klass,                         java_lang_ref_SoftReference,               Pre                 ) \
  do_klass(WeakReference_klass,                         java_lang_ref_WeakReference,               Pre                 ) \
  do_klass(FinalReference_klass,                        java_lang_ref_FinalReference,              Pre                 ) \
  do_klass(PhantomReference_klass,                      java_lang_ref_PhantomReference,            Pre                 ) \
  do_klass(Finalizer_klass,                             java_lang_ref_Finalizer,                   Pre                 ) \
                                                                                                                         \
  do_klass(Thread_klass,                                java_lang_Thread,                          Pre                 ) \
  do_klass(ThreadGroup_klass,                           java_lang_ThreadGroup,                     Pre                 ) \
  do_klass(Properties_klass,                            java_util_Properties,                      Pre                 ) \
  do_klass(Module_klass,                                java_lang_Module,                          Pre                 ) \
  do_klass(reflect_AccessibleObject_klass,              java_lang_reflect_AccessibleObject,        Pre                 ) \
  do_klass(reflect_Field_klass,                         java_lang_reflect_Field,                   Pre                 ) \
  do_klass(reflect_Parameter_klass,                     java_lang_reflect_Parameter,               Opt                 ) \
  do_klass(reflect_Method_klass,                        java_lang_reflect_Method,                  Pre                 ) \
  do_klass(reflect_Constructor_klass,                   java_lang_reflect_Constructor,             Pre                 ) \
                                                                                                                         \
  /* NOTE: needed too early in bootstrapping process to have checks based on JDK version */                              \
  /* It's okay if this turns out to be NULL in non-1.4 JDKs. */                                                          \
  do_klass(reflect_MagicAccessorImpl_klass,             reflect_MagicAccessorImpl,                 Opt                 ) \
  do_klass(reflect_MethodAccessorImpl_klass,            reflect_MethodAccessorImpl,                Pre                 ) \
  do_klass(reflect_ConstructorAccessorImpl_klass,       reflect_ConstructorAccessorImpl,           Pre                 ) \
  do_klass(reflect_DelegatingClassLoader_klass,         reflect_DelegatingClassLoader,             Opt                 ) \
  do_klass(reflect_ConstantPool_klass,                  reflect_ConstantPool,                      Opt                 ) \
  do_klass(reflect_UnsafeStaticFieldAccessorImpl_klass, reflect_UnsafeStaticFieldAccessorImpl,     Opt                 ) \
  do_klass(reflect_CallerSensitive_klass,               reflect_CallerSensitive,                   Opt                 ) \
                                                                                                                         \
  /* support for dynamic typing; it's OK if these are NULL in earlier JDKs */                                            \
  do_klass(DirectMethodHandle_klass,                    java_lang_invoke_DirectMethodHandle,       Opt                 ) \
  do_klass(MethodHandle_klass,                          java_lang_invoke_MethodHandle,             Pre                 ) \
  do_klass(VarHandle_klass,                             java_lang_invoke_VarHandle,                Pre                 ) \
  do_klass(MemberName_klass,                            java_lang_invoke_MemberName,               Pre                 ) \
  do_klass(ResolvedMethodName_klass,                    java_lang_invoke_ResolvedMethodName,       Pre                 ) \
  do_klass(MethodHandleNatives_klass,                   java_lang_invoke_MethodHandleNatives,      Pre                 ) \
  do_klass(LambdaForm_klass,                            java_lang_invoke_LambdaForm,               Opt                 ) \
  do_klass(MethodType_klass,                            java_lang_invoke_MethodType,               Pre                 ) \
  do_klass(BootstrapMethodError_klass,                  java_lang_BootstrapMethodError,            Pre                 ) \
  do_klass(CallSite_klass,                              java_lang_invoke_CallSite,                 Pre                 ) \
  do_klass(Context_klass,                               java_lang_invoke_MethodHandleNatives_CallSiteContext, Pre      ) \
  do_klass(ConstantCallSite_klass,                      java_lang_invoke_ConstantCallSite,         Pre                 ) \
  do_klass(MutableCallSite_klass,                       java_lang_invoke_MutableCallSite,          Pre                 ) \
  do_klass(VolatileCallSite_klass,                      java_lang_invoke_VolatileCallSite,         Pre                 ) \
  /* Note: MethodHandle must be first, and VolatileCallSite last in group */                                             \
                                                                                                                         \
  do_klass(AssertionStatusDirectives_klass,             java_lang_AssertionStatusDirectives,       Pre                 ) \
  do_klass(StringBuffer_klass,                          java_lang_StringBuffer,                    Pre                 ) \
  do_klass(StringBuilder_klass,                         java_lang_StringBuilder,                   Pre                 ) \
  do_klass(internal_Unsafe_klass,                       jdk_internal_misc_Unsafe,                  Pre                 ) \
  do_klass(module_Modules_klass,                        jdk_internal_module_Modules,               Pre                 ) \
                                                                                                                         \
  /* support for CDS */                                                                                                  \
  do_klass(ByteArrayInputStream_klass,                  java_io_ByteArrayInputStream,              Pre                 ) \
  do_klass(URL_klass,                                   java_net_URL,                              Pre                 ) \
  do_klass(Jar_Manifest_klass,                          java_util_jar_Manifest,                    Pre                 ) \
  do_klass(jdk_internal_loader_ClassLoaders_klass,      jdk_internal_loader_ClassLoaders,          Pre                 ) \
  do_klass(jdk_internal_loader_ClassLoaders_AppClassLoader_klass,      jdk_internal_loader_ClassLoaders_AppClassLoader,       Pre ) \
  do_klass(jdk_internal_loader_ClassLoaders_PlatformClassLoader_klass, jdk_internal_loader_ClassLoaders_PlatformClassLoader,  Pre ) \
  do_klass(CodeSource_klass,                            java_security_CodeSource,                  Pre                 ) \
                                                                                                                         \
                                                                                                                         \
  do_klass(StackTraceElement_klass,                     java_lang_StackTraceElement,               Opt                 ) \
                                                                                                                         \
  /* It's okay if this turns out to be NULL in non-1.4 JDKs. */                                                          \
  do_klass(nio_Buffer_klass,                            java_nio_Buffer,                           Opt                 ) \
                                                                                                                         \
  /* Stack Walking */                                                                                                    \
  do_klass(StackWalker_klass,                           java_lang_StackWalker,                     Opt                 ) \
  do_klass(AbstractStackWalker_klass,                   java_lang_StackStreamFactory_AbstractStackWalker, Opt          ) \
  do_klass(StackFrameInfo_klass,                        java_lang_StackFrameInfo,                  Opt                 ) \
  do_klass(LiveStackFrameInfo_klass,                    java_lang_LiveStackFrameInfo,              Opt                 ) \
                                                                                                                         \
  /* support for stack dump lock analysis */                                                                             \
  do_klass(java_util_concurrent_locks_AbstractOwnableSynchronizer_klass, java_util_concurrent_locks_AbstractOwnableSynchronizer, Pre ) \
                                                                                                                         \
  /* Preload boxing klasses */                                                                                           \
  do_klass(Boolean_klass,                               java_lang_Boolean,                         Pre                 ) \
  do_klass(Character_klass,                             java_lang_Character,                       Pre                 ) \
  do_klass(Float_klass,                                 java_lang_Float,                           Pre                 ) \
  do_klass(Double_klass,                                java_lang_Double,                          Pre                 ) \
  do_klass(Byte_klass,                                  java_lang_Byte,                            Pre                 ) \
  do_klass(Short_klass,                                 java_lang_Short,                           Pre                 ) \
  do_klass(Integer_klass,                               java_lang_Integer,                         Pre                 ) \
  do_klass(Long_klass,                                  java_lang_Long,                            Pre                 ) \
                                                                                                                         \
                                                                                                                         \
  /* JVMCI classes. These are loaded on-demand. */                                                                       \
  JVMCI_WK_KLASSES_DO(do_klass)                                                                                          \
                                                                                                                         \
=======
// and a vmSymbol name (like java_lang_Object).
//
// The order of these definitions is significant: the classes are
// resolved during early VM start-up by resolve_well_known_classes
// in this order. Changing the order may require careful restructuring
// of the VM start-up sequence.
//
#define WK_KLASSES_DO(do_klass)                                                                                 \
  /* well-known classes */                                                                                      \
  do_klass(Object_klass,                                java_lang_Object                                      ) \
  do_klass(String_klass,                                java_lang_String                                      ) \
  do_klass(Class_klass,                                 java_lang_Class                                       ) \
  do_klass(Cloneable_klass,                             java_lang_Cloneable                                   ) \
  do_klass(ClassLoader_klass,                           java_lang_ClassLoader                                 ) \
  do_klass(Serializable_klass,                          java_io_Serializable                                  ) \
  do_klass(System_klass,                                java_lang_System                                      ) \
  do_klass(Throwable_klass,                             java_lang_Throwable                                   ) \
  do_klass(Error_klass,                                 java_lang_Error                                       ) \
  do_klass(ThreadDeath_klass,                           java_lang_ThreadDeath                                 ) \
  do_klass(Exception_klass,                             java_lang_Exception                                   ) \
  do_klass(RuntimeException_klass,                      java_lang_RuntimeException                            ) \
  do_klass(SecurityManager_klass,                       java_lang_SecurityManager                             ) \
  do_klass(ProtectionDomain_klass,                      java_security_ProtectionDomain                        ) \
  do_klass(AccessControlContext_klass,                  java_security_AccessControlContext                    ) \
  do_klass(AccessController_klass,                      java_security_AccessController                        ) \
  do_klass(SecureClassLoader_klass,                     java_security_SecureClassLoader                       ) \
  do_klass(ClassNotFoundException_klass,                java_lang_ClassNotFoundException                      ) \
  do_klass(NoClassDefFoundError_klass,                  java_lang_NoClassDefFoundError                        ) \
  do_klass(LinkageError_klass,                          java_lang_LinkageError                                ) \
  do_klass(ClassCastException_klass,                    java_lang_ClassCastException                          ) \
  do_klass(ArrayStoreException_klass,                   java_lang_ArrayStoreException                         ) \
  do_klass(VirtualMachineError_klass,                   java_lang_VirtualMachineError                         ) \
  do_klass(OutOfMemoryError_klass,                      java_lang_OutOfMemoryError                            ) \
  do_klass(StackOverflowError_klass,                    java_lang_StackOverflowError                          ) \
  do_klass(IllegalMonitorStateException_klass,          java_lang_IllegalMonitorStateException                ) \
  do_klass(Reference_klass,                             java_lang_ref_Reference                               ) \
                                                                                                                \
  /* ref klasses and set reference types */                                                                     \
  do_klass(SoftReference_klass,                         java_lang_ref_SoftReference                           ) \
  do_klass(WeakReference_klass,                         java_lang_ref_WeakReference                           ) \
  do_klass(FinalReference_klass,                        java_lang_ref_FinalReference                          ) \
  do_klass(PhantomReference_klass,                      java_lang_ref_PhantomReference                        ) \
  do_klass(Finalizer_klass,                             java_lang_ref_Finalizer                               ) \
                                                                                                                \
  do_klass(Thread_klass,                                java_lang_Thread                                      ) \
  do_klass(ThreadGroup_klass,                           java_lang_ThreadGroup                                 ) \
  do_klass(Properties_klass,                            java_util_Properties                                  ) \
  do_klass(Module_klass,                                java_lang_Module                                      ) \
  do_klass(reflect_AccessibleObject_klass,              java_lang_reflect_AccessibleObject                    ) \
  do_klass(reflect_Field_klass,                         java_lang_reflect_Field                               ) \
  do_klass(reflect_Parameter_klass,                     java_lang_reflect_Parameter                           ) \
  do_klass(reflect_Method_klass,                        java_lang_reflect_Method                              ) \
  do_klass(reflect_Constructor_klass,                   java_lang_reflect_Constructor                         ) \
                                                                                                                \
  /* NOTE: needed too early in bootstrapping process to have checks based on JDK version */                     \
  /* It's okay if this turns out to be NULL in non-1.4 JDKs. */                                                 \
  do_klass(reflect_MagicAccessorImpl_klass,             reflect_MagicAccessorImpl                             ) \
  do_klass(reflect_MethodAccessorImpl_klass,            reflect_MethodAccessorImpl                            ) \
  do_klass(reflect_ConstructorAccessorImpl_klass,       reflect_ConstructorAccessorImpl                       ) \
  do_klass(reflect_DelegatingClassLoader_klass,         reflect_DelegatingClassLoader                         ) \
  do_klass(reflect_ConstantPool_klass,                  reflect_ConstantPool                                  ) \
  do_klass(reflect_UnsafeStaticFieldAccessorImpl_klass, reflect_UnsafeStaticFieldAccessorImpl                 ) \
  do_klass(reflect_CallerSensitive_klass,               reflect_CallerSensitive                               ) \
                                                                                                                \
  /* support for dynamic typing; it's OK if these are NULL in earlier JDKs */                                   \
  do_klass(DirectMethodHandle_klass,                    java_lang_invoke_DirectMethodHandle                   ) \
  do_klass(MethodHandle_klass,                          java_lang_invoke_MethodHandle                         ) \
  do_klass(VarHandle_klass,                             java_lang_invoke_VarHandle                            ) \
  do_klass(MemberName_klass,                            java_lang_invoke_MemberName                           ) \
  do_klass(ResolvedMethodName_klass,                    java_lang_invoke_ResolvedMethodName                   ) \
  do_klass(MethodHandleNatives_klass,                   java_lang_invoke_MethodHandleNatives                  ) \
  do_klass(LambdaForm_klass,                            java_lang_invoke_LambdaForm                           ) \
  do_klass(MethodType_klass,                            java_lang_invoke_MethodType                           ) \
  do_klass(BootstrapMethodError_klass,                  java_lang_BootstrapMethodError                        ) \
  do_klass(CallSite_klass,                              java_lang_invoke_CallSite                             ) \
  do_klass(Context_klass,                               java_lang_invoke_MethodHandleNatives_CallSiteContext  ) \
  do_klass(ConstantCallSite_klass,                      java_lang_invoke_ConstantCallSite                     ) \
  do_klass(MutableCallSite_klass,                       java_lang_invoke_MutableCallSite                      ) \
  do_klass(VolatileCallSite_klass,                      java_lang_invoke_VolatileCallSite                     ) \
  /* Note: MethodHandle must be first, and VolatileCallSite last in group */                                    \
                                                                                                                \
  do_klass(AssertionStatusDirectives_klass,             java_lang_AssertionStatusDirectives                   ) \
  do_klass(StringBuffer_klass,                          java_lang_StringBuffer                                ) \
  do_klass(StringBuilder_klass,                         java_lang_StringBuilder                               ) \
  do_klass(internal_Unsafe_klass,                       jdk_internal_misc_Unsafe                              ) \
  do_klass(module_Modules_klass,                        jdk_internal_module_Modules                           ) \
                                                                                                                \
  /* support for CDS */                                                                                         \
  do_klass(ByteArrayInputStream_klass,                  java_io_ByteArrayInputStream                          ) \
  do_klass(URL_klass,                                   java_net_URL                                          ) \
  do_klass(Jar_Manifest_klass,                          java_util_jar_Manifest                                ) \
  do_klass(jdk_internal_loader_ClassLoaders_klass,      jdk_internal_loader_ClassLoaders                      ) \
  do_klass(jdk_internal_loader_ClassLoaders_AppClassLoader_klass,      jdk_internal_loader_ClassLoaders_AppClassLoader) \
  do_klass(jdk_internal_loader_ClassLoaders_PlatformClassLoader_klass, jdk_internal_loader_ClassLoaders_PlatformClassLoader) \
  do_klass(CodeSource_klass,                            java_security_CodeSource                              ) \
                                                                                                                \
  do_klass(StackTraceElement_klass,                     java_lang_StackTraceElement                           ) \
                                                                                                                \
  /* It's okay if this turns out to be NULL in non-1.4 JDKs. */                                                 \
  do_klass(nio_Buffer_klass,                            java_nio_Buffer                                       ) \
                                                                                                                \
  /* Stack Walking */                                                                                           \
  do_klass(StackWalker_klass,                           java_lang_StackWalker                                 ) \
  do_klass(AbstractStackWalker_klass,                   java_lang_StackStreamFactory_AbstractStackWalker      ) \
  do_klass(StackFrameInfo_klass,                        java_lang_StackFrameInfo                              ) \
  do_klass(LiveStackFrameInfo_klass,                    java_lang_LiveStackFrameInfo                          ) \
                                                                                                                \
  /* support for stack dump lock analysis */                                                                    \
  do_klass(java_util_concurrent_locks_AbstractOwnableSynchronizer_klass, java_util_concurrent_locks_AbstractOwnableSynchronizer) \
                                                                                                                \
  /* boxing klasses */                                                                                          \
  do_klass(Boolean_klass,                               java_lang_Boolean                                     ) \
  do_klass(Character_klass,                             java_lang_Character                                   ) \
  do_klass(Float_klass,                                 java_lang_Float                                       ) \
  do_klass(Double_klass,                                java_lang_Double                                      ) \
  do_klass(Byte_klass,                                  java_lang_Byte                                        ) \
  do_klass(Short_klass,                                 java_lang_Short                                       ) \
  do_klass(Integer_klass,                               java_lang_Integer                                     ) \
  do_klass(Long_klass,                                  java_lang_Long                                        ) \
                                                                                                                \
  /* JVMCI classes. These are loaded on-demand. */                                                              \
  JVMCI_WK_KLASSES_DO(do_klass)                                                                                 \
                                                                                                                \
>>>>>>> 802430bc
  /*end*/


class SystemDictionary : AllStatic {
  friend class VMStructs;
  friend class SystemDictionaryHandles;

 public:
  enum WKID {
    NO_WKID = 0,

    #define WK_KLASS_ENUM(name, symbol) WK_KLASS_ENUM_NAME(name), WK_KLASS_ENUM_NAME(symbol) = WK_KLASS_ENUM_NAME(name),
    WK_KLASSES_DO(WK_KLASS_ENUM)
    #undef WK_KLASS_ENUM

    WKID_LIMIT,

#if INCLUDE_JVMCI
    FIRST_JVMCI_WKID = WK_KLASS_ENUM_NAME(JVMCI_klass),
    LAST_JVMCI_WKID  = WK_KLASS_ENUM_NAME(Value_klass),
#endif

    FIRST_WKID = NO_WKID + 1
  };

<<<<<<< HEAD
  enum InitOption {
    Pre,                        // preloaded; error if not present

    // Order is significant.  Options before this point require resolve_or_fail.
    // Options after this point will use resolve_or_null instead.

    Opt,                        // preload tried; NULL if not present
#if INCLUDE_JVMCI
    Jvmci,                      // preload tried; error if not present if JVMCI enabled
#endif
    ValhallaClasses,            // loaded if Valhalla enabled
    OPTION_LIMIT,
    CEIL_LG_OPTION_LIMIT = 3    // OPTION_LIMIT <= (1<<CEIL_LG_OPTION_LIMIT)
  };


=======
>>>>>>> 802430bc
  // Returns a class with a given class name and class loader.  Loads the
  // class if needed. If not found a NoClassDefFoundError or a
  // ClassNotFoundException is thrown, depending on the value on the
  // throw_error flag.  For most uses the throw_error argument should be set
  // to true.

  static Klass* resolve_or_fail(Symbol* class_name, Handle class_loader, Handle protection_domain, bool throw_error, TRAPS);
  // Convenient call for null loader and protection domain.
  static Klass* resolve_or_fail(Symbol* class_name, bool throw_error, TRAPS);
protected:
  // handle error translation for resolve_or_null results
  static Klass* handle_resolution_exception(Symbol* class_name, bool throw_error, Klass* klass, TRAPS);

public:

  // Returns a class with a given class name and class loader.
  // Loads the class if needed. If not found NULL is returned.
  static Klass* resolve_or_null(Symbol* class_name, Handle class_loader, Handle protection_domain, TRAPS);
  // Version with null loader and protection domain
  static Klass* resolve_or_null(Symbol* class_name, TRAPS);

  // Resolve a superclass or superinterface. Called from ClassFileParser,
  // parse_interfaces, resolve_instance_class_or_null, load_shared_class
  // "child_name" is the class whose super class or interface is being resolved.
  static InstanceKlass* resolve_super_or_fail(Symbol* child_name,
                                              Symbol* class_name,
                                              Handle class_loader,
                                              Handle protection_domain,
                                              bool is_superclass,
                                              TRAPS);

  static Klass* resolve_flattenable_field_or_fail(AllFieldStream* fs,
                                                  Handle class_loader,
                                                  Handle protection_domain,
                                                  bool throw_error,
                                                  TRAPS);

  // Parse new stream. This won't update the dictionary or
  // class hierarchy, simply parse the stream. Used by JVMTI RedefineClasses.
  // Also used by Unsafe_DefineAnonymousClass
  static InstanceKlass* parse_stream(Symbol* class_name,
                                     Handle class_loader,
                                     Handle protection_domain,
                                     ClassFileStream* st,
                                     TRAPS) {
    return parse_stream(class_name,
                        class_loader,
                        protection_domain,
                        st,
                        NULL, // unsafe_anonymous_host
                        NULL, // cp_patches
                        THREAD);
  }
  static InstanceKlass* parse_stream(Symbol* class_name,
                                     Handle class_loader,
                                     Handle protection_domain,
                                     ClassFileStream* st,
                                     const InstanceKlass* unsafe_anonymous_host,
                                     GrowableArray<Handle>* cp_patches,
                                     TRAPS);

  // Resolve from stream (called by jni_DefineClass and JVM_DefineClass)
  static InstanceKlass* resolve_from_stream(Symbol* class_name,
                                            Handle class_loader,
                                            Handle protection_domain,
                                            ClassFileStream* st,
                                            TRAPS);

  // Lookup an already loaded class. If not found NULL is returned.
  static Klass* find(Symbol* class_name, Handle class_loader, Handle protection_domain, TRAPS);

  // Lookup an already loaded instance or array class.
  // Do not make any queries to class loaders; consult only the cache.
  // If not found NULL is returned.
  static Klass* find_instance_or_array_klass(Symbol* class_name,
                                               Handle class_loader,
                                               Handle protection_domain,
                                               TRAPS);

  // Lookup an instance or array class that has already been loaded
  // either into the given class loader, or else into another class
  // loader that is constrained (via loader constraints) to produce
  // a consistent class.  Do not take protection domains into account.
  // Do not make any queries to class loaders; consult only the cache.
  // Return NULL if the class is not found.
  //
  // This function is a strict superset of find_instance_or_array_klass.
  // This function (the unchecked version) makes a conservative prediction
  // of the result of the checked version, assuming successful lookup.
  // If both functions return non-null, they must return the same value.
  // Also, the unchecked version may sometimes be non-null where the
  // checked version is null.  This can occur in several ways:
  //   1. No query has yet been made to the class loader.
  //   2. The class loader was queried, but chose not to delegate.
  //   3. ClassLoader.checkPackageAccess rejected a proposed protection domain.
  //   4. Loading was attempted, but there was a linkage error of some sort.
  // In all of these cases, the loader constraints on this type are
  // satisfied, and it is safe for classes in the given class loader
  // to manipulate strongly-typed values of the found class, subject
  // to local linkage and access checks.
  static Klass* find_constrained_instance_or_array_klass(Symbol* class_name,
                                                           Handle class_loader,
                                                           TRAPS);

  static void classes_do(MetaspaceClosure* it);
  // Iterate over all methods in all klasses

  static void methods_do(void f(Method*));

  // Garbage collection support

  // Unload (that is, break root links to) all unmarked classes and
  // loaders.  Returns "true" iff something was unloaded.
  static bool do_unloading(GCTimer* gc_timer);

  // Applies "f->do_oop" to all root oops in the system dictionary.
  static void oops_do(OopClosure* f);

  // System loader lock
  static oop system_loader_lock()           { return _system_loader_lock_obj; }

  // Protection Domain Table
  static ProtectionDomainCacheTable* pd_cache_table() { return _pd_cache_table; }

public:
  // Printing
  static void print() { return print_on(tty); }
  static void print_on(outputStream* st);
  static void dump(outputStream* st, bool verbose);

  // Monotonically increasing counter which grows as classes are
  // loaded or modifications such as hot-swapping or setting/removing
  // of breakpoints are performed
  static inline int number_of_modifications()     { assert_locked_or_safepoint(Compile_lock); return _number_of_modifications; }
  // Needed by evolution and breakpoint code
  static inline void notice_modification()        { assert_locked_or_safepoint(Compile_lock); ++_number_of_modifications;      }

  // Verification
  static void verify();

  // Initialization
  static void initialize(TRAPS);

  // Checked fast access to the well-known classes -- so that you don't try to use them
  // before they are resolved.
  static InstanceKlass* check_klass(InstanceKlass* k) {
    assert(k != NULL, "klass not loaded");
    return k;
  }

<<<<<<< HEAD
  static InstanceKlass* check_klass_Pre(InstanceKlass* k) { return check_klass(k); }
  static InstanceKlass* check_klass_Opt(InstanceKlass* k) { return k; }
  static InstanceKlass* check_klass_ValhallaClasses(InstanceKlass* k) { return k; }

  JVMCI_ONLY(static InstanceKlass* check_klass_Jvmci(InstanceKlass* k) { return k; })

  static bool resolve_wk_klass(WKID id, int init_opt, TRAPS);
=======
  static bool resolve_wk_klass(WKID id, TRAPS);
>>>>>>> 802430bc
  static void resolve_wk_klasses_until(WKID limit_id, WKID &start_id, TRAPS);
  static void resolve_wk_klasses_through(WKID end_id, WKID &start_id, TRAPS) {
    int limit = (int)end_id + 1;
    resolve_wk_klasses_until((WKID) limit, start_id, THREAD);
  }

public:
  #define WK_KLASS_DECLARE(name, symbol) \
    static InstanceKlass* name() { return check_klass(_well_known_klasses[WK_KLASS_ENUM_NAME(name)]); } \
    static InstanceKlass** name##_addr() {                                                              \
      return &_well_known_klasses[SystemDictionary::WK_KLASS_ENUM_NAME(name)];                          \
    }                                                                                                   \
    static bool name##_is_loaded() {                                                                    \
      return _well_known_klasses[SystemDictionary::WK_KLASS_ENUM_NAME(name)] != NULL;                   \
    }
  WK_KLASSES_DO(WK_KLASS_DECLARE);
  #undef WK_KLASS_DECLARE

  static InstanceKlass* well_known_klass(WKID id) {
    assert(id >= (int)FIRST_WKID && id < (int)WKID_LIMIT, "oob");
    return _well_known_klasses[id];
  }

  static InstanceKlass** well_known_klass_addr(WKID id) {
    assert(id >= (int)FIRST_WKID && id < (int)WKID_LIMIT, "oob");
    return &_well_known_klasses[id];
  }
  static void well_known_klasses_do(MetaspaceClosure* it);

  // Local definition for direct access to the private array:
  #define WK_KLASS(name) _well_known_klasses[SystemDictionary::WK_KLASS_ENUM_NAME(name)]

  static InstanceKlass* box_klass(BasicType t) {
    assert((uint)t < T_VOID+1, "range check");
    return check_klass(_box_klasses[t]);
  }
  static BasicType box_klass_type(Klass* k);  // inverse of box_klass
#ifdef ASSERT
  static bool is_well_known_klass(Klass* k) {
    return is_well_known_klass(k->name());
  }
  static bool is_well_known_klass(Symbol* class_name);
#endif

protected:
  // Returns the class loader data to be used when looking up/updating the
  // system dictionary.
  static ClassLoaderData *class_loader_data(Handle class_loader) {
    return ClassLoaderData::class_loader_data(class_loader());
  }

public:
  // Tells whether ClassLoader.checkPackageAccess is present
  static bool has_checkPackageAccess()      { return _has_checkPackageAccess; }

  static bool Parameter_klass_loaded()      { return WK_KLASS(reflect_Parameter_klass) != NULL; }
  static bool Class_klass_loaded()          { return WK_KLASS(Class_klass) != NULL; }
  static bool Cloneable_klass_loaded()      { return WK_KLASS(Cloneable_klass) != NULL; }
  static bool Object_klass_loaded()         { return WK_KLASS(Object_klass) != NULL; }
  static bool ClassLoader_klass_loaded()    { return WK_KLASS(ClassLoader_klass) != NULL; }

  // Returns java system loader
  static oop java_system_loader();

  // Returns java platform loader
  static oop java_platform_loader();

  // Compute the java system and platform loaders
  static void compute_java_loaders(TRAPS);

  // Register a new class loader
  static ClassLoaderData* register_loader(Handle class_loader);
protected:
  // Mirrors for primitive classes (created eagerly)
  static oop check_mirror(oop m) {
    assert(m != NULL, "mirror not initialized");
    return m;
  }

public:
  // Note:  java_lang_Class::primitive_type is the inverse of java_mirror

  // Check class loader constraints
  static bool add_loader_constraint(Symbol* name, Handle loader1,
                                    Handle loader2, TRAPS);
  static Symbol* check_signature_loaders(Symbol* signature, Handle loader1,
                                         Handle loader2, bool is_method, TRAPS);

  // JSR 292
  // find a java.lang.invoke.MethodHandle.invoke* method for a given signature
  // (asks Java to compute it if necessary, except in a compiler thread)
  static methodHandle find_method_handle_invoker(Klass* klass,
                                                 Symbol* name,
                                                 Symbol* signature,
                                                 Klass* accessing_klass,
                                                 Handle *appendix_result,
                                                 Handle *method_type_result,
                                                 TRAPS);
  // for a given signature, find the internal MethodHandle method (linkTo* or invokeBasic)
  // (does not ask Java, since this is a low-level intrinsic defined by the JVM)
  static methodHandle find_method_handle_intrinsic(vmIntrinsics::ID iid,
                                                   Symbol* signature,
                                                   TRAPS);

  // compute java_mirror (java.lang.Class instance) for a type ("I", "[[B", "LFoo;", etc.)
  // Either the accessing_klass or the CL/PD can be non-null, but not both.
  static Handle    find_java_mirror_for_type(Symbol* signature,
                                             Klass* accessing_klass,
                                             Handle class_loader,
                                             Handle protection_domain,
                                             SignatureStream::FailureMode failure_mode,
                                             TRAPS);
  static Handle    find_java_mirror_for_type(Symbol* signature,
                                             Klass* accessing_klass,
                                             SignatureStream::FailureMode failure_mode,
                                             TRAPS) {
    // callee will fill in CL/PD from AK, if they are needed
    return find_java_mirror_for_type(signature, accessing_klass, Handle(), Handle(),
                                     failure_mode, THREAD);
  }


  // fast short-cut for the one-character case:
  static oop       find_java_mirror_for_type(char signature_char);

  // find a java.lang.invoke.MethodType object for a given signature
  // (asks Java to compute it if necessary, except in a compiler thread)
  static Handle    find_method_handle_type(Symbol* signature,
                                           Klass* accessing_klass,
                                           TRAPS);

  // find a java.lang.Class object for a given signature
  static Handle    find_field_handle_type(Symbol* signature,
                                          Klass* accessing_klass,
                                          TRAPS);

  // ask Java to compute a java.lang.invoke.MethodHandle object for a given CP entry
  static Handle    link_method_handle_constant(Klass* caller,
                                               int ref_kind, //e.g., JVM_REF_invokeVirtual
                                               Klass* callee,
                                               Symbol* name,
                                               Symbol* signature,
                                               TRAPS);

  // ask Java to compute a constant by invoking a BSM given a Dynamic_info CP entry
  static Handle    link_dynamic_constant(Klass* caller,
                                         int condy_index,
                                         Handle bootstrap_specifier,
                                         Symbol* name,
                                         Symbol* type,
                                         TRAPS);

  // ask Java to create a dynamic call site, while linking an invokedynamic op
  static methodHandle find_dynamic_call_site_invoker(Klass* caller,
                                                     int indy_index,
                                                     Handle bootstrap_method,
                                                     Symbol* name,
                                                     Symbol* type,
                                                     Handle *appendix_result,
                                                     Handle *method_type_result,
                                                     TRAPS);

  // Record the error when the first attempt to resolve a reference from a constant
  // pool entry to a class fails.
  static void add_resolution_error(const constantPoolHandle& pool, int which, Symbol* error,
                                   Symbol* message);
  static void delete_resolution_error(ConstantPool* pool);
  static Symbol* find_resolution_error(const constantPoolHandle& pool, int which,
                                       Symbol** message);


  static ProtectionDomainCacheEntry* cache_get(Handle protection_domain);

 protected:

  enum Constants {
    _loader_constraint_size = 107,                     // number of entries in constraint table
    _resolution_error_size  = 107,                     // number of entries in resolution error table
    _invoke_method_size     = 139,                     // number of entries in invoke method table
    _placeholder_table_size = 1009                     // number of entries in hash table for placeholders
  };


  // Static tables owned by the SystemDictionary

  // Hashtable holding placeholders for classes being loaded.
  static PlaceholderTable*       _placeholders;

  // Monotonically increasing counter which grows with
  // loading classes as well as hot-swapping and breakpoint setting
  // and removal.
  static int                     _number_of_modifications;

  // Lock object for system class loader
  static oop                     _system_loader_lock_obj;

  // Constraints on class loaders
  static LoaderConstraintTable*  _loader_constraints;

  // Resolution errors
  static ResolutionErrorTable*   _resolution_errors;

  // Invoke methods (JSR 292)
  static SymbolPropertyTable*    _invoke_method_table;

  // ProtectionDomain cache
  static ProtectionDomainCacheTable*   _pd_cache_table;

  // VM weak OopStorage object.
  static OopStorage*             _vm_weak_oop_storage;

protected:
  static void validate_protection_domain(InstanceKlass* klass,
                                         Handle class_loader,
                                         Handle protection_domain, TRAPS);

  friend class VM_PopulateDumpSharedSpace;
  friend class TraversePlaceholdersClosure;
  static PlaceholderTable*   placeholders() { return _placeholders; }
  static LoaderConstraintTable* constraints() { return _loader_constraints; }
  static ResolutionErrorTable* resolution_errors() { return _resolution_errors; }
  static SymbolPropertyTable* invoke_method_table() { return _invoke_method_table; }

  // Basic loading operations
  static InstanceKlass* resolve_instance_class_or_null_helper(Symbol* name,
                                                              Handle class_loader,
                                                              Handle protection_domain,
                                                              TRAPS);
  static InstanceKlass* resolve_instance_class_or_null(Symbol* class_name, Handle class_loader, Handle protection_domain, TRAPS);
  static Klass* resolve_array_class_or_null(Symbol* class_name, Handle class_loader, Handle protection_domain, TRAPS);
  static InstanceKlass* handle_parallel_super_load(Symbol* class_name, Symbol* supername, Handle class_loader, Handle protection_domain, Handle lockObject, TRAPS);
  // Wait on SystemDictionary_lock; unlocks lockObject before
  // waiting; relocks lockObject with correct recursion count
  // after waiting, but before reentering SystemDictionary_lock
  // to preserve lock order semantics.
  static void double_lock_wait(Handle lockObject, TRAPS);
  static void define_instance_class(InstanceKlass* k, TRAPS);
  static InstanceKlass* find_or_define_instance_class(Symbol* class_name,
                                                Handle class_loader,
                                                InstanceKlass* k, TRAPS);
  static bool is_shared_class_visible(Symbol* class_name, InstanceKlass* ik,
                                      Handle class_loader, TRAPS);
  static InstanceKlass* load_shared_class(InstanceKlass* ik,
                                          Handle class_loader,
                                          Handle protection_domain,
                                          TRAPS);
  static InstanceKlass* load_shared_boot_class(Symbol* class_name,
                                               TRAPS);
  static InstanceKlass* load_instance_class(Symbol* class_name, Handle class_loader, TRAPS);
  static Handle compute_loader_lock_object(Handle class_loader, TRAPS);
  static void check_loader_lock_contention(Handle loader_lock, TRAPS);
  static bool is_parallelCapable(Handle class_loader);
  static bool is_parallelDefine(Handle class_loader);

public:
  static bool is_system_class_loader(oop class_loader);
  static bool is_platform_class_loader(oop class_loader);

  // Returns TRUE if the method is a non-public member of class java.lang.Object.
  static bool is_nonpublic_Object_method(Method* m) {
    assert(m != NULL, "Unexpected NULL Method*");
    return !m->is_public() && m->method_holder() == SystemDictionary::Object_klass();
  }

  static void initialize_oop_storage();
  static OopStorage* vm_weak_oop_storage();

protected:
  // Setup link to hierarchy
  static void add_to_hierarchy(InstanceKlass* k, TRAPS);

  // Basic find on loaded classes
  static InstanceKlass* find_class(unsigned int hash,
                                   Symbol* name, Dictionary* dictionary);
  static InstanceKlass* find_class(Symbol* class_name, ClassLoaderData* loader_data);

  // Basic find on classes in the midst of being loaded
  static Symbol* find_placeholder(Symbol* name, ClassLoaderData* loader_data);

  // Add a placeholder for a class being loaded
  static void add_placeholder(int index,
                              Symbol* class_name,
                              ClassLoaderData* loader_data);
  static void remove_placeholder(int index,
                                 Symbol* class_name,
                                 ClassLoaderData* loader_data);

  // Performs cleanups after resolve_super_or_fail. This typically needs
  // to be called on failure.
  // Won't throw, but can block.
  static void resolution_cleanups(Symbol* class_name,
                                  ClassLoaderData* loader_data,
                                  TRAPS);

  // Resolve well-known classes so they can be used like SystemDictionary::String_klass()
  static void resolve_well_known_classes(TRAPS);

  // Class loader constraints
  static void check_constraints(unsigned int hash,
                                InstanceKlass* k, Handle loader,
                                bool defining, TRAPS);
  static void update_dictionary(unsigned int d_hash,
                                int p_index, unsigned int p_hash,
                                InstanceKlass* k, Handle loader,
                                TRAPS);

  static InstanceKlass* _well_known_klasses[];

  // table of box klasses (int_klass, etc.)
  static InstanceKlass* _box_klasses[T_VOID+1];

private:
  static oop  _java_system_loader;
  static oop  _java_platform_loader;

  static bool _has_checkPackageAccess;
};

#endif // SHARE_VM_CLASSFILE_SYSTEMDICTIONARY_HPP<|MERGE_RESOLUTION|>--- conflicted
+++ resolved
@@ -93,131 +93,6 @@
 // to provide a different definition.
 //
 // Each well-known class has a short klass name (like object_klass),
-<<<<<<< HEAD
-// a vmSymbol name (like java_lang_Object), and a flag word
-// that makes some minor distinctions, like whether the klass
-// is preloaded, optional, release-specific, etc.
-// The order of these definitions is significant; it is the order in which
-// preloading is actually performed by resolve_preloaded_classes.
-
-#define WK_KLASSES_DO(do_klass)                                                                                          \
-  /* well-known classes */                                                                                               \
-  do_klass(Object_klass,                                java_lang_Object,                          Pre                 ) \
-  do_klass(String_klass,                                java_lang_String,                          Pre                 ) \
-  do_klass(Class_klass,                                 java_lang_Class,                           Pre                 ) \
-  do_klass(Cloneable_klass,                             java_lang_Cloneable,                       Pre                 ) \
-  do_klass(ClassLoader_klass,                           java_lang_ClassLoader,                     Pre                 ) \
-  do_klass(Serializable_klass,                          java_io_Serializable,                      Pre                 ) \
-  do_klass(System_klass,                                java_lang_System,                          Pre                 ) \
-  do_klass(Throwable_klass,                             java_lang_Throwable,                       Pre                 ) \
-  do_klass(Error_klass,                                 java_lang_Error,                           Pre                 ) \
-  do_klass(ThreadDeath_klass,                           java_lang_ThreadDeath,                     Pre                 ) \
-  do_klass(Exception_klass,                             java_lang_Exception,                       Pre                 ) \
-  do_klass(RuntimeException_klass,                      java_lang_RuntimeException,                Pre                 ) \
-  do_klass(SecurityManager_klass,                       java_lang_SecurityManager,                 Pre                 ) \
-  do_klass(ProtectionDomain_klass,                      java_security_ProtectionDomain,            Pre                 ) \
-  do_klass(AccessControlContext_klass,                  java_security_AccessControlContext,        Pre                 ) \
-  do_klass(SecureClassLoader_klass,                     java_security_SecureClassLoader,           Pre                 ) \
-  do_klass(ClassNotFoundException_klass,                java_lang_ClassNotFoundException,          Pre                 ) \
-  do_klass(NoClassDefFoundError_klass,                  java_lang_NoClassDefFoundError,            Pre                 ) \
-  do_klass(LinkageError_klass,                          java_lang_LinkageError,                    Pre                 ) \
-  do_klass(ClassCastException_klass,                    java_lang_ClassCastException,              Pre                 ) \
-  do_klass(ArrayStoreException_klass,                   java_lang_ArrayStoreException,             Pre                 ) \
-  do_klass(VirtualMachineError_klass,                   java_lang_VirtualMachineError,             Pre                 ) \
-  do_klass(OutOfMemoryError_klass,                      java_lang_OutOfMemoryError,                Pre                 ) \
-  do_klass(StackOverflowError_klass,                    java_lang_StackOverflowError,              Pre                 ) \
-  do_klass(IllegalMonitorStateException_klass,          java_lang_IllegalMonitorStateException,    Pre                 ) \
-  do_klass(Reference_klass,                             java_lang_ref_Reference,                   Pre                 ) \
-                                                                                                                         \
-  /* Preload ref klasses and set reference types */                                                                      \
-  do_klass(SoftReference_klass,                         java_lang_ref_SoftReference,               Pre                 ) \
-  do_klass(WeakReference_klass,                         java_lang_ref_WeakReference,               Pre                 ) \
-  do_klass(FinalReference_klass,                        java_lang_ref_FinalReference,              Pre                 ) \
-  do_klass(PhantomReference_klass,                      java_lang_ref_PhantomReference,            Pre                 ) \
-  do_klass(Finalizer_klass,                             java_lang_ref_Finalizer,                   Pre                 ) \
-                                                                                                                         \
-  do_klass(Thread_klass,                                java_lang_Thread,                          Pre                 ) \
-  do_klass(ThreadGroup_klass,                           java_lang_ThreadGroup,                     Pre                 ) \
-  do_klass(Properties_klass,                            java_util_Properties,                      Pre                 ) \
-  do_klass(Module_klass,                                java_lang_Module,                          Pre                 ) \
-  do_klass(reflect_AccessibleObject_klass,              java_lang_reflect_AccessibleObject,        Pre                 ) \
-  do_klass(reflect_Field_klass,                         java_lang_reflect_Field,                   Pre                 ) \
-  do_klass(reflect_Parameter_klass,                     java_lang_reflect_Parameter,               Opt                 ) \
-  do_klass(reflect_Method_klass,                        java_lang_reflect_Method,                  Pre                 ) \
-  do_klass(reflect_Constructor_klass,                   java_lang_reflect_Constructor,             Pre                 ) \
-                                                                                                                         \
-  /* NOTE: needed too early in bootstrapping process to have checks based on JDK version */                              \
-  /* It's okay if this turns out to be NULL in non-1.4 JDKs. */                                                          \
-  do_klass(reflect_MagicAccessorImpl_klass,             reflect_MagicAccessorImpl,                 Opt                 ) \
-  do_klass(reflect_MethodAccessorImpl_klass,            reflect_MethodAccessorImpl,                Pre                 ) \
-  do_klass(reflect_ConstructorAccessorImpl_klass,       reflect_ConstructorAccessorImpl,           Pre                 ) \
-  do_klass(reflect_DelegatingClassLoader_klass,         reflect_DelegatingClassLoader,             Opt                 ) \
-  do_klass(reflect_ConstantPool_klass,                  reflect_ConstantPool,                      Opt                 ) \
-  do_klass(reflect_UnsafeStaticFieldAccessorImpl_klass, reflect_UnsafeStaticFieldAccessorImpl,     Opt                 ) \
-  do_klass(reflect_CallerSensitive_klass,               reflect_CallerSensitive,                   Opt                 ) \
-                                                                                                                         \
-  /* support for dynamic typing; it's OK if these are NULL in earlier JDKs */                                            \
-  do_klass(DirectMethodHandle_klass,                    java_lang_invoke_DirectMethodHandle,       Opt                 ) \
-  do_klass(MethodHandle_klass,                          java_lang_invoke_MethodHandle,             Pre                 ) \
-  do_klass(VarHandle_klass,                             java_lang_invoke_VarHandle,                Pre                 ) \
-  do_klass(MemberName_klass,                            java_lang_invoke_MemberName,               Pre                 ) \
-  do_klass(ResolvedMethodName_klass,                    java_lang_invoke_ResolvedMethodName,       Pre                 ) \
-  do_klass(MethodHandleNatives_klass,                   java_lang_invoke_MethodHandleNatives,      Pre                 ) \
-  do_klass(LambdaForm_klass,                            java_lang_invoke_LambdaForm,               Opt                 ) \
-  do_klass(MethodType_klass,                            java_lang_invoke_MethodType,               Pre                 ) \
-  do_klass(BootstrapMethodError_klass,                  java_lang_BootstrapMethodError,            Pre                 ) \
-  do_klass(CallSite_klass,                              java_lang_invoke_CallSite,                 Pre                 ) \
-  do_klass(Context_klass,                               java_lang_invoke_MethodHandleNatives_CallSiteContext, Pre      ) \
-  do_klass(ConstantCallSite_klass,                      java_lang_invoke_ConstantCallSite,         Pre                 ) \
-  do_klass(MutableCallSite_klass,                       java_lang_invoke_MutableCallSite,          Pre                 ) \
-  do_klass(VolatileCallSite_klass,                      java_lang_invoke_VolatileCallSite,         Pre                 ) \
-  /* Note: MethodHandle must be first, and VolatileCallSite last in group */                                             \
-                                                                                                                         \
-  do_klass(AssertionStatusDirectives_klass,             java_lang_AssertionStatusDirectives,       Pre                 ) \
-  do_klass(StringBuffer_klass,                          java_lang_StringBuffer,                    Pre                 ) \
-  do_klass(StringBuilder_klass,                         java_lang_StringBuilder,                   Pre                 ) \
-  do_klass(internal_Unsafe_klass,                       jdk_internal_misc_Unsafe,                  Pre                 ) \
-  do_klass(module_Modules_klass,                        jdk_internal_module_Modules,               Pre                 ) \
-                                                                                                                         \
-  /* support for CDS */                                                                                                  \
-  do_klass(ByteArrayInputStream_klass,                  java_io_ByteArrayInputStream,              Pre                 ) \
-  do_klass(URL_klass,                                   java_net_URL,                              Pre                 ) \
-  do_klass(Jar_Manifest_klass,                          java_util_jar_Manifest,                    Pre                 ) \
-  do_klass(jdk_internal_loader_ClassLoaders_klass,      jdk_internal_loader_ClassLoaders,          Pre                 ) \
-  do_klass(jdk_internal_loader_ClassLoaders_AppClassLoader_klass,      jdk_internal_loader_ClassLoaders_AppClassLoader,       Pre ) \
-  do_klass(jdk_internal_loader_ClassLoaders_PlatformClassLoader_klass, jdk_internal_loader_ClassLoaders_PlatformClassLoader,  Pre ) \
-  do_klass(CodeSource_klass,                            java_security_CodeSource,                  Pre                 ) \
-                                                                                                                         \
-                                                                                                                         \
-  do_klass(StackTraceElement_klass,                     java_lang_StackTraceElement,               Opt                 ) \
-                                                                                                                         \
-  /* It's okay if this turns out to be NULL in non-1.4 JDKs. */                                                          \
-  do_klass(nio_Buffer_klass,                            java_nio_Buffer,                           Opt                 ) \
-                                                                                                                         \
-  /* Stack Walking */                                                                                                    \
-  do_klass(StackWalker_klass,                           java_lang_StackWalker,                     Opt                 ) \
-  do_klass(AbstractStackWalker_klass,                   java_lang_StackStreamFactory_AbstractStackWalker, Opt          ) \
-  do_klass(StackFrameInfo_klass,                        java_lang_StackFrameInfo,                  Opt                 ) \
-  do_klass(LiveStackFrameInfo_klass,                    java_lang_LiveStackFrameInfo,              Opt                 ) \
-                                                                                                                         \
-  /* support for stack dump lock analysis */                                                                             \
-  do_klass(java_util_concurrent_locks_AbstractOwnableSynchronizer_klass, java_util_concurrent_locks_AbstractOwnableSynchronizer, Pre ) \
-                                                                                                                         \
-  /* Preload boxing klasses */                                                                                           \
-  do_klass(Boolean_klass,                               java_lang_Boolean,                         Pre                 ) \
-  do_klass(Character_klass,                             java_lang_Character,                       Pre                 ) \
-  do_klass(Float_klass,                                 java_lang_Float,                           Pre                 ) \
-  do_klass(Double_klass,                                java_lang_Double,                          Pre                 ) \
-  do_klass(Byte_klass,                                  java_lang_Byte,                            Pre                 ) \
-  do_klass(Short_klass,                                 java_lang_Short,                           Pre                 ) \
-  do_klass(Integer_klass,                               java_lang_Integer,                         Pre                 ) \
-  do_klass(Long_klass,                                  java_lang_Long,                            Pre                 ) \
-                                                                                                                         \
-                                                                                                                         \
-  /* JVMCI classes. These are loaded on-demand. */                                                                       \
-  JVMCI_WK_KLASSES_DO(do_klass)                                                                                          \
-                                                                                                                         \
-=======
 // and a vmSymbol name (like java_lang_Object).
 //
 // The order of these definitions is significant: the classes are
@@ -338,10 +213,10 @@
   do_klass(Integer_klass,                               java_lang_Integer                                     ) \
   do_klass(Long_klass,                                  java_lang_Long                                        ) \
                                                                                                                 \
+                                                                                                                         \
   /* JVMCI classes. These are loaded on-demand. */                                                              \
   JVMCI_WK_KLASSES_DO(do_klass)                                                                                 \
                                                                                                                 \
->>>>>>> 802430bc
   /*end*/
 
 
@@ -367,25 +242,6 @@
     FIRST_WKID = NO_WKID + 1
   };
 
-<<<<<<< HEAD
-  enum InitOption {
-    Pre,                        // preloaded; error if not present
-
-    // Order is significant.  Options before this point require resolve_or_fail.
-    // Options after this point will use resolve_or_null instead.
-
-    Opt,                        // preload tried; NULL if not present
-#if INCLUDE_JVMCI
-    Jvmci,                      // preload tried; error if not present if JVMCI enabled
-#endif
-    ValhallaClasses,            // loaded if Valhalla enabled
-    OPTION_LIMIT,
-    CEIL_LG_OPTION_LIMIT = 3    // OPTION_LIMIT <= (1<<CEIL_LG_OPTION_LIMIT)
-  };
-
-
-=======
->>>>>>> 802430bc
   // Returns a class with a given class name and class loader.  Loads the
   // class if needed. If not found a NoClassDefFoundError or a
   // ClassNotFoundException is thrown, depending on the value on the
@@ -536,17 +392,8 @@
     return k;
   }
 
-<<<<<<< HEAD
-  static InstanceKlass* check_klass_Pre(InstanceKlass* k) { return check_klass(k); }
-  static InstanceKlass* check_klass_Opt(InstanceKlass* k) { return k; }
+  static bool resolve_wk_klass(WKID id, TRAPS);
   static InstanceKlass* check_klass_ValhallaClasses(InstanceKlass* k) { return k; }
-
-  JVMCI_ONLY(static InstanceKlass* check_klass_Jvmci(InstanceKlass* k) { return k; })
-
-  static bool resolve_wk_klass(WKID id, int init_opt, TRAPS);
-=======
-  static bool resolve_wk_klass(WKID id, TRAPS);
->>>>>>> 802430bc
   static void resolve_wk_klasses_until(WKID limit_id, WKID &start_id, TRAPS);
   static void resolve_wk_klasses_through(WKID end_id, WKID &start_id, TRAPS) {
     int limit = (int)end_id + 1;
