--- conflicted
+++ resolved
@@ -99,16 +99,11 @@
   Array<u2>* _fields;
   Array<Method*>* _methods;
   Array<u2>* _inner_classes;
-<<<<<<< HEAD
-  Array<ValueTypes>* _value_types;
-  Array<Klass*>* _local_interfaces;
-  Array<Klass*>* _transitive_interfaces;
-=======
   Array<u2>* _nest_members;
   u2 _nest_host;
+  Array<ValueTypes>* _value_types;
   Array<InstanceKlass*>* _local_interfaces;
   Array<InstanceKlass*>* _transitive_interfaces;
->>>>>>> 29839e96
   Annotations* _combined_annotations;
   AnnotationArray* _annotations;
   AnnotationArray* _type_annotations;
