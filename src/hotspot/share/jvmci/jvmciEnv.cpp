/*
 * Copyright (c) 1999, 2018, Oracle and/or its affiliates. All rights reserved.
 * DO NOT ALTER OR REMOVE COPYRIGHT NOTICES OR THIS FILE HEADER.
 *
 * This code is free software; you can redistribute it and/or modify it
 * under the terms of the GNU General Public License version 2 only, as
 * published by the Free Software Foundation.
 *
 * This code is distributed in the hope that it will be useful, but WITHOUT
 * ANY WARRANTY; without even the implied warranty of MERCHANTABILITY or
 * FITNESS FOR A PARTICULAR PURPOSE.  See the GNU General Public License
 * version 2 for more details (a copy is included in the LICENSE file that
 * accompanied this code).
 *
 * You should have received a copy of the GNU General Public License version
 * 2 along with this work; if not, write to the Free Software Foundation,
 * Inc., 51 Franklin St, Fifth Floor, Boston, MA 02110-1301 USA.
 *
 * Please contact Oracle, 500 Oracle Parkway, Redwood Shores, CA 94065 USA
 * or visit www.oracle.com if you need additional information or have any
 * questions.
 *
 */

#include "precompiled.hpp"
#include "jvmci/jvmciEnv.hpp"
#include "classfile/javaAssertions.hpp"
#include "classfile/systemDictionary.hpp"
#include "classfile/vmSymbols.hpp"
#include "code/codeCache.hpp"
#include "code/scopeDesc.hpp"
#include "compiler/compileBroker.hpp"
#include "compiler/compileLog.hpp"
#include "compiler/compilerOracle.hpp"
#include "interpreter/linkResolver.hpp"
#include "memory/allocation.inline.hpp"
#include "memory/oopFactory.hpp"
#include "memory/resourceArea.hpp"
#include "memory/universe.hpp"
#include "oops/constantPool.inline.hpp"
#include "oops/cpCache.inline.hpp"
#include "oops/method.inline.hpp"
#include "oops/methodData.hpp"
#include "oops/objArrayKlass.hpp"
#include "oops/oop.inline.hpp"
#include "prims/jvmtiExport.hpp"
#include "runtime/fieldDescriptor.inline.hpp"
#include "runtime/handles.inline.hpp"
#include "runtime/init.hpp"
#include "runtime/reflection.hpp"
#include "runtime/sharedRuntime.hpp"
#include "runtime/sweeper.hpp"
#include "utilities/dtrace.hpp"
#include "jvmci/jvmciRuntime.hpp"
#include "jvmci/jvmciJavaClasses.hpp"

JVMCIEnv::JVMCIEnv(CompileTask* task, int system_dictionary_modification_counter):
  _task(task),
  _system_dictionary_modification_counter(system_dictionary_modification_counter),
  _failure_reason(NULL),
  _retryable(true)
{
  // Get Jvmti capabilities under lock to get consistent values.
  MutexLocker mu(JvmtiThreadState_lock);
  _jvmti_can_hotswap_or_post_breakpoint = JvmtiExport::can_hotswap_or_post_breakpoint();
  _jvmti_can_access_local_variables     = JvmtiExport::can_access_local_variables();
  _jvmti_can_post_on_exceptions         = JvmtiExport::can_post_on_exceptions();
}

// ------------------------------------------------------------------
// Note: the logic of this method should mirror the logic of
// constantPoolOopDesc::verify_constant_pool_resolve.
bool JVMCIEnv::check_klass_accessibility(Klass* accessing_klass, Klass* resolved_klass) {
  if (accessing_klass->is_objArray_klass()) {
    accessing_klass = ObjArrayKlass::cast(accessing_klass)->bottom_klass();
  }
  if (!accessing_klass->is_instance_klass()) {
    return true;
  }

  if (resolved_klass->is_objArray_klass()) {
    // Find the element klass, if this is an array.
    resolved_klass = ObjArrayKlass::cast(resolved_klass)->bottom_klass();
  }
  if (resolved_klass->is_instance_klass()) {
    Reflection::VerifyClassAccessResults result =
      Reflection::verify_class_access(accessing_klass, InstanceKlass::cast(resolved_klass), true);
    return result == Reflection::ACCESS_OK;
  }
  return true;
}

// ------------------------------------------------------------------
Klass* JVMCIEnv::get_klass_by_name_impl(Klass* accessing_klass,
                                        const constantPoolHandle& cpool,
                                        Symbol* sym,
                                        bool require_local) {
  JVMCI_EXCEPTION_CONTEXT;

  // Now we need to check the SystemDictionary
<<<<<<< HEAD
  if ((sym->byte_at(0) == 'L' || sym->byte_at(0) == 'Q') &&
    sym->byte_at(sym->utf8_length()-1) == ';') {
=======
  if (sym->char_at(0) == 'L' &&
    sym->char_at(sym->utf8_length()-1) == ';') {
>>>>>>> 802430bc
    // This is a name from a signature.  Strip off the trimmings.
    // Call recursive to keep scope of strippedsym.
    TempNewSymbol strippedsym = SymbolTable::new_symbol(sym->as_utf8()+1,
                    sym->utf8_length()-2,
                    CHECK_NULL);
    return get_klass_by_name_impl(accessing_klass, cpool, strippedsym, require_local);
  }

  Handle loader(THREAD, (oop)NULL);
  Handle domain(THREAD, (oop)NULL);
  if (accessing_klass != NULL) {
    loader = Handle(THREAD, accessing_klass->class_loader());
    domain = Handle(THREAD, accessing_klass->protection_domain());
  }

  Klass* found_klass = NULL;
  {
    ttyUnlocker ttyul;  // release tty lock to avoid ordering problems
    MutexLocker ml(Compile_lock);
    if (!require_local) {
      found_klass = SystemDictionary::find_constrained_instance_or_array_klass(sym, loader, CHECK_NULL);
    } else {
      found_klass = SystemDictionary::find_instance_or_array_klass(sym, loader, domain, CHECK_NULL);
    }
  }

  // If we fail to find an array klass, look again for its element type.
  // The element type may be available either locally or via constraints.
  // In either case, if we can find the element type in the system dictionary,
  // we must build an array type around it.  The CI requires array klasses
  // to be loaded if their element klasses are loaded, except when memory
  // is exhausted.
<<<<<<< HEAD
  if (sym->byte_at(0) == '[' &&
      (sym->byte_at(1) == '[' || sym->byte_at(1) == 'L' || sym->byte_at(1) == 'Q')) {
=======
  if (sym->char_at(0) == '[' &&
      (sym->char_at(1) == '[' || sym->char_at(1) == 'L')) {
>>>>>>> 802430bc
    // We have an unloaded array.
    // Build it on the fly if the element class exists.
    TempNewSymbol elem_sym = SymbolTable::new_symbol(sym->as_utf8()+1,
                                                 sym->utf8_length()-1,
                                                 CHECK_NULL);

    // Get element Klass recursively.
    Klass* elem_klass =
      get_klass_by_name_impl(accessing_klass,
                             cpool,
                             elem_sym,
                             require_local);
    if (elem_klass != NULL) {
      // Now make an array for it
      return elem_klass->array_klass(THREAD);
    }
  }

  if (found_klass == NULL && !cpool.is_null() && cpool->has_preresolution()) {
    // Look inside the constant pool for pre-resolved class entries.
    for (int i = cpool->length() - 1; i >= 1; i--) {
      if (cpool->tag_at(i).is_klass()) {
        Klass*  kls = cpool->resolved_klass_at(i);
        if (kls->name() == sym) {
          return kls;
        }
      }
    }
  }

  return found_klass;
}

// ------------------------------------------------------------------
Klass* JVMCIEnv::get_klass_by_name(Klass* accessing_klass,
                                  Symbol* klass_name,
                                  bool require_local) {
  ResourceMark rm;
  constantPoolHandle cpool;
  return get_klass_by_name_impl(accessing_klass,
                                cpool,
                                klass_name,
                                require_local);
}

// ------------------------------------------------------------------
// Implementation of get_klass_by_index.
Klass* JVMCIEnv::get_klass_by_index_impl(const constantPoolHandle& cpool,
                                        int index,
                                        bool& is_accessible,
                                        Klass* accessor) {
  JVMCI_EXCEPTION_CONTEXT;
  Klass* klass = ConstantPool::klass_at_if_loaded(cpool, index);
  Symbol* klass_name = NULL;
  if (klass == NULL) {
    klass_name = cpool->klass_name_at(index);
  }

  if (klass == NULL) {
    // Not found in constant pool.  Use the name to do the lookup.
    Klass* k = get_klass_by_name_impl(accessor,
                                      cpool,
                                      klass_name,
                                      false);
    // Calculate accessibility the hard way.
    if (k == NULL) {
      is_accessible = false;
    } else if (k->class_loader() != accessor->class_loader() &&
               get_klass_by_name_impl(accessor, cpool, k->name(), true) == NULL) {
      // Loaded only remotely.  Not linked yet.
      is_accessible = false;
    } else {
      // Linked locally, and we must also check public/private, etc.
      is_accessible = check_klass_accessibility(accessor, k);
    }
    if (!is_accessible) {
      return NULL;
    }
    return k;
  }

  // It is known to be accessible, since it was found in the constant pool.
  is_accessible = true;
  return klass;
}

// ------------------------------------------------------------------
// Get a klass from the constant pool.
Klass* JVMCIEnv::get_klass_by_index(const constantPoolHandle& cpool,
                                    int index,
                                    bool& is_accessible,
                                    Klass* accessor) {
  ResourceMark rm;
  return get_klass_by_index_impl(cpool, index, is_accessible, accessor);
}

// ------------------------------------------------------------------
// Implementation of get_field_by_index.
//
// Implementation note: the results of field lookups are cached
// in the accessor klass.
void JVMCIEnv::get_field_by_index_impl(InstanceKlass* klass, fieldDescriptor& field_desc,
                                        int index) {
  JVMCI_EXCEPTION_CONTEXT;

  assert(klass->is_linked(), "must be linked before using its constant-pool");

  constantPoolHandle cpool(thread, klass->constants());

  // Get the field's name, signature, and type.
  Symbol* name  = cpool->name_ref_at(index);

  int nt_index = cpool->name_and_type_ref_index_at(index);
  int sig_index = cpool->signature_ref_index_at(nt_index);
  Symbol* signature = cpool->symbol_at(sig_index);

  // Get the field's declared holder.
  int holder_index = cpool->klass_ref_index_at(index);
  bool holder_is_accessible;
  Klass* declared_holder = get_klass_by_index(cpool, holder_index,
                                              holder_is_accessible,
                                              klass);

  // The declared holder of this field may not have been loaded.
  // Bail out with partial field information.
  if (!holder_is_accessible) {
    return;
  }


  // Perform the field lookup.
  Klass*  canonical_holder =
    InstanceKlass::cast(declared_holder)->find_field(name, signature, &field_desc);
  if (canonical_holder == NULL) {
    return;
  }

  assert(canonical_holder == field_desc.field_holder(), "just checking");
}

// ------------------------------------------------------------------
// Get a field by index from a klass's constant pool.
void JVMCIEnv::get_field_by_index(InstanceKlass* accessor, fieldDescriptor& fd, int index) {
  ResourceMark rm;
  return get_field_by_index_impl(accessor, fd, index);
}

// ------------------------------------------------------------------
// Perform an appropriate method lookup based on accessor, holder,
// name, signature, and bytecode.
methodHandle JVMCIEnv::lookup_method(InstanceKlass* accessor,
                               Klass*         holder,
                               Symbol*        name,
                               Symbol*        sig,
                               Bytecodes::Code bc,
                               constantTag   tag) {
  // Accessibility checks are performed in JVMCIEnv::get_method_by_index_impl().
  assert(check_klass_accessibility(accessor, holder), "holder not accessible");

  methodHandle dest_method;
  LinkInfo link_info(holder, name, sig, accessor, LinkInfo::needs_access_check, tag);
  switch (bc) {
  case Bytecodes::_invokestatic:
    dest_method =
      LinkResolver::resolve_static_call_or_null(link_info);
    break;
  case Bytecodes::_invokespecial:
    dest_method =
      LinkResolver::resolve_special_call_or_null(link_info);
    break;
  case Bytecodes::_invokeinterface:
    dest_method =
      LinkResolver::linktime_resolve_interface_method_or_null(link_info);
    break;
  case Bytecodes::_invokevirtual:
    dest_method =
      LinkResolver::linktime_resolve_virtual_method_or_null(link_info);
    break;
  default: ShouldNotReachHere();
  }

  return dest_method;
}


// ------------------------------------------------------------------
methodHandle JVMCIEnv::get_method_by_index_impl(const constantPoolHandle& cpool,
                                          int index, Bytecodes::Code bc,
                                          InstanceKlass* accessor) {
  if (bc == Bytecodes::_invokedynamic) {
    ConstantPoolCacheEntry* cpce = cpool->invokedynamic_cp_cache_entry_at(index);
    bool is_resolved = !cpce->is_f1_null();
    if (is_resolved) {
      // Get the invoker Method* from the constant pool.
      // (The appendix argument, if any, will be noted in the method's signature.)
      Method* adapter = cpce->f1_as_method();
      return methodHandle(adapter);
    }

    return NULL;
  }

  int holder_index = cpool->klass_ref_index_at(index);
  bool holder_is_accessible;
  Klass* holder = get_klass_by_index_impl(cpool, holder_index, holder_is_accessible, accessor);

  // Get the method's name and signature.
  Symbol* name_sym = cpool->name_ref_at(index);
  Symbol* sig_sym  = cpool->signature_ref_at(index);

  if (cpool->has_preresolution()
      || ((holder == SystemDictionary::MethodHandle_klass() || holder == SystemDictionary::VarHandle_klass()) &&
          MethodHandles::is_signature_polymorphic_name(holder, name_sym))) {
    // Short-circuit lookups for JSR 292-related call sites.
    // That is, do not rely only on name-based lookups, because they may fail
    // if the names are not resolvable in the boot class loader (7056328).
    switch (bc) {
    case Bytecodes::_invokevirtual:
    case Bytecodes::_invokeinterface:
    case Bytecodes::_invokespecial:
    case Bytecodes::_invokestatic:
      {
        Method* m = ConstantPool::method_at_if_loaded(cpool, index);
        if (m != NULL) {
          return m;
        }
      }
      break;
    default:
      break;
    }
  }

  if (holder_is_accessible) { // Our declared holder is loaded.
    constantTag tag = cpool->tag_ref_at(index);
    methodHandle m = lookup_method(accessor, holder, name_sym, sig_sym, bc, tag);
    if (!m.is_null()) {
      // We found the method.
      return m;
    }
  }

  // Either the declared holder was not loaded, or the method could
  // not be found.

  return NULL;
}

// ------------------------------------------------------------------
InstanceKlass* JVMCIEnv::get_instance_klass_for_declared_method_holder(Klass* method_holder) {
  // For the case of <array>.clone(), the method holder can be an ArrayKlass*
  // instead of an InstanceKlass*.  For that case simply pretend that the
  // declared holder is Object.clone since that's where the call will bottom out.
  if (method_holder->is_instance_klass()) {
    return InstanceKlass::cast(method_holder);
  } else if (method_holder->is_array_klass()) {
    return SystemDictionary::Object_klass();
  } else {
    ShouldNotReachHere();
  }
  return NULL;
}


// ------------------------------------------------------------------
methodHandle JVMCIEnv::get_method_by_index(const constantPoolHandle& cpool,
                                     int index, Bytecodes::Code bc,
                                     InstanceKlass* accessor) {
  ResourceMark rm;
  return get_method_by_index_impl(cpool, index, bc, accessor);
}

// ------------------------------------------------------------------
// Check for changes to the system dictionary during compilation
// class loads, evolution, breakpoints
JVMCIEnv::CodeInstallResult JVMCIEnv::validate_compile_task_dependencies(Dependencies* dependencies, Handle compiled_code,
                                                                         JVMCIEnv* env, char** failure_detail) {
  // If JVMTI capabilities were enabled during compile, the compilation is invalidated.
  if (env != NULL) {
    if (!env->_jvmti_can_hotswap_or_post_breakpoint && JvmtiExport::can_hotswap_or_post_breakpoint()) {
      *failure_detail = (char*) "Hotswapping or breakpointing was enabled during compilation";
      return JVMCIEnv::dependencies_failed;
    }
  }

  // Dependencies must be checked when the system dictionary changes
  // or if we don't know whether it has changed (i.e., env == NULL).
  bool counter_changed = env == NULL || env->_system_dictionary_modification_counter != SystemDictionary::number_of_modifications();
  CompileTask* task = env == NULL ? NULL : env->task();
  Dependencies::DepType result = dependencies->validate_dependencies(task, counter_changed, failure_detail);
  if (result == Dependencies::end_marker) {
    return JVMCIEnv::ok;
  }

  if (!Dependencies::is_klass_type(result) || counter_changed) {
    return JVMCIEnv::dependencies_failed;
  }
  // The dependencies were invalid at the time of installation
  // without any intervening modification of the system
  // dictionary.  That means they were invalidly constructed.
  return JVMCIEnv::dependencies_invalid;
}

// ------------------------------------------------------------------
JVMCIEnv::CodeInstallResult JVMCIEnv::register_method(
                                const methodHandle& method,
                                nmethod*& nm,
                                int entry_bci,
                                CodeOffsets* offsets,
                                int orig_pc_offset,
                                CodeBuffer* code_buffer,
                                int frame_words,
                                OopMapSet* oop_map_set,
                                ExceptionHandlerTable* handler_table,
                                AbstractCompiler* compiler,
                                DebugInformationRecorder* debug_info,
                                Dependencies* dependencies,
                                JVMCIEnv* env,
                                int compile_id,
                                bool has_unsafe_access,
                                bool has_wide_vector,
                                Handle installed_code,
                                Handle compiled_code,
                                Handle speculation_log) {
  JVMCI_EXCEPTION_CONTEXT;
  nm = NULL;
  int comp_level = CompLevel_full_optimization;
  char* failure_detail = NULL;
  JVMCIEnv::CodeInstallResult result;
  {
    // To prevent compile queue updates.
    MutexLocker locker(MethodCompileQueue_lock, THREAD);

    // Prevent SystemDictionary::add_to_hierarchy from running
    // and invalidating our dependencies until we install this method.
    MutexLocker ml(Compile_lock);

    // Encode the dependencies now, so we can check them right away.
    dependencies->encode_content_bytes();

    // Record the dependencies for the current compile in the log
    if (LogCompilation) {
      for (Dependencies::DepStream deps(dependencies); deps.next(); ) {
        deps.log_dependency();
      }
    }

    // Check for {class loads, evolution, breakpoints} during compilation
    result = validate_compile_task_dependencies(dependencies, compiled_code, env, &failure_detail);
    if (result != JVMCIEnv::ok) {
      // While not a true deoptimization, it is a preemptive decompile.
      MethodData* mdp = method()->method_data();
      if (mdp != NULL) {
        mdp->inc_decompile_count();
#ifdef ASSERT
        if (mdp->decompile_count() > (uint)PerMethodRecompilationCutoff) {
          ResourceMark m;
          tty->print_cr("WARN: endless recompilation of %s. Method was set to not compilable.", method()->name_and_sig_as_C_string());
        }
#endif
      }

      // All buffers in the CodeBuffer are allocated in the CodeCache.
      // If the code buffer is created on each compile attempt
      // as in C2, then it must be freed.
      //code_buffer->free_blob();
    } else {
      ImplicitExceptionTable implicit_tbl;
      nm =  nmethod::new_nmethod(method,
                                 compile_id,
                                 entry_bci,
                                 offsets,
                                 orig_pc_offset,
                                 debug_info, dependencies, code_buffer,
                                 frame_words, oop_map_set,
                                 handler_table, &implicit_tbl,
                                 compiler, comp_level,
                                 JNIHandles::make_weak_global(installed_code),
                                 JNIHandles::make_weak_global(speculation_log));

      // Free codeBlobs
      //code_buffer->free_blob();
      if (nm == NULL) {
        // The CodeCache is full.  Print out warning and disable compilation.
        {
          MutexUnlocker ml(Compile_lock);
          MutexUnlocker locker(MethodCompileQueue_lock);
          CompileBroker::handle_full_code_cache(CodeCache::get_code_blob_type(comp_level));
        }
      } else {
        nm->set_has_unsafe_access(has_unsafe_access);
        nm->set_has_wide_vectors(has_wide_vector);

        // Record successful registration.
        // (Put nm into the task handle *before* publishing to the Java heap.)
        CompileTask* task = env == NULL ? NULL : env->task();
        if (task != NULL) {
          task->set_code(nm);
        }

        if (installed_code->is_a(HotSpotNmethod::klass()) && HotSpotNmethod::isDefault(installed_code())) {
          if (entry_bci == InvocationEntryBci) {
            if (TieredCompilation) {
              // If there is an old version we're done with it
              CompiledMethod* old = method->code();
              if (TraceMethodReplacement && old != NULL) {
                ResourceMark rm;
                char *method_name = method->name_and_sig_as_C_string();
                tty->print_cr("Replacing method %s", method_name);
              }
              if (old != NULL ) {
                old->make_not_entrant();
              }
            }
            if (TraceNMethodInstalls) {
              ResourceMark rm;
              char *method_name = method->name_and_sig_as_C_string();
              ttyLocker ttyl;
              tty->print_cr("Installing method (%d) %s [entry point: %p]",
                            comp_level,
                            method_name, nm->entry_point());
            }
            // Allow the code to be executed
            method->set_code(method, nm);
          } else {
            if (TraceNMethodInstalls ) {
              ResourceMark rm;
              char *method_name = method->name_and_sig_as_C_string();
              ttyLocker ttyl;
              tty->print_cr("Installing osr method (%d) %s @ %d",
                            comp_level,
                            method_name,
                            entry_bci);
            }
            InstanceKlass::cast(method->method_holder())->add_osr_nmethod(nm);
          }
        }
        nm->make_in_use();
      }
      result = nm != NULL ? JVMCIEnv::ok :JVMCIEnv::cache_full;
    }
  }

  // String creation must be done outside lock
  if (failure_detail != NULL) {
    // A failure to allocate the string is silently ignored.
    Handle message = java_lang_String::create_from_str(failure_detail, THREAD);
    HotSpotCompiledNmethod::set_installationFailureMessage(compiled_code, message());
  }

  // JVMTI -- compiled method notification (must be done outside lock)
  if (nm != NULL) {
    nm->post_compiled_method_load_event();

    if (env == NULL) {
      // This compile didn't come through the CompileBroker so perform the printing here
      DirectiveSet* directive = DirectivesStack::getMatchingDirective(method, compiler);
      nm->maybe_print_nmethod(directive);
      DirectivesStack::release(directive);
    }
  }

  return result;
}<|MERGE_RESOLUTION|>--- conflicted
+++ resolved
@@ -98,13 +98,8 @@
   JVMCI_EXCEPTION_CONTEXT;
 
   // Now we need to check the SystemDictionary
-<<<<<<< HEAD
-  if ((sym->byte_at(0) == 'L' || sym->byte_at(0) == 'Q') &&
-    sym->byte_at(sym->utf8_length()-1) == ';') {
-=======
-  if (sym->char_at(0) == 'L' &&
+  if ((sym->char_at(0) == 'L' || sym->char_at(0) == 'Q') &&
     sym->char_at(sym->utf8_length()-1) == ';') {
->>>>>>> 802430bc
     // This is a name from a signature.  Strip off the trimmings.
     // Call recursive to keep scope of strippedsym.
     TempNewSymbol strippedsym = SymbolTable::new_symbol(sym->as_utf8()+1,
@@ -137,13 +132,8 @@
   // we must build an array type around it.  The CI requires array klasses
   // to be loaded if their element klasses are loaded, except when memory
   // is exhausted.
-<<<<<<< HEAD
-  if (sym->byte_at(0) == '[' &&
-      (sym->byte_at(1) == '[' || sym->byte_at(1) == 'L' || sym->byte_at(1) == 'Q')) {
-=======
   if (sym->char_at(0) == '[' &&
-      (sym->char_at(1) == '[' || sym->char_at(1) == 'L')) {
->>>>>>> 802430bc
+      (sym->char_at(1) == '[' || sym->char_at(1) == 'L' || sym->char_at(1) == 'Q')) {
     // We have an unloaded array.
     // Build it on the fly if the element class exists.
     TempNewSymbol elem_sym = SymbolTable::new_symbol(sym->as_utf8()+1,
