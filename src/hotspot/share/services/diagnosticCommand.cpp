/*
 * Copyright (c) 2011, 2018, Oracle and/or its affiliates. All rights reserved.
 * DO NOT ALTER OR REMOVE COPYRIGHT NOTICES OR THIS FILE HEADER.
 *
 * This code is free software; you can redistribute it and/or modify it
 * under the terms of the GNU General Public License version 2 only, as
 * published by the Free Software Foundation.
 *
 * This code is distributed in the hope that it will be useful, but WITHOUT
 * ANY WARRANTY; without even the implied warranty of MERCHANTABILITY or
 * FITNESS FOR A PARTICULAR PURPOSE.  See the GNU General Public License
 * version 2 for more details (a copy is included in the LICENSE file that
 * accompanied this code).
 *
 * You should have received a copy of the GNU General Public License version
 * 2 along with this work; if not, write to the Free Software Foundation,
 * Inc., 51 Franklin St, Fifth Floor, Boston, MA 02110-1301 USA.
 *
 * Please contact Oracle, 500 Oracle Parkway, Redwood Shores, CA 94065 USA
 * or visit www.oracle.com if you need additional information or have any
 * questions.
 *
 */

#include "precompiled.hpp"
#include "jvm.h"
#include "classfile/classLoaderHierarchyDCmd.hpp"
#include "classfile/classLoaderStats.hpp"
#include "compiler/compileBroker.hpp"
#include "compiler/directivesParser.hpp"
#include "gc/shared/gcVMOperations.hpp"
#include "memory/metaspace/metaspaceDCmd.hpp"
#include "memory/resourceArea.hpp"
#include "oops/objArrayOop.inline.hpp"
#include "oops/oop.inline.hpp"
#include "oops/typeArrayOop.inline.hpp"
#include "runtime/fieldDescriptor.inline.hpp"
#include "runtime/flags/jvmFlag.hpp"
#include "runtime/handles.inline.hpp"
#include "runtime/interfaceSupport.inline.hpp"
#include "runtime/javaCalls.hpp"
#include "runtime/os.hpp"
#include "services/diagnosticArgument.hpp"
#include "services/diagnosticCommand.hpp"
#include "services/diagnosticFramework.hpp"
#include "services/heapDumper.hpp"
#include "services/management.hpp"
#include "services/writeableFlags.hpp"
#include "utilities/debug.hpp"
#include "utilities/formatBuffer.hpp"
#include "utilities/macros.hpp"


static void loadAgentModule(TRAPS) {
  ResourceMark rm(THREAD);
  HandleMark hm(THREAD);

  JavaValue result(T_OBJECT);
  Handle h_module_name = java_lang_String::create_from_str("jdk.management.agent", CHECK);
  JavaCalls::call_static(&result,
                         SystemDictionary::module_Modules_klass(),
                         vmSymbols::loadModule_name(),
                         vmSymbols::loadModule_signature(),
                         h_module_name,
                         THREAD);
}

void DCmdRegistrant::register_dcmds(){
  // Registration of the diagnostic commands
  // First argument specifies which interfaces will export the command
  // Second argument specifies if the command is enabled
  // Third  argument specifies if the command is hidden
  uint32_t full_export = DCmd_Source_Internal | DCmd_Source_AttachAPI
                         | DCmd_Source_MBean;
  DCmdFactory::register_DCmdFactory(new DCmdFactoryImpl<HelpDCmd>(full_export, true, false));
  DCmdFactory::register_DCmdFactory(new DCmdFactoryImpl<VersionDCmd>(full_export, true, false));
  DCmdFactory::register_DCmdFactory(new DCmdFactoryImpl<CommandLineDCmd>(full_export, true, false));
  DCmdFactory::register_DCmdFactory(new DCmdFactoryImpl<PrintSystemPropertiesDCmd>(full_export, true, false));
  DCmdFactory::register_DCmdFactory(new DCmdFactoryImpl<PrintVMFlagsDCmd>(full_export, true, false));
  DCmdFactory::register_DCmdFactory(new DCmdFactoryImpl<SetVMFlagDCmd>(full_export, true, false));
  DCmdFactory::register_DCmdFactory(new DCmdFactoryImpl<VMDynamicLibrariesDCmd>(full_export, true, false));
  DCmdFactory::register_DCmdFactory(new DCmdFactoryImpl<VMUptimeDCmd>(full_export, true, false));
  DCmdFactory::register_DCmdFactory(new DCmdFactoryImpl<VMInfoDCmd>(full_export, true, false));
  DCmdFactory::register_DCmdFactory(new DCmdFactoryImpl<SystemGCDCmd>(full_export, true, false));
  DCmdFactory::register_DCmdFactory(new DCmdFactoryImpl<RunFinalizationDCmd>(full_export, true, false));
  DCmdFactory::register_DCmdFactory(new DCmdFactoryImpl<HeapInfoDCmd>(full_export, true, false));
  DCmdFactory::register_DCmdFactory(new DCmdFactoryImpl<FinalizerInfoDCmd>(full_export, true, false));
#if INCLUDE_SERVICES
  DCmdFactory::register_DCmdFactory(new DCmdFactoryImpl<HeapDumpDCmd>(DCmd_Source_Internal | DCmd_Source_AttachAPI, true, false));
  DCmdFactory::register_DCmdFactory(new DCmdFactoryImpl<ClassHistogramDCmd>(full_export, true, false));
  DCmdFactory::register_DCmdFactory(new DCmdFactoryImpl<ClassStatsDCmd>(full_export, true, false));
  DCmdFactory::register_DCmdFactory(new DCmdFactoryImpl<SystemDictionaryDCmd>(full_export, true, false));
  DCmdFactory::register_DCmdFactory(new DCmdFactoryImpl<ClassHierarchyDCmd>(full_export, true, false));
  DCmdFactory::register_DCmdFactory(new DCmdFactoryImpl<SymboltableDCmd>(full_export, true, false));
  DCmdFactory::register_DCmdFactory(new DCmdFactoryImpl<StringtableDCmd>(full_export, true, false));
  DCmdFactory::register_DCmdFactory(new DCmdFactoryImpl<metaspace::MetaspaceDCmd>(full_export, true, false));
#if INCLUDE_JVMTI // Both JVMTI and SERVICES have to be enabled to have this dcmd
  DCmdFactory::register_DCmdFactory(new DCmdFactoryImpl<JVMTIAgentLoadDCmd>(full_export, true, false));
#endif // INCLUDE_JVMTI
#endif // INCLUDE_SERVICES
#if INCLUDE_JVMTI
  DCmdFactory::register_DCmdFactory(new DCmdFactoryImpl<JVMTIDataDumpDCmd>(full_export, true, false));
#endif // INCLUDE_JVMTI
  DCmdFactory::register_DCmdFactory(new DCmdFactoryImpl<ThreadDumpDCmd>(full_export, true, false));
  DCmdFactory::register_DCmdFactory(new DCmdFactoryImpl<ClassLoaderStatsDCmd>(full_export, true, false));
  DCmdFactory::register_DCmdFactory(new DCmdFactoryImpl<ClassLoaderHierarchyDCmd>(full_export, true, false));
  DCmdFactory::register_DCmdFactory(new DCmdFactoryImpl<CompileQueueDCmd>(full_export, true, false));
  DCmdFactory::register_DCmdFactory(new DCmdFactoryImpl<CodeListDCmd>(full_export, true, false));
  DCmdFactory::register_DCmdFactory(new DCmdFactoryImpl<CodeCacheDCmd>(full_export, true, false));
  DCmdFactory::register_DCmdFactory(new DCmdFactoryImpl<TouchedMethodsDCmd>(full_export, true, false));
  DCmdFactory::register_DCmdFactory(new DCmdFactoryImpl<CodeHeapAnalyticsDCmd>(full_export, true, false));

  DCmdFactory::register_DCmdFactory(new DCmdFactoryImpl<CompilerDirectivesPrintDCmd>(full_export, true, false));
  DCmdFactory::register_DCmdFactory(new DCmdFactoryImpl<CompilerDirectivesAddDCmd>(full_export, true, false));
  DCmdFactory::register_DCmdFactory(new DCmdFactoryImpl<CompilerDirectivesRemoveDCmd>(full_export, true, false));
  DCmdFactory::register_DCmdFactory(new DCmdFactoryImpl<CompilerDirectivesClearDCmd>(full_export, true, false));

  // Enhanced JMX Agent Support
  // These commands won't be exported via the DiagnosticCommandMBean until an
  // appropriate permission is created for them
  uint32_t jmx_agent_export_flags = DCmd_Source_Internal | DCmd_Source_AttachAPI;
  DCmdFactory::register_DCmdFactory(new DCmdFactoryImpl<JMXStartRemoteDCmd>(jmx_agent_export_flags, true,false));
  DCmdFactory::register_DCmdFactory(new DCmdFactoryImpl<JMXStartLocalDCmd>(jmx_agent_export_flags, true,false));
  DCmdFactory::register_DCmdFactory(new DCmdFactoryImpl<JMXStopRemoteDCmd>(jmx_agent_export_flags, true,false));
  DCmdFactory::register_DCmdFactory(new DCmdFactoryImpl<JMXStatusDCmd>(jmx_agent_export_flags, true,false));
<<<<<<< HEAD
=======

  // Debug on cmd (only makes sense with JVMTI since the agentlib needs it).
#if INCLUDE_JVMTI
  DCmdFactory::register_DCmdFactory(new DCmdFactoryImpl<DebugOnCmdStartDCmd>(full_export, true, false));
#endif // INCLUDE_JVMTI

>>>>>>> 9aeb76e5
}

#ifndef HAVE_EXTRA_DCMD
void DCmdRegistrant::register_dcmds_ext(){
   // Do nothing here
}
#endif


HelpDCmd::HelpDCmd(outputStream* output, bool heap) : DCmdWithParser(output, heap),
  _all("-all", "Show help for all commands", "BOOLEAN", false, "false"),
  _cmd("command name", "The name of the command for which we want help",
        "STRING", false) {
  _dcmdparser.add_dcmd_option(&_all);
  _dcmdparser.add_dcmd_argument(&_cmd);
};


static int compare_strings(const char** s1, const char** s2) {
  return ::strcmp(*s1, *s2);
}

void HelpDCmd::execute(DCmdSource source, TRAPS) {
  if (_all.value()) {
    GrowableArray<const char*>* cmd_list = DCmdFactory::DCmd_list(source);
    cmd_list->sort(compare_strings);
    for (int i = 0; i < cmd_list->length(); i++) {
      DCmdFactory* factory = DCmdFactory::factory(source, cmd_list->at(i),
                                                  strlen(cmd_list->at(i)));
      output()->print_cr("%s%s", factory->name(),
                         factory->is_enabled() ? "" : " [disabled]");
      output()->print_cr("\t%s", factory->description());
      output()->cr();
      factory = factory->next();
    }
  } else if (_cmd.has_value()) {
    DCmd* cmd = NULL;
    DCmdFactory* factory = DCmdFactory::factory(source, _cmd.value(),
                                                strlen(_cmd.value()));
    if (factory != NULL) {
      output()->print_cr("%s%s", factory->name(),
                         factory->is_enabled() ? "" : " [disabled]");
      output()->print_cr("%s", factory->description());
      output()->print_cr("\nImpact: %s", factory->impact());
      JavaPermission p = factory->permission();
      if(p._class != NULL) {
        if(p._action != NULL) {
          output()->print_cr("\nPermission: %s(%s, %s)",
                  p._class, p._name == NULL ? "null" : p._name, p._action);
        } else {
          output()->print_cr("\nPermission: %s(%s)",
                  p._class, p._name == NULL ? "null" : p._name);
        }
      }
      output()->cr();
      cmd = factory->create_resource_instance(output());
      if (cmd != NULL) {
        DCmdMark mark(cmd);
        cmd->print_help(factory->name());
      }
    } else {
      output()->print_cr("Help unavailable : '%s' : No such command", _cmd.value());
    }
  } else {
    output()->print_cr("The following commands are available:");
    GrowableArray<const char *>* cmd_list = DCmdFactory::DCmd_list(source);
    cmd_list->sort(compare_strings);
    for (int i = 0; i < cmd_list->length(); i++) {
      DCmdFactory* factory = DCmdFactory::factory(source, cmd_list->at(i),
                                                  strlen(cmd_list->at(i)));
      output()->print_cr("%s%s", factory->name(),
                         factory->is_enabled() ? "" : " [disabled]");
      factory = factory->_next;
    }
    output()->print_cr("\nFor more information about a specific command use 'help <command>'.");
  }
}

int HelpDCmd::num_arguments() {
  ResourceMark rm;
  HelpDCmd* dcmd = new HelpDCmd(NULL, false);
  if (dcmd != NULL) {
    DCmdMark mark(dcmd);
    return dcmd->_dcmdparser.num_arguments();
  } else {
    return 0;
  }
}

void VersionDCmd::execute(DCmdSource source, TRAPS) {
  output()->print_cr("%s version %s", VM_Version::vm_name(),
          VM_Version::vm_release());
  JDK_Version jdk_version = JDK_Version::current();
  if (jdk_version.patch_version() > 0) {
    output()->print_cr("JDK %d.%d.%d.%d", jdk_version.major_version(),
            jdk_version.minor_version(), jdk_version.security_version(),
            jdk_version.patch_version());
  } else {
    output()->print_cr("JDK %d.%d.%d", jdk_version.major_version(),
            jdk_version.minor_version(), jdk_version.security_version());
  }
}

PrintVMFlagsDCmd::PrintVMFlagsDCmd(outputStream* output, bool heap) :
                                   DCmdWithParser(output, heap),
  _all("-all", "Print all flags supported by the VM", "BOOLEAN", false, "false") {
  _dcmdparser.add_dcmd_option(&_all);
}

void PrintVMFlagsDCmd::execute(DCmdSource source, TRAPS) {
  if (_all.value()) {
    JVMFlag::printFlags(output(), true);
  } else {
    JVMFlag::printSetFlags(output());
  }
}

int PrintVMFlagsDCmd::num_arguments() {
    ResourceMark rm;
    PrintVMFlagsDCmd* dcmd = new PrintVMFlagsDCmd(NULL, false);
    if (dcmd != NULL) {
      DCmdMark mark(dcmd);
      return dcmd->_dcmdparser.num_arguments();
    } else {
      return 0;
    }
}

SetVMFlagDCmd::SetVMFlagDCmd(outputStream* output, bool heap) :
                                   DCmdWithParser(output, heap),
  _flag("flag name", "The name of the flag we want to set",
        "STRING", true),
  _value("string value", "The value we want to set", "STRING", false) {
  _dcmdparser.add_dcmd_argument(&_flag);
  _dcmdparser.add_dcmd_argument(&_value);
}

void SetVMFlagDCmd::execute(DCmdSource source, TRAPS) {
  const char* val = NULL;
  if (_value.value() != NULL) {
    val = _value.value();
  }

  FormatBuffer<80> err_msg("%s", "");
  int ret = WriteableFlags::set_flag(_flag.value(), val, JVMFlag::MANAGEMENT, err_msg);

  if (ret != JVMFlag::SUCCESS) {
    output()->print_cr("%s", err_msg.buffer());
  }
}

int SetVMFlagDCmd::num_arguments() {
  ResourceMark rm;
  SetVMFlagDCmd* dcmd = new SetVMFlagDCmd(NULL, false);
  if (dcmd != NULL) {
    DCmdMark mark(dcmd);
    return dcmd->_dcmdparser.num_arguments();
  } else {
    return 0;
  }
}

void JVMTIDataDumpDCmd::execute(DCmdSource source, TRAPS) {
  if (JvmtiExport::should_post_data_dump()) {
    JvmtiExport::post_data_dump();
  }
}

#if INCLUDE_SERVICES
JVMTIAgentLoadDCmd::JVMTIAgentLoadDCmd(outputStream* output, bool heap) :
                                       DCmdWithParser(output, heap),
  _libpath("library path", "Absolute path of the JVMTI agent to load.",
           "STRING", true),
  _option("agent option", "Option string to pass the agent.", "STRING", false) {
  _dcmdparser.add_dcmd_argument(&_libpath);
  _dcmdparser.add_dcmd_argument(&_option);
}

void JVMTIAgentLoadDCmd::execute(DCmdSource source, TRAPS) {

  if (_libpath.value() == NULL) {
    output()->print_cr("JVMTI.agent_load dcmd needs library path.");
    return;
  }

  char *suffix = strrchr(_libpath.value(), '.');
  bool is_java_agent = (suffix != NULL) && (strncmp(".jar", suffix, 4) == 0);

  if (is_java_agent) {
    if (_option.value() == NULL) {
      JvmtiExport::load_agent_library("instrument", "false",
                                      _libpath.value(), output());
    } else {
      size_t opt_len = strlen(_libpath.value()) + strlen(_option.value()) + 2;
      if (opt_len > 4096) {
        output()->print_cr("JVMTI agent attach failed: Options is too long.");
        return;
      }

      char *opt = (char *)os::malloc(opt_len, mtInternal);
      if (opt == NULL) {
        output()->print_cr("JVMTI agent attach failed: "
                           "Could not allocate " SIZE_FORMAT " bytes for argument.",
                           opt_len);
        return;
      }

      jio_snprintf(opt, opt_len, "%s=%s", _libpath.value(), _option.value());
      JvmtiExport::load_agent_library("instrument", "false", opt, output());

      os::free(opt);
    }
  } else {
    JvmtiExport::load_agent_library(_libpath.value(), "true",
                                    _option.value(), output());
  }
}

int JVMTIAgentLoadDCmd::num_arguments() {
  ResourceMark rm;
  JVMTIAgentLoadDCmd* dcmd = new JVMTIAgentLoadDCmd(NULL, false);
  if (dcmd != NULL) {
    DCmdMark mark(dcmd);
    return dcmd->_dcmdparser.num_arguments();
  } else {
    return 0;
  }
}
#endif // INCLUDE_SERVICES

void PrintSystemPropertiesDCmd::execute(DCmdSource source, TRAPS) {
  // load VMSupport
  Symbol* klass = vmSymbols::jdk_internal_vm_VMSupport();
  Klass* k = SystemDictionary::resolve_or_fail(klass, true, CHECK);
  InstanceKlass* ik = InstanceKlass::cast(k);
  if (ik->should_be_initialized()) {
    ik->initialize(THREAD);
  }
  if (HAS_PENDING_EXCEPTION) {
    java_lang_Throwable::print(PENDING_EXCEPTION, output());
    output()->cr();
    CLEAR_PENDING_EXCEPTION;
    return;
  }

  // invoke the serializePropertiesToByteArray method
  JavaValue result(T_OBJECT);
  JavaCallArguments args;

  Symbol* signature = vmSymbols::serializePropertiesToByteArray_signature();
  JavaCalls::call_static(&result,
                         ik,
                         vmSymbols::serializePropertiesToByteArray_name(),
                         signature,
                         &args,
                         THREAD);
  if (HAS_PENDING_EXCEPTION) {
    java_lang_Throwable::print(PENDING_EXCEPTION, output());
    output()->cr();
    CLEAR_PENDING_EXCEPTION;
    return;
  }

  // The result should be a [B
  oop res = (oop)result.get_jobject();
  assert(res->is_typeArray(), "just checking");
  assert(TypeArrayKlass::cast(res->klass())->element_type() == T_BYTE, "just checking");

  // copy the bytes to the output stream
  typeArrayOop ba = typeArrayOop(res);
  jbyte* addr = typeArrayOop(res)->byte_at_addr(0);
  output()->print_raw((const char*)addr, ba->length());
}

VMUptimeDCmd::VMUptimeDCmd(outputStream* output, bool heap) :
                           DCmdWithParser(output, heap),
  _date("-date", "Add a prefix with current date", "BOOLEAN", false, "false") {
  _dcmdparser.add_dcmd_option(&_date);
}

void VMUptimeDCmd::execute(DCmdSource source, TRAPS) {
  if (_date.value()) {
    output()->date_stamp(true, "", ": ");
  }
  output()->time_stamp().update_to(tty->time_stamp().ticks());
  output()->stamp();
  output()->print_cr(" s");
}

int VMUptimeDCmd::num_arguments() {
  ResourceMark rm;
  VMUptimeDCmd* dcmd = new VMUptimeDCmd(NULL, false);
  if (dcmd != NULL) {
    DCmdMark mark(dcmd);
    return dcmd->_dcmdparser.num_arguments();
  } else {
    return 0;
  }
}

void VMInfoDCmd::execute(DCmdSource source, TRAPS) {
  VMError::print_vm_info(_output);
}

void SystemGCDCmd::execute(DCmdSource source, TRAPS) {
  Universe::heap()->collect(GCCause::_dcmd_gc_run);
}

void RunFinalizationDCmd::execute(DCmdSource source, TRAPS) {
  Klass* k = SystemDictionary::resolve_or_fail(vmSymbols::java_lang_System(),
                                                 true, CHECK);
  JavaValue result(T_VOID);
  JavaCalls::call_static(&result, k,
                         vmSymbols::run_finalization_name(),
                         vmSymbols::void_method_signature(), CHECK);
}

void HeapInfoDCmd::execute(DCmdSource source, TRAPS) {
  MutexLocker hl(Heap_lock);
  Universe::heap()->print_on(output());
}

void FinalizerInfoDCmd::execute(DCmdSource source, TRAPS) {
  ResourceMark rm;

  Klass* k = SystemDictionary::resolve_or_fail(
    vmSymbols::finalizer_histogram_klass(), true, CHECK);

  JavaValue result(T_ARRAY);

  // We are calling lang.ref.FinalizerHistogram.getFinalizerHistogram() method
  // and expect it to return array of FinalizerHistogramEntry as Object[]

  JavaCalls::call_static(&result, k,
                         vmSymbols::get_finalizer_histogram_name(),
                         vmSymbols::void_finalizer_histogram_entry_array_signature(), CHECK);

  objArrayOop result_oop = (objArrayOop) result.get_jobject();
  if (result_oop->length() == 0) {
    output()->print_cr("No instances waiting for finalization found");
    return;
  }

  oop foop = result_oop->obj_at(0);
  InstanceKlass* ik = InstanceKlass::cast(foop->klass());

  fieldDescriptor count_fd, name_fd;

  Klass* count_res = ik->find_field(
    vmSymbols::finalizer_histogram_entry_count_field(), vmSymbols::int_signature(), &count_fd);

  Klass* name_res = ik->find_field(
    vmSymbols::finalizer_histogram_entry_name_field(), vmSymbols::string_signature(), &name_fd);

  assert(count_res != NULL && name_res != NULL, "Unexpected layout of FinalizerHistogramEntry");

  output()->print_cr("Unreachable instances waiting for finalization");
  output()->print_cr("#instances  class name");
  output()->print_cr("-----------------------");

  for (int i = 0; i < result_oop->length(); ++i) {
    oop element_oop = result_oop->obj_at(i);
    oop str_oop = element_oop->obj_field(name_fd.offset());
    char *name = java_lang_String::as_utf8_string(str_oop);
    int count = element_oop->int_field(count_fd.offset());
    output()->print_cr("%10d  %s", count, name);
  }
}

#if INCLUDE_SERVICES // Heap dumping/inspection supported
HeapDumpDCmd::HeapDumpDCmd(outputStream* output, bool heap) :
                           DCmdWithParser(output, heap),
  _filename("filename","Name of the dump file", "STRING",true),
  _all("-all", "Dump all objects, including unreachable objects",
       "BOOLEAN", false, "false") {
  _dcmdparser.add_dcmd_option(&_all);
  _dcmdparser.add_dcmd_argument(&_filename);
}

void HeapDumpDCmd::execute(DCmdSource source, TRAPS) {
  // Request a full GC before heap dump if _all is false
  // This helps reduces the amount of unreachable objects in the dump
  // and makes it easier to browse.
  HeapDumper dumper(!_all.value() /* request GC if _all is false*/);
  int res = dumper.dump(_filename.value());
  if (res == 0) {
    output()->print_cr("Heap dump file created");
  } else {
    // heap dump failed
    ResourceMark rm;
    char* error = dumper.error_as_C_string();
    if (error == NULL) {
      output()->print_cr("Dump failed - reason unknown");
    } else {
      output()->print_cr("%s", error);
    }
  }
}

int HeapDumpDCmd::num_arguments() {
  ResourceMark rm;
  HeapDumpDCmd* dcmd = new HeapDumpDCmd(NULL, false);
  if (dcmd != NULL) {
    DCmdMark mark(dcmd);
    return dcmd->_dcmdparser.num_arguments();
  } else {
    return 0;
  }
}

ClassHistogramDCmd::ClassHistogramDCmd(outputStream* output, bool heap) :
                                       DCmdWithParser(output, heap),
  _all("-all", "Inspect all objects, including unreachable objects",
       "BOOLEAN", false, "false") {
  _dcmdparser.add_dcmd_option(&_all);
}

void ClassHistogramDCmd::execute(DCmdSource source, TRAPS) {
  VM_GC_HeapInspection heapop(output(),
                              !_all.value() /* request full gc if false */);
  VMThread::execute(&heapop);
}

int ClassHistogramDCmd::num_arguments() {
  ResourceMark rm;
  ClassHistogramDCmd* dcmd = new ClassHistogramDCmd(NULL, false);
  if (dcmd != NULL) {
    DCmdMark mark(dcmd);
    return dcmd->_dcmdparser.num_arguments();
  } else {
    return 0;
  }
}

#define DEFAULT_COLUMNS "InstBytes,KlassBytes,CpAll,annotations,MethodCount,Bytecodes,MethodAll,ROAll,RWAll,Total"
ClassStatsDCmd::ClassStatsDCmd(outputStream* output, bool heap) :
                                       DCmdWithParser(output, heap),
  _all("-all", "Show all columns",
       "BOOLEAN", false, "false"),
  _csv("-csv", "Print in CSV (comma-separated values) format for spreadsheets",
       "BOOLEAN", false, "false"),
  _help("-help", "Show meaning of all the columns",
       "BOOLEAN", false, "false"),
  _columns("columns", "Comma-separated list of all the columns to show. "
           "If not specified, the following columns are shown: " DEFAULT_COLUMNS,
           "STRING", false) {
  _dcmdparser.add_dcmd_option(&_all);
  _dcmdparser.add_dcmd_option(&_csv);
  _dcmdparser.add_dcmd_option(&_help);
  _dcmdparser.add_dcmd_argument(&_columns);
}

void ClassStatsDCmd::execute(DCmdSource source, TRAPS) {
  VM_GC_HeapInspection heapop(output(),
                              true /* request_full_gc */);
  heapop.set_csv_format(_csv.value());
  heapop.set_print_help(_help.value());
  heapop.set_print_class_stats(true);
  if (_all.value()) {
    if (_columns.has_value()) {
      output()->print_cr("Cannot specify -all and individual columns at the same time");
      return;
    } else {
      heapop.set_columns(NULL);
    }
  } else {
    if (_columns.has_value()) {
      heapop.set_columns(_columns.value());
    } else {
      heapop.set_columns(DEFAULT_COLUMNS);
    }
  }
  VMThread::execute(&heapop);
}

int ClassStatsDCmd::num_arguments() {
  ResourceMark rm;
  ClassStatsDCmd* dcmd = new ClassStatsDCmd(NULL, false);
  if (dcmd != NULL) {
    DCmdMark mark(dcmd);
    return dcmd->_dcmdparser.num_arguments();
  } else {
    return 0;
  }
}
#endif // INCLUDE_SERVICES

ThreadDumpDCmd::ThreadDumpDCmd(outputStream* output, bool heap) :
                               DCmdWithParser(output, heap),
  _locks("-l", "print java.util.concurrent locks", "BOOLEAN", false, "false"),
  _extended("-e", "print extended thread information", "BOOLEAN", false, "false") {
  _dcmdparser.add_dcmd_option(&_locks);
  _dcmdparser.add_dcmd_option(&_extended);
}

void ThreadDumpDCmd::execute(DCmdSource source, TRAPS) {
  // thread stacks
  VM_PrintThreads op1(output(), _locks.value(), _extended.value());
  VMThread::execute(&op1);

  // JNI global handles
  VM_PrintJNI op2(output());
  VMThread::execute(&op2);

  // Deadlock detection
  VM_FindDeadlocks op3(output());
  VMThread::execute(&op3);
}

int ThreadDumpDCmd::num_arguments() {
  ResourceMark rm;
  ThreadDumpDCmd* dcmd = new ThreadDumpDCmd(NULL, false);
  if (dcmd != NULL) {
    DCmdMark mark(dcmd);
    return dcmd->_dcmdparser.num_arguments();
  } else {
    return 0;
  }
}

// Enhanced JMX Agent support

JMXStartRemoteDCmd::JMXStartRemoteDCmd(outputStream *output, bool heap_allocated) :

  DCmdWithParser(output, heap_allocated),

  _config_file
  ("config.file",
   "set com.sun.management.config.file", "STRING", false),

  _jmxremote_host
  ("jmxremote.host",
   "set com.sun.management.jmxremote.host", "STRING", false),

  _jmxremote_port
  ("jmxremote.port",
   "set com.sun.management.jmxremote.port", "STRING", false),

  _jmxremote_rmi_port
  ("jmxremote.rmi.port",
   "set com.sun.management.jmxremote.rmi.port", "STRING", false),

  _jmxremote_ssl
  ("jmxremote.ssl",
   "set com.sun.management.jmxremote.ssl", "STRING", false),

  _jmxremote_registry_ssl
  ("jmxremote.registry.ssl",
   "set com.sun.management.jmxremote.registry.ssl", "STRING", false),

  _jmxremote_authenticate
  ("jmxremote.authenticate",
   "set com.sun.management.jmxremote.authenticate", "STRING", false),

  _jmxremote_password_file
  ("jmxremote.password.file",
   "set com.sun.management.jmxremote.password.file", "STRING", false),

  _jmxremote_access_file
  ("jmxremote.access.file",
   "set com.sun.management.jmxremote.access.file", "STRING", false),

  _jmxremote_login_config
  ("jmxremote.login.config",
   "set com.sun.management.jmxremote.login.config", "STRING", false),

  _jmxremote_ssl_enabled_cipher_suites
  ("jmxremote.ssl.enabled.cipher.suites",
   "set com.sun.management.jmxremote.ssl.enabled.cipher.suite", "STRING", false),

  _jmxremote_ssl_enabled_protocols
  ("jmxremote.ssl.enabled.protocols",
   "set com.sun.management.jmxremote.ssl.enabled.protocols", "STRING", false),

  _jmxremote_ssl_need_client_auth
  ("jmxremote.ssl.need.client.auth",
   "set com.sun.management.jmxremote.need.client.auth", "STRING", false),

  _jmxremote_ssl_config_file
  ("jmxremote.ssl.config.file",
   "set com.sun.management.jmxremote.ssl_config_file", "STRING", false),

// JDP Protocol support
  _jmxremote_autodiscovery
  ("jmxremote.autodiscovery",
   "set com.sun.management.jmxremote.autodiscovery", "STRING", false),

   _jdp_port
  ("jdp.port",
   "set com.sun.management.jdp.port", "INT", false),

   _jdp_address
  ("jdp.address",
   "set com.sun.management.jdp.address", "STRING", false),

   _jdp_source_addr
  ("jdp.source_addr",
   "set com.sun.management.jdp.source_addr", "STRING", false),

   _jdp_ttl
  ("jdp.ttl",
   "set com.sun.management.jdp.ttl", "INT", false),

   _jdp_pause
  ("jdp.pause",
   "set com.sun.management.jdp.pause", "INT", false),

   _jdp_name
  ("jdp.name",
   "set com.sun.management.jdp.name", "STRING", false)

  {
    _dcmdparser.add_dcmd_option(&_config_file);
    _dcmdparser.add_dcmd_option(&_jmxremote_host);
    _dcmdparser.add_dcmd_option(&_jmxremote_port);
    _dcmdparser.add_dcmd_option(&_jmxremote_rmi_port);
    _dcmdparser.add_dcmd_option(&_jmxremote_ssl);
    _dcmdparser.add_dcmd_option(&_jmxremote_registry_ssl);
    _dcmdparser.add_dcmd_option(&_jmxremote_authenticate);
    _dcmdparser.add_dcmd_option(&_jmxremote_password_file);
    _dcmdparser.add_dcmd_option(&_jmxremote_access_file);
    _dcmdparser.add_dcmd_option(&_jmxremote_login_config);
    _dcmdparser.add_dcmd_option(&_jmxremote_ssl_enabled_cipher_suites);
    _dcmdparser.add_dcmd_option(&_jmxremote_ssl_enabled_protocols);
    _dcmdparser.add_dcmd_option(&_jmxremote_ssl_need_client_auth);
    _dcmdparser.add_dcmd_option(&_jmxremote_ssl_config_file);
    _dcmdparser.add_dcmd_option(&_jmxremote_autodiscovery);
    _dcmdparser.add_dcmd_option(&_jdp_port);
    _dcmdparser.add_dcmd_option(&_jdp_address);
    _dcmdparser.add_dcmd_option(&_jdp_source_addr);
    _dcmdparser.add_dcmd_option(&_jdp_ttl);
    _dcmdparser.add_dcmd_option(&_jdp_pause);
    _dcmdparser.add_dcmd_option(&_jdp_name);
}


int JMXStartRemoteDCmd::num_arguments() {
  ResourceMark rm;
  JMXStartRemoteDCmd* dcmd = new JMXStartRemoteDCmd(NULL, false);
  if (dcmd != NULL) {
    DCmdMark mark(dcmd);
    return dcmd->_dcmdparser.num_arguments();
  } else {
    return 0;
  }
}


void JMXStartRemoteDCmd::execute(DCmdSource source, TRAPS) {
    ResourceMark rm(THREAD);
    HandleMark hm(THREAD);

    // Load and initialize the jdk.internal.agent.Agent class
    // invoke startRemoteManagementAgent(string) method to start
    // the remote management server.
    // throw java.lang.NoSuchMethodError if the method doesn't exist

    loadAgentModule(CHECK);
    Handle loader = Handle(THREAD, SystemDictionary::java_system_loader());
    Klass* k = SystemDictionary::resolve_or_fail(vmSymbols::jdk_internal_agent_Agent(), loader, Handle(), true, CHECK);

    JavaValue result(T_VOID);

    // Pass all command line arguments to java as key=value,...
    // All checks are done on java side

    int len = 0;
    stringStream options;
    char comma[2] = {0,0};

    // Leave default values on Agent.class side and pass only
    // agruments explicitly set by user. All arguments passed
    // to jcmd override properties with the same name set by
    // command line with -D or by managmenent.properties
    // file.
#define PUT_OPTION(a) \
    do { \
        if ( (a).is_set() ){ \
            if ( *((a).type()) == 'I' ) { \
                options.print("%scom.sun.management.%s=" JLONG_FORMAT, comma, (a).name(), (jlong)((a).value())); \
            } else { \
                options.print("%scom.sun.management.%s=%s", comma, (a).name(), (char*)((a).value())); \
            } \
            comma[0] = ','; \
        }\
    } while(0);


    PUT_OPTION(_config_file);
    PUT_OPTION(_jmxremote_host);
    PUT_OPTION(_jmxremote_port);
    PUT_OPTION(_jmxremote_rmi_port);
    PUT_OPTION(_jmxremote_ssl);
    PUT_OPTION(_jmxremote_registry_ssl);
    PUT_OPTION(_jmxremote_authenticate);
    PUT_OPTION(_jmxremote_password_file);
    PUT_OPTION(_jmxremote_access_file);
    PUT_OPTION(_jmxremote_login_config);
    PUT_OPTION(_jmxremote_ssl_enabled_cipher_suites);
    PUT_OPTION(_jmxremote_ssl_enabled_protocols);
    PUT_OPTION(_jmxremote_ssl_need_client_auth);
    PUT_OPTION(_jmxremote_ssl_config_file);
    PUT_OPTION(_jmxremote_autodiscovery);
    PUT_OPTION(_jdp_port);
    PUT_OPTION(_jdp_address);
    PUT_OPTION(_jdp_source_addr);
    PUT_OPTION(_jdp_ttl);
    PUT_OPTION(_jdp_pause);
    PUT_OPTION(_jdp_name);

#undef PUT_OPTION

    Handle str = java_lang_String::create_from_str(options.as_string(), CHECK);
    JavaCalls::call_static(&result, k, vmSymbols::startRemoteAgent_name(), vmSymbols::string_void_signature(), str, CHECK);
}

JMXStartLocalDCmd::JMXStartLocalDCmd(outputStream *output, bool heap_allocated) :
  DCmd(output, heap_allocated) {
  // do nothing
}

void JMXStartLocalDCmd::execute(DCmdSource source, TRAPS) {
    ResourceMark rm(THREAD);
    HandleMark hm(THREAD);

    // Load and initialize the jdk.internal.agent.Agent class
    // invoke startLocalManagementAgent(void) method to start
    // the local management server
    // throw java.lang.NoSuchMethodError if method doesn't exist

    loadAgentModule(CHECK);
    Handle loader = Handle(THREAD, SystemDictionary::java_system_loader());
    Klass* k = SystemDictionary::resolve_or_fail(vmSymbols::jdk_internal_agent_Agent(), loader, Handle(), true, CHECK);

    JavaValue result(T_VOID);
    JavaCalls::call_static(&result, k, vmSymbols::startLocalAgent_name(), vmSymbols::void_method_signature(), CHECK);
}

void JMXStopRemoteDCmd::execute(DCmdSource source, TRAPS) {
    ResourceMark rm(THREAD);
    HandleMark hm(THREAD);

    // Load and initialize the jdk.internal.agent.Agent class
    // invoke stopRemoteManagementAgent method to stop the
    // management server
    // throw java.lang.NoSuchMethodError if method doesn't exist

    loadAgentModule(CHECK);
    Handle loader = Handle(THREAD, SystemDictionary::java_system_loader());
    Klass* k = SystemDictionary::resolve_or_fail(vmSymbols::jdk_internal_agent_Agent(), loader, Handle(), true, CHECK);

    JavaValue result(T_VOID);
    JavaCalls::call_static(&result, k, vmSymbols::stopRemoteAgent_name(), vmSymbols::void_method_signature(), CHECK);
}

JMXStatusDCmd::JMXStatusDCmd(outputStream *output, bool heap_allocated) :
  DCmd(output, heap_allocated) {
  // do nothing
}

void JMXStatusDCmd::execute(DCmdSource source, TRAPS) {
  ResourceMark rm(THREAD);
  HandleMark hm(THREAD);

  // Load and initialize the jdk.internal.agent.Agent class
  // invoke getManagementAgentStatus() method to generate the status info
  // throw java.lang.NoSuchMethodError if method doesn't exist

  loadAgentModule(CHECK);
  Handle loader = Handle(THREAD, SystemDictionary::java_system_loader());
  Klass* k = SystemDictionary::resolve_or_fail(vmSymbols::jdk_internal_agent_Agent(), loader, Handle(), true, CHECK);

  JavaValue result(T_OBJECT);
  JavaCalls::call_static(&result, k, vmSymbols::getAgentStatus_name(), vmSymbols::void_string_signature(), CHECK);

  jvalue* jv = (jvalue*) result.get_value_addr();
  oop str = (oop) jv->l;
  if (str != NULL) {
      char* out = java_lang_String::as_utf8_string(str);
      if (out) {
          output()->print_cr("%s", out);
          return;
      }
  }
  output()->print_cr("Error obtaining management agent status");
}

VMDynamicLibrariesDCmd::VMDynamicLibrariesDCmd(outputStream *output, bool heap_allocated) :
  DCmd(output, heap_allocated) {
  // do nothing
}

void VMDynamicLibrariesDCmd::execute(DCmdSource source, TRAPS) {
  os::print_dll_info(output());
  output()->cr();
}

void CompileQueueDCmd::execute(DCmdSource source, TRAPS) {
  VM_PrintCompileQueue printCompileQueueOp(output());
  VMThread::execute(&printCompileQueueOp);
}

void CodeListDCmd::execute(DCmdSource source, TRAPS) {
  CodeCache::print_codelist(output());
}

void CodeCacheDCmd::execute(DCmdSource source, TRAPS) {
  CodeCache::print_layout(output());
}

//---<  BEGIN  >--- CodeHeap State Analytics.
CodeHeapAnalyticsDCmd::CodeHeapAnalyticsDCmd(outputStream* output, bool heap) :
                                             DCmdWithParser(output, heap),
  _function("function", "Function to be performed (aggregate, UsedSpace, FreeSpace, MethodCount, MethodSpace, MethodAge, MethodNames, discard", "STRING", false, "all"),
  _granularity("granularity", "Detail level - smaller value -> more detail", "STRING", false, "4096") {
  _dcmdparser.add_dcmd_argument(&_function);
  _dcmdparser.add_dcmd_argument(&_granularity);
}

void CodeHeapAnalyticsDCmd::execute(DCmdSource source, TRAPS) {
  CompileBroker::print_heapinfo(output(), _function.value(), _granularity.value());
}

int CodeHeapAnalyticsDCmd::num_arguments() {
  ResourceMark rm;
  CodeHeapAnalyticsDCmd* dcmd = new CodeHeapAnalyticsDCmd(NULL, false);
  if (dcmd != NULL) {
    DCmdMark mark(dcmd);
    return dcmd->_dcmdparser.num_arguments();
  } else {
    return 0;
  }
}
//---<  END  >--- CodeHeap State Analytics.

void CompilerDirectivesPrintDCmd::execute(DCmdSource source, TRAPS) {
  DirectivesStack::print(output());
}

CompilerDirectivesAddDCmd::CompilerDirectivesAddDCmd(outputStream* output, bool heap) :
                           DCmdWithParser(output, heap),
  _filename("filename","Name of the directives file", "STRING",true) {
  _dcmdparser.add_dcmd_argument(&_filename);
}

void CompilerDirectivesAddDCmd::execute(DCmdSource source, TRAPS) {
  DirectivesParser::parse_from_file(_filename.value(), output());
}

int CompilerDirectivesAddDCmd::num_arguments() {
  ResourceMark rm;
  CompilerDirectivesAddDCmd* dcmd = new CompilerDirectivesAddDCmd(NULL, false);
  if (dcmd != NULL) {
    DCmdMark mark(dcmd);
    return dcmd->_dcmdparser.num_arguments();
  } else {
    return 0;
  }
}

void CompilerDirectivesRemoveDCmd::execute(DCmdSource source, TRAPS) {
  DirectivesStack::pop(1);
}

void CompilerDirectivesClearDCmd::execute(DCmdSource source, TRAPS) {
  DirectivesStack::clear();
}
#if INCLUDE_SERVICES
ClassHierarchyDCmd::ClassHierarchyDCmd(outputStream* output, bool heap) :
                                       DCmdWithParser(output, heap),
  _print_interfaces("-i", "Inherited interfaces should be printed.", "BOOLEAN", false, "false"),
  _print_subclasses("-s", "If a classname is specified, print its subclasses. "
                    "Otherwise only its superclasses are printed.", "BOOLEAN", false, "false"),
  _classname("classname", "Name of class whose hierarchy should be printed. "
             "If not specified, all class hierarchies are printed.",
             "STRING", false) {
  _dcmdparser.add_dcmd_option(&_print_interfaces);
  _dcmdparser.add_dcmd_option(&_print_subclasses);
  _dcmdparser.add_dcmd_argument(&_classname);
}

void ClassHierarchyDCmd::execute(DCmdSource source, TRAPS) {
  VM_PrintClassHierarchy printClassHierarchyOp(output(), _print_interfaces.value(),
                                               _print_subclasses.value(), _classname.value());
  VMThread::execute(&printClassHierarchyOp);
}

int ClassHierarchyDCmd::num_arguments() {
  ResourceMark rm;
  ClassHierarchyDCmd* dcmd = new ClassHierarchyDCmd(NULL, false);
  if (dcmd != NULL) {
    DCmdMark mark(dcmd);
    return dcmd->_dcmdparser.num_arguments();
  } else {
    return 0;
  }
}

#endif

class VM_DumpTouchedMethods : public VM_Operation {
private:
  outputStream* _out;
public:
  VM_DumpTouchedMethods(outputStream* out) {
    _out = out;
  }

  virtual VMOp_Type type() const { return VMOp_DumpTouchedMethods; }

  virtual void doit() {
    Method::print_touched_methods(_out);
  }
};

TouchedMethodsDCmd::TouchedMethodsDCmd(outputStream* output, bool heap) :
                                       DCmdWithParser(output, heap)
{}

void TouchedMethodsDCmd::execute(DCmdSource source, TRAPS) {
  if (!LogTouchedMethods) {
    output()->print_cr("VM.print_touched_methods command requires -XX:+LogTouchedMethods");
    return;
  }
  VM_DumpTouchedMethods dumper(output());
  VMThread::execute(&dumper);
}

int TouchedMethodsDCmd::num_arguments() {
  return 0;
}
<<<<<<< HEAD
=======

#if INCLUDE_JVMTI
extern "C" typedef char const* (JNICALL *debugInit_startDebuggingViaCommandPtr)(JNIEnv* env, jthread thread, char const** transport_name,
                                                                                char const** address, jboolean* first_start);
static debugInit_startDebuggingViaCommandPtr dvc_start_ptr = NULL;

DebugOnCmdStartDCmd::DebugOnCmdStartDCmd(outputStream* output, bool heap) : DCmdWithParser(output, heap) {
}

void DebugOnCmdStartDCmd::execute(DCmdSource source, TRAPS) {
  char const* transport = NULL;
  char const* addr = NULL;
  jboolean is_first_start = JNI_FALSE;
  JavaThread* thread = (JavaThread*) THREAD;
  jthread jt = JNIHandles::make_local(thread->threadObj());
  ThreadToNativeFromVM ttn(thread);
  const char *error = "Could not find jdwp agent.";

  if (!dvc_start_ptr) {
    for (AgentLibrary* agent = Arguments::agents(); agent != NULL; agent = agent->next()) {
      if ((strcmp("jdwp", agent->name()) == 0) && (dvc_start_ptr == NULL)) {
        char const* func = "debugInit_startDebuggingViaCommand";
        dvc_start_ptr = (debugInit_startDebuggingViaCommandPtr) os::find_agent_function(agent, false, &func, 1);
      }
    }
  }

  if (dvc_start_ptr) {
    error = dvc_start_ptr(thread->jni_environment(), jt, &transport, &addr, &is_first_start);
  }

  if (error != NULL) {
    output()->print_cr("Debugging has not been started: %s", error);
  } else {
    output()->print_cr(is_first_start ? "Debugging has been started." : "Debugging is already active.");
    output()->print_cr("Transport : %s", transport ? transport : "#unknown");
    output()->print_cr("Address : %s", addr ? addr : "#unknown");
  }
}
#endif // INCLUDE_JVMTI
>>>>>>> 9aeb76e5
<|MERGE_RESOLUTION|>--- conflicted
+++ resolved
@@ -123,15 +123,11 @@
   DCmdFactory::register_DCmdFactory(new DCmdFactoryImpl<JMXStartLocalDCmd>(jmx_agent_export_flags, true,false));
   DCmdFactory::register_DCmdFactory(new DCmdFactoryImpl<JMXStopRemoteDCmd>(jmx_agent_export_flags, true,false));
   DCmdFactory::register_DCmdFactory(new DCmdFactoryImpl<JMXStatusDCmd>(jmx_agent_export_flags, true,false));
-<<<<<<< HEAD
-=======
-
   // Debug on cmd (only makes sense with JVMTI since the agentlib needs it).
 #if INCLUDE_JVMTI
   DCmdFactory::register_DCmdFactory(new DCmdFactoryImpl<DebugOnCmdStartDCmd>(full_export, true, false));
 #endif // INCLUDE_JVMTI
 
->>>>>>> 9aeb76e5
 }
 
 #ifndef HAVE_EXTRA_DCMD
@@ -1063,8 +1059,6 @@
 int TouchedMethodsDCmd::num_arguments() {
   return 0;
 }
-<<<<<<< HEAD
-=======
 
 #if INCLUDE_JVMTI
 extern "C" typedef char const* (JNICALL *debugInit_startDebuggingViaCommandPtr)(JNIEnv* env, jthread thread, char const** transport_name,
@@ -1104,5 +1098,4 @@
     output()->print_cr("Address : %s", addr ? addr : "#unknown");
   }
 }
-#endif // INCLUDE_JVMTI
->>>>>>> 9aeb76e5
+#endif // INCLUDE_JVMTI