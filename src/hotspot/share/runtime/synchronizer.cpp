/*
 * Copyright (c) 1998, 2018, Oracle and/or its affiliates. All rights reserved.
 * DO NOT ALTER OR REMOVE COPYRIGHT NOTICES OR THIS FILE HEADER.
 *
 * This code is free software; you can redistribute it and/or modify it
 * under the terms of the GNU General Public License version 2 only, as
 * published by the Free Software Foundation.
 *
 * This code is distributed in the hope that it will be useful, but WITHOUT
 * ANY WARRANTY; without even the implied warranty of MERCHANTABILITY or
 * FITNESS FOR A PARTICULAR PURPOSE.  See the GNU General Public License
 * version 2 for more details (a copy is included in the LICENSE file that
 * accompanied this code).
 *
 * You should have received a copy of the GNU General Public License version
 * 2 along with this work; if not, write to the Free Software Foundation,
 * Inc., 51 Franklin St, Fifth Floor, Boston, MA 02110-1301 USA.
 *
 * Please contact Oracle, 500 Oracle Parkway, Redwood Shores, CA 94065 USA
 * or visit www.oracle.com if you need additional information or have any
 * questions.
 *
 */

#include "precompiled.hpp"
#include "classfile/vmSymbols.hpp"
#include "logging/log.hpp"
#include "jfr/jfrEvents.hpp"
#include "memory/allocation.inline.hpp"
#include "memory/metaspaceShared.hpp"
#include "memory/padded.hpp"
#include "memory/resourceArea.hpp"
#include "oops/markOop.hpp"
#include "oops/oop.inline.hpp"
#include "runtime/atomic.hpp"
#include "runtime/biasedLocking.hpp"
#include "runtime/handles.inline.hpp"
#include "runtime/interfaceSupport.inline.hpp"
#include "runtime/mutexLocker.hpp"
#include "runtime/objectMonitor.hpp"
#include "runtime/objectMonitor.inline.hpp"
#include "runtime/osThread.hpp"
#include "runtime/safepointVerifiers.hpp"
#include "runtime/sharedRuntime.hpp"
#include "runtime/stubRoutines.hpp"
#include "runtime/synchronizer.hpp"
#include "runtime/thread.inline.hpp"
#include "runtime/timer.hpp"
#include "runtime/vframe.hpp"
#include "runtime/vmThread.hpp"
#include "utilities/align.hpp"
#include "utilities/dtrace.hpp"
#include "utilities/events.hpp"
#include "utilities/preserveException.hpp"

// The "core" versions of monitor enter and exit reside in this file.
// The interpreter and compilers contain specialized transliterated
// variants of the enter-exit fast-path operations.  See i486.ad fast_lock(),
// for instance.  If you make changes here, make sure to modify the
// interpreter, and both C1 and C2 fast-path inline locking code emission.
//
// -----------------------------------------------------------------------------

#ifdef DTRACE_ENABLED

// Only bother with this argument setup if dtrace is available
// TODO-FIXME: probes should not fire when caller is _blocked.  assert() accordingly.

#define DTRACE_MONITOR_PROBE_COMMON(obj, thread)                           \
  char* bytes = NULL;                                                      \
  int len = 0;                                                             \
  jlong jtid = SharedRuntime::get_java_tid(thread);                        \
  Symbol* klassname = ((oop)(obj))->klass()->name();                       \
  if (klassname != NULL) {                                                 \
    bytes = (char*)klassname->bytes();                                     \
    len = klassname->utf8_length();                                        \
  }

#define DTRACE_MONITOR_WAIT_PROBE(monitor, obj, thread, millis)            \
  {                                                                        \
    if (DTraceMonitorProbes) {                                             \
      DTRACE_MONITOR_PROBE_COMMON(obj, thread);                            \
      HOTSPOT_MONITOR_WAIT(jtid,                                           \
                           (uintptr_t)(monitor), bytes, len, (millis));    \
    }                                                                      \
  }

#define HOTSPOT_MONITOR_PROBE_notify HOTSPOT_MONITOR_NOTIFY
#define HOTSPOT_MONITOR_PROBE_notifyAll HOTSPOT_MONITOR_NOTIFYALL
#define HOTSPOT_MONITOR_PROBE_waited HOTSPOT_MONITOR_WAITED

#define DTRACE_MONITOR_PROBE(probe, monitor, obj, thread)                  \
  {                                                                        \
    if (DTraceMonitorProbes) {                                             \
      DTRACE_MONITOR_PROBE_COMMON(obj, thread);                            \
      HOTSPOT_MONITOR_PROBE_##probe(jtid, /* probe = waited */             \
                                    (uintptr_t)(monitor), bytes, len);     \
    }                                                                      \
  }

#else //  ndef DTRACE_ENABLED

#define DTRACE_MONITOR_WAIT_PROBE(obj, thread, millis, mon)    {;}
#define DTRACE_MONITOR_PROBE(probe, obj, thread, mon)          {;}

#endif // ndef DTRACE_ENABLED

// This exists only as a workaround of dtrace bug 6254741
int dtrace_waited_probe(ObjectMonitor* monitor, Handle obj, Thread* thr) {
  DTRACE_MONITOR_PROBE(waited, monitor, obj(), thr);
  return 0;
}

#define NINFLATIONLOCKS 256
static volatile intptr_t gInflationLocks[NINFLATIONLOCKS];

// global list of blocks of monitors
PaddedEnd<ObjectMonitor> * volatile ObjectSynchronizer::gBlockList = NULL;
// global monitor free list
ObjectMonitor * volatile ObjectSynchronizer::gFreeList  = NULL;
// global monitor in-use list, for moribund threads,
// monitors they inflated need to be scanned for deflation
ObjectMonitor * volatile ObjectSynchronizer::gOmInUseList  = NULL;
// count of entries in gOmInUseList
int ObjectSynchronizer::gOmInUseCount = 0;

static volatile intptr_t gListLock = 0;      // protects global monitor lists
static volatile int gMonitorFreeCount  = 0;  // # on gFreeList
static volatile int gMonitorPopulation = 0;  // # Extant -- in circulation

#define CHECK_THROW_NOSYNC_IMSE(obj)  \
  if ((obj)->mark()->is_always_locked()) {  \
    ResourceMark rm(THREAD);                \
    THROW_MSG(vmSymbols::java_lang_IllegalMonitorStateException(), obj->klass()->external_name()); \
  }

#define CHECK_THROW_NOSYNC_IMSE_0(obj)  \
    if ((obj)->mark()->is_always_locked()) {  \
    ResourceMark rm(THREAD);                  \
    THROW_MSG_0(vmSymbols::java_lang_IllegalMonitorStateException(), obj->klass()->external_name()); \
  }


#define CHAINMARKER (cast_to_oop<intptr_t>(-1))


// =====================> Quick functions

// The quick_* forms are special fast-path variants used to improve
// performance.  In the simplest case, a "quick_*" implementation could
// simply return false, in which case the caller will perform the necessary
// state transitions and call the slow-path form.
// The fast-path is designed to handle frequently arising cases in an efficient
// manner and is just a degenerate "optimistic" variant of the slow-path.
// returns true  -- to indicate the call was satisfied.
// returns false -- to indicate the call needs the services of the slow-path.
// A no-loitering ordinance is in effect for code in the quick_* family
// operators: safepoints or indefinite blocking (blocking that might span a
// safepoint) are forbidden. Generally the thread_state() is _in_Java upon
// entry.
//
// Consider: An interesting optimization is to have the JIT recognize the
// following common idiom:
//   synchronized (someobj) { .... ; notify(); }
// That is, we find a notify() or notifyAll() call that immediately precedes
// the monitorexit operation.  In that case the JIT could fuse the operations
// into a single notifyAndExit() runtime primitive.

bool ObjectSynchronizer::quick_notify(oopDesc * obj, Thread * self, bool all) {
  assert(!SafepointSynchronize::is_at_safepoint(), "invariant");
  assert(self->is_Java_thread(), "invariant");
  assert(((JavaThread *) self)->thread_state() == _thread_in_Java, "invariant");
  NoSafepointVerifier nsv;
  if (obj == NULL) return false;  // slow-path for invalid obj
  assert(!EnableValhalla || !obj->klass()->is_value(), "monitor op on value type");
  const markOop mark = obj->mark();

  if (mark->has_locker() && self->is_lock_owned((address)mark->locker())) {
    // Degenerate notify
    // stack-locked by caller so by definition the implied waitset is empty.
    return true;
  }

  if (mark->has_monitor()) {
    ObjectMonitor * const mon = mark->monitor();
    assert(oopDesc::equals((oop) mon->object(), obj), "invariant");
    if (mon->owner() != self) return false;  // slow-path for IMS exception

    if (mon->first_waiter() != NULL) {
      // We have one or more waiters. Since this is an inflated monitor
      // that we own, we can transfer one or more threads from the waitset
      // to the entrylist here and now, avoiding the slow-path.
      if (all) {
        DTRACE_MONITOR_PROBE(notifyAll, mon, obj, self);
      } else {
        DTRACE_MONITOR_PROBE(notify, mon, obj, self);
      }
      int tally = 0;
      do {
        mon->INotify(self);
        ++tally;
      } while (mon->first_waiter() != NULL && all);
      OM_PERFDATA_OP(Notifications, inc(tally));
    }
    return true;
  }

  // biased locking and any other IMS exception states take the slow-path
  return false;
}


// The LockNode emitted directly at the synchronization site would have
// been too big if it were to have included support for the cases of inflated
// recursive enter and exit, so they go here instead.
// Note that we can't safely call AsyncPrintJavaStack() from within
// quick_enter() as our thread state remains _in_Java.

bool ObjectSynchronizer::quick_enter(oop obj, Thread * Self,
                                     BasicLock * lock) {
  assert(!SafepointSynchronize::is_at_safepoint(), "invariant");
  assert(Self->is_Java_thread(), "invariant");
  assert(((JavaThread *) Self)->thread_state() == _thread_in_Java, "invariant");
  NoSafepointVerifier nsv;
  if (obj == NULL) return false;       // Need to throw NPE
  assert(!EnableValhalla || !obj->klass()->is_value(), "monitor op on value type");
  const markOop mark = obj->mark();

  if (mark->has_monitor()) {
    ObjectMonitor * const m = mark->monitor();
    assert(oopDesc::equals((oop) m->object(), obj), "invariant");
    Thread * const owner = (Thread *) m->_owner;

    // Lock contention and Transactional Lock Elision (TLE) diagnostics
    // and observability
    // Case: light contention possibly amenable to TLE
    // Case: TLE inimical operations such as nested/recursive synchronization

    if (owner == Self) {
      m->_recursions++;
      return true;
    }

    // This Java Monitor is inflated so obj's header will never be
    // displaced to this thread's BasicLock. Make the displaced header
    // non-NULL so this BasicLock is not seen as recursive nor as
    // being locked. We do this unconditionally so that this thread's
    // BasicLock cannot be mis-interpreted by any stack walkers. For
    // performance reasons, stack walkers generally first check for
    // Biased Locking in the object's header, the second check is for
    // stack-locking in the object's header, the third check is for
    // recursive stack-locking in the displaced header in the BasicLock,
    // and last are the inflated Java Monitor (ObjectMonitor) checks.
    lock->set_displaced_header(markOopDesc::unused_mark());

    if (owner == NULL && Atomic::replace_if_null(Self, &(m->_owner))) {
      assert(m->_recursions == 0, "invariant");
      assert(m->_owner == Self, "invariant");
      return true;
    }
  }

  // Note that we could inflate in quick_enter.
  // This is likely a useful optimization
  // Critically, in quick_enter() we must not:
  // -- perform bias revocation, or
  // -- block indefinitely, or
  // -- reach a safepoint

  return false;        // revert to slow-path
}

// -----------------------------------------------------------------------------
//  Fast Monitor Enter/Exit
// This the fast monitor enter. The interpreter and compiler use
// some assembly copies of this code. Make sure update those code
// if the following function is changed. The implementation is
// extremely sensitive to race condition. Be careful.

void ObjectSynchronizer::fast_enter(Handle obj, BasicLock* lock,
                                    bool attempt_rebias, TRAPS) {
  CHECK_THROW_NOSYNC_IMSE(obj);
  if (UseBiasedLocking) {
    if (!SafepointSynchronize::is_at_safepoint()) {
      BiasedLocking::Condition cond = BiasedLocking::revoke_and_rebias(obj, attempt_rebias, THREAD);
      if (cond == BiasedLocking::BIAS_REVOKED_AND_REBIASED) {
        return;
      }
    } else {
      assert(!attempt_rebias, "can not rebias toward VM thread");
      BiasedLocking::revoke_at_safepoint(obj);
    }
    assert(!obj->mark()->has_bias_pattern(), "biases should be revoked by now");
  }

  slow_enter(obj, lock, THREAD);
}

void ObjectSynchronizer::fast_exit(oop object, BasicLock* lock, TRAPS) {
  markOop mark = object->mark();
  if (EnableValhalla && mark->is_always_locked()) {
    return;
  }
  assert(!EnableValhalla || !object->klass()->is_value(), "monitor op on value type");
  // We cannot check for Biased Locking if we are racing an inflation.
  assert(mark == markOopDesc::INFLATING() ||
         !mark->has_bias_pattern(), "should not see bias pattern here");

  markOop dhw = lock->displaced_header();
  if (dhw == NULL) {
    // If the displaced header is NULL, then this exit matches up with
    // a recursive enter. No real work to do here except for diagnostics.
#ifndef PRODUCT
    if (mark != markOopDesc::INFLATING()) {
      // Only do diagnostics if we are not racing an inflation. Simply
      // exiting a recursive enter of a Java Monitor that is being
      // inflated is safe; see the has_monitor() comment below.
      assert(!mark->is_neutral(), "invariant");
      assert(!mark->has_locker() ||
             THREAD->is_lock_owned((address)mark->locker()), "invariant");
      if (mark->has_monitor()) {
        // The BasicLock's displaced_header is marked as a recursive
        // enter and we have an inflated Java Monitor (ObjectMonitor).
        // This is a special case where the Java Monitor was inflated
        // after this thread entered the stack-lock recursively. When a
        // Java Monitor is inflated, we cannot safely walk the Java
        // Monitor owner's stack and update the BasicLocks because a
        // Java Monitor can be asynchronously inflated by a thread that
        // does not own the Java Monitor.
        ObjectMonitor * m = mark->monitor();
        assert(((oop)(m->object()))->mark() == mark, "invariant");
        assert(m->is_entered(THREAD), "invariant");
      }
    }
#endif
    return;
  }

  if (mark == (markOop) lock) {
    // If the object is stack-locked by the current thread, try to
    // swing the displaced header from the BasicLock back to the mark.
    assert(dhw->is_neutral(), "invariant");
    if (object->cas_set_mark(dhw, mark) == mark) {
      return;
    }
  }

  // We have to take the slow-path of possible inflation and then exit.
  ObjectSynchronizer::inflate(THREAD,
                              object,
                              inflate_cause_vm_internal)->exit(true, THREAD);
}

// -----------------------------------------------------------------------------
// Interpreter/Compiler Slow Case
// This routine is used to handle interpreter/compiler slow case
// We don't need to use fast path here, because it must have been
// failed in the interpreter/compiler code.
void ObjectSynchronizer::slow_enter(Handle obj, BasicLock* lock, TRAPS) {
  CHECK_THROW_NOSYNC_IMSE(obj);
  markOop mark = obj->mark();
  assert(!mark->has_bias_pattern(), "should not see bias pattern here");

  if (mark->is_neutral()) {
    // Anticipate successful CAS -- the ST of the displaced mark must
    // be visible <= the ST performed by the CAS.
    lock->set_displaced_header(mark);
    if (mark == obj()->cas_set_mark((markOop) lock, mark)) {
      return;
    }
    // Fall through to inflate() ...
  } else if (mark->has_locker() &&
             THREAD->is_lock_owned((address)mark->locker())) {
    assert(lock != mark->locker(), "must not re-lock the same lock");
    assert(lock != (BasicLock*)obj->mark(), "don't relock with same BasicLock");
    lock->set_displaced_header(NULL);
    return;
  }

  // The object header will never be displaced to this lock,
  // so it does not matter what the value is, except that it
  // must be non-zero to avoid looking like a re-entrant lock,
  // and must not look locked either.
  lock->set_displaced_header(markOopDesc::unused_mark());
  ObjectSynchronizer::inflate(THREAD,
                              obj(),
                              inflate_cause_monitor_enter)->enter(THREAD);
}

// This routine is used to handle interpreter/compiler slow case
// We don't need to use fast path here, because it must have
// failed in the interpreter/compiler code. Simply use the heavy
// weight monitor should be ok, unless someone find otherwise.
void ObjectSynchronizer::slow_exit(oop object, BasicLock* lock, TRAPS) {
  fast_exit(object, lock, THREAD);
}

// -----------------------------------------------------------------------------
// Class Loader  support to workaround deadlocks on the class loader lock objects
// Also used by GC
// complete_exit()/reenter() are used to wait on a nested lock
// i.e. to give up an outer lock completely and then re-enter
// Used when holding nested locks - lock acquisition order: lock1 then lock2
//  1) complete_exit lock1 - saving recursion count
//  2) wait on lock2
//  3) when notified on lock2, unlock lock2
//  4) reenter lock1 with original recursion count
//  5) lock lock2
// NOTE: must use heavy weight monitor to handle complete_exit/reenter()
intptr_t ObjectSynchronizer::complete_exit(Handle obj, TRAPS) {
<<<<<<< HEAD
  TEVENT(complete_exit);
  assert(!EnableValhalla || !obj->klass()->is_value(), "monitor op on value type");
=======
>>>>>>> 802430bc
  if (UseBiasedLocking) {
    BiasedLocking::revoke_and_rebias(obj, false, THREAD);
    assert(!obj->mark()->has_bias_pattern(), "biases should be revoked by now");
  }

  ObjectMonitor* monitor = ObjectSynchronizer::inflate(THREAD,
                                                       obj(),
                                                       inflate_cause_vm_internal);

  return monitor->complete_exit(THREAD);
}

// NOTE: must use heavy weight monitor to handle complete_exit/reenter()
void ObjectSynchronizer::reenter(Handle obj, intptr_t recursion, TRAPS) {
<<<<<<< HEAD
  TEVENT(reenter);
  assert(!EnableValhalla || !obj->klass()->is_value(), "monitor op on value type");
=======
>>>>>>> 802430bc
  if (UseBiasedLocking) {
    BiasedLocking::revoke_and_rebias(obj, false, THREAD);
    assert(!obj->mark()->has_bias_pattern(), "biases should be revoked by now");
  }

  ObjectMonitor* monitor = ObjectSynchronizer::inflate(THREAD,
                                                       obj(),
                                                       inflate_cause_vm_internal);

  monitor->reenter(recursion, THREAD);
}
// -----------------------------------------------------------------------------
// JNI locks on java objects
// NOTE: must use heavy weight monitor to handle jni monitor enter
void ObjectSynchronizer::jni_enter(Handle obj, TRAPS) {
  // the current locking is from JNI instead of Java code
<<<<<<< HEAD
  TEVENT(jni_enter);
  CHECK_THROW_NOSYNC_IMSE(obj);
=======
>>>>>>> 802430bc
  if (UseBiasedLocking) {
    BiasedLocking::revoke_and_rebias(obj, false, THREAD);
    assert(!obj->mark()->has_bias_pattern(), "biases should be revoked by now");
  }
  THREAD->set_current_pending_monitor_is_from_java(false);
  ObjectSynchronizer::inflate(THREAD, obj(), inflate_cause_jni_enter)->enter(THREAD);
  THREAD->set_current_pending_monitor_is_from_java(true);
}

// NOTE: must use heavy weight monitor to handle jni monitor exit
void ObjectSynchronizer::jni_exit(oop obj, Thread* THREAD) {
<<<<<<< HEAD
  TEVENT(jni_exit);
  CHECK_THROW_NOSYNC_IMSE(obj);
=======
>>>>>>> 802430bc
  if (UseBiasedLocking) {
    Handle h_obj(THREAD, obj);
    BiasedLocking::revoke_and_rebias(h_obj, false, THREAD);
    obj = h_obj();
  }
  assert(!obj->mark()->has_bias_pattern(), "biases should be revoked by now");

  ObjectMonitor* monitor = ObjectSynchronizer::inflate(THREAD,
                                                       obj,
                                                       inflate_cause_jni_exit);
  // If this thread has locked the object, exit the monitor.  Note:  can't use
  // monitor->check(CHECK); must exit even if an exception is pending.
  if (monitor->check(THREAD)) {
    monitor->exit(true, THREAD);
  }
}

// -----------------------------------------------------------------------------
// Internal VM locks on java objects
// standard constructor, allows locking failures
ObjectLocker::ObjectLocker(Handle obj, Thread* thread, bool doLock) {
  _dolock = doLock;
  _thread = thread;
  debug_only(if (StrictSafepointChecks) _thread->check_for_valid_safepoint_state(false);)
  _obj = obj;

  if (_dolock) {
    ObjectSynchronizer::fast_enter(_obj, &_lock, false, _thread);
  }
}

ObjectLocker::~ObjectLocker() {
  if (_dolock) {
    ObjectSynchronizer::fast_exit(_obj(), &_lock, _thread);
  }
}


// -----------------------------------------------------------------------------
//  Wait/Notify/NotifyAll
// NOTE: must use heavy weight monitor to handle wait()
int ObjectSynchronizer::wait(Handle obj, jlong millis, TRAPS) {
  CHECK_THROW_NOSYNC_IMSE_0(obj);
  if (UseBiasedLocking) {
    BiasedLocking::revoke_and_rebias(obj, false, THREAD);
    assert(!obj->mark()->has_bias_pattern(), "biases should be revoked by now");
  }
  if (millis < 0) {
    THROW_MSG_0(vmSymbols::java_lang_IllegalArgumentException(), "timeout value is negative");
  }
  ObjectMonitor* monitor = ObjectSynchronizer::inflate(THREAD,
                                                       obj(),
                                                       inflate_cause_wait);

  DTRACE_MONITOR_WAIT_PROBE(monitor, obj(), THREAD, millis);
  monitor->wait(millis, true, THREAD);

  // This dummy call is in place to get around dtrace bug 6254741.  Once
  // that's fixed we can uncomment the following line, remove the call
  // and change this function back into a "void" func.
  // DTRACE_MONITOR_PROBE(waited, monitor, obj(), THREAD);
  return dtrace_waited_probe(monitor, obj, THREAD);
}

void ObjectSynchronizer::waitUninterruptibly(Handle obj, jlong millis, TRAPS) {
  CHECK_THROW_NOSYNC_IMSE(obj);
  if (UseBiasedLocking) {
    BiasedLocking::revoke_and_rebias(obj, false, THREAD);
    assert(!obj->mark()->has_bias_pattern(), "biases should be revoked by now");
  }
  if (millis < 0) {
    THROW_MSG(vmSymbols::java_lang_IllegalArgumentException(), "timeout value is negative");
  }
  ObjectSynchronizer::inflate(THREAD,
                              obj(),
                              inflate_cause_wait)->wait(millis, false, THREAD);
}

void ObjectSynchronizer::notify(Handle obj, TRAPS) {
  CHECK_THROW_NOSYNC_IMSE(obj);
  if (UseBiasedLocking) {
    BiasedLocking::revoke_and_rebias(obj, false, THREAD);
    assert(!obj->mark()->has_bias_pattern(), "biases should be revoked by now");
  }

  markOop mark = obj->mark();
  if (mark->has_locker() && THREAD->is_lock_owned((address)mark->locker())) {
    return;
  }
  ObjectSynchronizer::inflate(THREAD,
                              obj(),
                              inflate_cause_notify)->notify(THREAD);
}

// NOTE: see comment of notify()
void ObjectSynchronizer::notifyall(Handle obj, TRAPS) {
  CHECK_THROW_NOSYNC_IMSE(obj);
  if (UseBiasedLocking) {
    BiasedLocking::revoke_and_rebias(obj, false, THREAD);
    assert(!obj->mark()->has_bias_pattern(), "biases should be revoked by now");
  }

  markOop mark = obj->mark();
  if (mark->has_locker() && THREAD->is_lock_owned((address)mark->locker())) {
    return;
  }
  ObjectSynchronizer::inflate(THREAD,
                              obj(),
                              inflate_cause_notify)->notifyAll(THREAD);
}

// -----------------------------------------------------------------------------
// Hash Code handling
//
// Performance concern:
// OrderAccess::storestore() calls release() which at one time stored 0
// into the global volatile OrderAccess::dummy variable. This store was
// unnecessary for correctness. Many threads storing into a common location
// causes considerable cache migration or "sloshing" on large SMP systems.
// As such, I avoided using OrderAccess::storestore(). In some cases
// OrderAccess::fence() -- which incurs local latency on the executing
// processor -- is a better choice as it scales on SMP systems.
//
// See http://blogs.oracle.com/dave/entry/biased_locking_in_hotspot for
// a discussion of coherency costs. Note that all our current reference
// platforms provide strong ST-ST order, so the issue is moot on IA32,
// x64, and SPARC.
//
// As a general policy we use "volatile" to control compiler-based reordering
// and explicit fences (barriers) to control for architectural reordering
// performed by the CPU(s) or platform.

struct SharedGlobals {
  char         _pad_prefix[DEFAULT_CACHE_LINE_SIZE];
  // These are highly shared mostly-read variables.
  // To avoid false-sharing they need to be the sole occupants of a cache line.
  volatile int stwRandom;
  volatile int stwCycle;
  DEFINE_PAD_MINUS_SIZE(1, DEFAULT_CACHE_LINE_SIZE, sizeof(volatile int) * 2);
  // Hot RW variable -- Sequester to avoid false-sharing
  volatile int hcSequence;
  DEFINE_PAD_MINUS_SIZE(2, DEFAULT_CACHE_LINE_SIZE, sizeof(volatile int));
};

static SharedGlobals GVars;
static int MonitorScavengeThreshold = 1000000;
static volatile int ForceMonitorScavenge = 0; // Scavenge required and pending

static markOop ReadStableMark(oop obj) {
  markOop mark = obj->mark();
  if (!mark->is_being_inflated()) {
    return mark;       // normal fast-path return
  }

  int its = 0;
  for (;;) {
    markOop mark = obj->mark();
    if (!mark->is_being_inflated()) {
      return mark;    // normal fast-path return
    }

    // The object is being inflated by some other thread.
    // The caller of ReadStableMark() must wait for inflation to complete.
    // Avoid live-lock
    // TODO: consider calling SafepointSynchronize::do_call_back() while
    // spinning to see if there's a safepoint pending.  If so, immediately
    // yielding or blocking would be appropriate.  Avoid spinning while
    // there is a safepoint pending.
    // TODO: add inflation contention performance counters.
    // TODO: restrict the aggregate number of spinners.

    ++its;
    if (its > 10000 || !os::is_MP()) {
      if (its & 1) {
        os::naked_yield();
      } else {
        // Note that the following code attenuates the livelock problem but is not
        // a complete remedy.  A more complete solution would require that the inflating
        // thread hold the associated inflation lock.  The following code simply restricts
        // the number of spinners to at most one.  We'll have N-2 threads blocked
        // on the inflationlock, 1 thread holding the inflation lock and using
        // a yield/park strategy, and 1 thread in the midst of inflation.
        // A more refined approach would be to change the encoding of INFLATING
        // to allow encapsulation of a native thread pointer.  Threads waiting for
        // inflation to complete would use CAS to push themselves onto a singly linked
        // list rooted at the markword.  Once enqueued, they'd loop, checking a per-thread flag
        // and calling park().  When inflation was complete the thread that accomplished inflation
        // would detach the list and set the markword to inflated with a single CAS and
        // then for each thread on the list, set the flag and unpark() the thread.
        // This is conceptually similar to muxAcquire-muxRelease, except that muxRelease
        // wakes at most one thread whereas we need to wake the entire list.
        int ix = (cast_from_oop<intptr_t>(obj) >> 5) & (NINFLATIONLOCKS-1);
        int YieldThenBlock = 0;
        assert(ix >= 0 && ix < NINFLATIONLOCKS, "invariant");
        assert((NINFLATIONLOCKS & (NINFLATIONLOCKS-1)) == 0, "invariant");
        Thread::muxAcquire(gInflationLocks + ix, "gInflationLock");
        while (obj->mark() == markOopDesc::INFLATING()) {
          // Beware: NakedYield() is advisory and has almost no effect on some platforms
          // so we periodically call Self->_ParkEvent->park(1).
          // We use a mixed spin/yield/block mechanism.
          if ((YieldThenBlock++) >= 16) {
            Thread::current()->_ParkEvent->park(1);
          } else {
            os::naked_yield();
          }
        }
        Thread::muxRelease(gInflationLocks + ix);
      }
    } else {
      SpinPause();       // SMP-polite spinning
    }
  }
}

// hashCode() generation :
//
// Possibilities:
// * MD5Digest of {obj,stwRandom}
// * CRC32 of {obj,stwRandom} or any linear-feedback shift register function.
// * A DES- or AES-style SBox[] mechanism
// * One of the Phi-based schemes, such as:
//   2654435761 = 2^32 * Phi (golden ratio)
//   HashCodeValue = ((uintptr_t(obj) >> 3) * 2654435761) ^ GVars.stwRandom ;
// * A variation of Marsaglia's shift-xor RNG scheme.
// * (obj ^ stwRandom) is appealing, but can result
//   in undesirable regularity in the hashCode values of adjacent objects
//   (objects allocated back-to-back, in particular).  This could potentially
//   result in hashtable collisions and reduced hashtable efficiency.
//   There are simple ways to "diffuse" the middle address bits over the
//   generated hashCode values:

static inline intptr_t get_next_hash(Thread * Self, oop obj) {
  intptr_t value = 0;
  if (hashCode == 0) {
    // This form uses global Park-Miller RNG.
    // On MP system we'll have lots of RW access to a global, so the
    // mechanism induces lots of coherency traffic.
    value = os::random();
  } else if (hashCode == 1) {
    // This variation has the property of being stable (idempotent)
    // between STW operations.  This can be useful in some of the 1-0
    // synchronization schemes.
    intptr_t addrBits = cast_from_oop<intptr_t>(obj) >> 3;
    value = addrBits ^ (addrBits >> 5) ^ GVars.stwRandom;
  } else if (hashCode == 2) {
    value = 1;            // for sensitivity testing
  } else if (hashCode == 3) {
    value = ++GVars.hcSequence;
  } else if (hashCode == 4) {
    value = cast_from_oop<intptr_t>(obj);
  } else {
    // Marsaglia's xor-shift scheme with thread-specific state
    // This is probably the best overall implementation -- we'll
    // likely make this the default in future releases.
    unsigned t = Self->_hashStateX;
    t ^= (t << 11);
    Self->_hashStateX = Self->_hashStateY;
    Self->_hashStateY = Self->_hashStateZ;
    Self->_hashStateZ = Self->_hashStateW;
    unsigned v = Self->_hashStateW;
    v = (v ^ (v >> 19)) ^ (t ^ (t >> 8));
    Self->_hashStateW = v;
    value = v;
  }

  value &= markOopDesc::hash_mask;
  if (value == 0) value = 0xBAD;
  assert(value != markOopDesc::no_hash, "invariant");
  return value;
}

intptr_t ObjectSynchronizer::FastHashCode(Thread * Self, oop obj) {
  if (EnableValhalla && obj->klass()->is_value()) {
    // Expected tooling to override hashCode for value type, just don't crash
    if (log_is_enabled(Debug, monitorinflation)) {
      ResourceMark rm;
      log_debug(monitorinflation)("FastHashCode for value type: %s", obj->klass()->external_name());
    }
    return obj->klass()->java_mirror()->identity_hash();
  }
  if (UseBiasedLocking) {
    // NOTE: many places throughout the JVM do not expect a safepoint
    // to be taken here, in particular most operations on perm gen
    // objects. However, we only ever bias Java instances and all of
    // the call sites of identity_hash that might revoke biases have
    // been checked to make sure they can handle a safepoint. The
    // added check of the bias pattern is to avoid useless calls to
    // thread-local storage.
    if (obj->mark()->has_bias_pattern()) {
      // Handle for oop obj in case of STW safepoint
      Handle hobj(Self, obj);
      // Relaxing assertion for bug 6320749.
      assert(Universe::verify_in_progress() ||
             !SafepointSynchronize::is_at_safepoint(),
             "biases should not be seen by VM thread here");
      BiasedLocking::revoke_and_rebias(hobj, false, JavaThread::current());
      obj = hobj();
      assert(!obj->mark()->has_bias_pattern(), "biases should be revoked by now");
    }
  }

  // hashCode() is a heap mutator ...
  // Relaxing assertion for bug 6320749.
  assert(Universe::verify_in_progress() || DumpSharedSpaces ||
         !SafepointSynchronize::is_at_safepoint(), "invariant");
  assert(Universe::verify_in_progress() || DumpSharedSpaces ||
         Self->is_Java_thread() , "invariant");
  assert(Universe::verify_in_progress() || DumpSharedSpaces ||
         ((JavaThread *)Self)->thread_state() != _thread_blocked, "invariant");

  ObjectMonitor* monitor = NULL;
  markOop temp, test;
  intptr_t hash;
  markOop mark = ReadStableMark(obj);

  // object should remain ineligible for biased locking
  assert(!mark->has_bias_pattern(), "invariant");

  if (mark->is_neutral()) {
    hash = mark->hash();              // this is a normal header
    if (hash) {                       // if it has hash, just return it
      return hash;
    }
    hash = get_next_hash(Self, obj);  // allocate a new hash code
    temp = mark->copy_set_hash(hash); // merge the hash code into header
    // use (machine word version) atomic operation to install the hash
    test = obj->cas_set_mark(temp, mark);
    if (test == mark) {
      return hash;
    }
    // If atomic operation failed, we must inflate the header
    // into heavy weight monitor. We could add more code here
    // for fast path, but it does not worth the complexity.
  } else if (mark->has_monitor()) {
    monitor = mark->monitor();
    temp = monitor->header();
    assert(temp->is_neutral(), "invariant");
    hash = temp->hash();
    if (hash) {
      return hash;
    }
    // Skip to the following code to reduce code size
  } else if (Self->is_lock_owned((address)mark->locker())) {
    temp = mark->displaced_mark_helper(); // this is a lightweight monitor owned
    assert(temp->is_neutral(), "invariant");
    hash = temp->hash();              // by current thread, check if the displaced
    if (hash) {                       // header contains hash code
      return hash;
    }
    // WARNING:
    //   The displaced header is strictly immutable.
    // It can NOT be changed in ANY cases. So we have
    // to inflate the header into heavyweight monitor
    // even the current thread owns the lock. The reason
    // is the BasicLock (stack slot) will be asynchronously
    // read by other threads during the inflate() function.
    // Any change to stack may not propagate to other threads
    // correctly.
  }

  // Inflate the monitor to set hash code
  monitor = ObjectSynchronizer::inflate(Self, obj, inflate_cause_hash_code);
  // Load displaced header and check it has hash code
  mark = monitor->header();
  assert(mark->is_neutral(), "invariant");
  hash = mark->hash();
  if (hash == 0) {
    hash = get_next_hash(Self, obj);
    temp = mark->copy_set_hash(hash); // merge hash code into header
    assert(temp->is_neutral(), "invariant");
    test = Atomic::cmpxchg(temp, monitor->header_addr(), mark);
    if (test != mark) {
      // The only update to the header in the monitor (outside GC)
      // is install the hash code. If someone add new usage of
      // displaced header, please update this code
      hash = test->hash();
      assert(test->is_neutral(), "invariant");
      assert(hash != 0, "Trivial unexpected object/monitor header usage.");
    }
  }
  // We finally get the hash
  return hash;
}


bool ObjectSynchronizer::current_thread_holds_lock(JavaThread* thread,
                                                   Handle h_obj) {
  if (EnableValhalla && h_obj->mark()->is_always_locked()) {
    return false;
  }
  if (UseBiasedLocking) {
    BiasedLocking::revoke_and_rebias(h_obj, false, thread);
    assert(!h_obj->mark()->has_bias_pattern(), "biases should be revoked by now");
  }

  assert(thread == JavaThread::current(), "Can only be called on current thread");
  oop obj = h_obj();

  markOop mark = ReadStableMark(obj);

  // Uncontended case, header points to stack
  if (mark->has_locker()) {
    return thread->is_lock_owned((address)mark->locker());
  }
  // Contended case, header points to ObjectMonitor (tagged pointer)
  if (mark->has_monitor()) {
    ObjectMonitor* monitor = mark->monitor();
    return monitor->is_entered(thread) != 0;
  }
  // Unlocked case, header in place
  assert(mark->is_neutral(), "sanity check");
  return false;
}

// Be aware of this method could revoke bias of the lock object.
// This method queries the ownership of the lock handle specified by 'h_obj'.
// If the current thread owns the lock, it returns owner_self. If no
// thread owns the lock, it returns owner_none. Otherwise, it will return
// owner_other.
ObjectSynchronizer::LockOwnership ObjectSynchronizer::query_lock_ownership
(JavaThread *self, Handle h_obj) {
  // The caller must beware this method can revoke bias, and
  // revocation can result in a safepoint.
  assert(!SafepointSynchronize::is_at_safepoint(), "invariant");
  assert(self->thread_state() != _thread_blocked, "invariant");

  // Possible mark states: neutral, biased, stack-locked, inflated

  if (UseBiasedLocking && h_obj()->mark()->has_bias_pattern()) {
    // CASE: biased
    BiasedLocking::revoke_and_rebias(h_obj, false, self);
    assert(!h_obj->mark()->has_bias_pattern(),
           "biases should be revoked by now");
  }

  assert(self == JavaThread::current(), "Can only be called on current thread");
  oop obj = h_obj();
  markOop mark = ReadStableMark(obj);

  // CASE: stack-locked.  Mark points to a BasicLock on the owner's stack.
  if (mark->has_locker()) {
    return self->is_lock_owned((address)mark->locker()) ?
      owner_self : owner_other;
  }

  // CASE: inflated. Mark (tagged pointer) points to an objectMonitor.
  // The Object:ObjectMonitor relationship is stable as long as we're
  // not at a safepoint.
  if (mark->has_monitor()) {
    void * owner = mark->monitor()->_owner;
    if (owner == NULL) return owner_none;
    return (owner == self ||
            self->is_lock_owned((address)owner)) ? owner_self : owner_other;
  }

  // CASE: neutral
  assert(mark->is_neutral(), "sanity check");
  return owner_none;           // it's unlocked
}

// FIXME: jvmti should call this
JavaThread* ObjectSynchronizer::get_lock_owner(ThreadsList * t_list, Handle h_obj) {
  if (UseBiasedLocking) {
    if (SafepointSynchronize::is_at_safepoint()) {
      BiasedLocking::revoke_at_safepoint(h_obj);
    } else {
      BiasedLocking::revoke_and_rebias(h_obj, false, JavaThread::current());
    }
    assert(!h_obj->mark()->has_bias_pattern(), "biases should be revoked by now");
  }

  oop obj = h_obj();
  address owner = NULL;

  markOop mark = ReadStableMark(obj);

  // Uncontended case, header points to stack
  if (mark->has_locker()) {
    owner = (address) mark->locker();
  }

  // Contended case, header points to ObjectMonitor (tagged pointer)
  if (mark->has_monitor()) {
    ObjectMonitor* monitor = mark->monitor();
    assert(monitor != NULL, "monitor should be non-null");
    owner = (address) monitor->owner();
  }

  if (owner != NULL) {
    // owning_thread_from_monitor_owner() may also return NULL here
    return Threads::owning_thread_from_monitor_owner(t_list, owner);
  }

  // Unlocked case, header in place
  // Cannot have assertion since this object may have been
  // locked by another thread when reaching here.
  // assert(mark->is_neutral(), "sanity check");

  return NULL;
}

// Visitors ...

void ObjectSynchronizer::monitors_iterate(MonitorClosure* closure) {
  PaddedEnd<ObjectMonitor> * block = OrderAccess::load_acquire(&gBlockList);
  while (block != NULL) {
    assert(block->object() == CHAINMARKER, "must be a block header");
    for (int i = _BLOCKSIZE - 1; i > 0; i--) {
      ObjectMonitor* mid = (ObjectMonitor *)(block + i);
      oop object = (oop)mid->object();
      if (object != NULL) {
        closure->do_monitor(mid);
      }
    }
    block = (PaddedEnd<ObjectMonitor> *)block->FreeNext;
  }
}

// Get the next block in the block list.
static inline PaddedEnd<ObjectMonitor>* next(PaddedEnd<ObjectMonitor>* block) {
  assert(block->object() == CHAINMARKER, "must be a block header");
  block = (PaddedEnd<ObjectMonitor>*) block->FreeNext;
  assert(block == NULL || block->object() == CHAINMARKER, "must be a block header");
  return block;
}

static bool monitors_used_above_threshold() {
  if (gMonitorPopulation == 0) {
    return false;
  }
  int monitors_used = gMonitorPopulation - gMonitorFreeCount;
  int monitor_usage = (monitors_used * 100LL) / gMonitorPopulation;
  return monitor_usage > MonitorUsedDeflationThreshold;
}

bool ObjectSynchronizer::is_cleanup_needed() {
  if (MonitorUsedDeflationThreshold > 0) {
    return monitors_used_above_threshold();
  }
  return false;
}

void ObjectSynchronizer::oops_do(OopClosure* f) {
  // We only scan the global used list here (for moribund threads), and
  // the thread-local monitors in Thread::oops_do().
  global_used_oops_do(f);
}

void ObjectSynchronizer::global_used_oops_do(OopClosure* f) {
  assert(SafepointSynchronize::is_at_safepoint(), "must be at safepoint");
  list_oops_do(gOmInUseList, f);
}

void ObjectSynchronizer::thread_local_used_oops_do(Thread* thread, OopClosure* f) {
  assert(SafepointSynchronize::is_at_safepoint(), "must be at safepoint");
  list_oops_do(thread->omInUseList, f);
}

void ObjectSynchronizer::list_oops_do(ObjectMonitor* list, OopClosure* f) {
  assert(SafepointSynchronize::is_at_safepoint(), "must be at safepoint");
  ObjectMonitor* mid;
  for (mid = list; mid != NULL; mid = mid->FreeNext) {
    if (mid->object() != NULL) {
      f->do_oop((oop*)mid->object_addr());
    }
  }
}


// -----------------------------------------------------------------------------
// ObjectMonitor Lifecycle
// -----------------------
// Inflation unlinks monitors from the global gFreeList and
// associates them with objects.  Deflation -- which occurs at
// STW-time -- disassociates idle monitors from objects.  Such
// scavenged monitors are returned to the gFreeList.
//
// The global list is protected by gListLock.  All the critical sections
// are short and operate in constant-time.
//
// ObjectMonitors reside in type-stable memory (TSM) and are immortal.
//
// Lifecycle:
// --   unassigned and on the global free list
// --   unassigned and on a thread's private omFreeList
// --   assigned to an object.  The object is inflated and the mark refers
//      to the objectmonitor.


// Constraining monitor pool growth via MonitorBound ...
//
// The monitor pool is grow-only.  We scavenge at STW safepoint-time, but the
// the rate of scavenging is driven primarily by GC.  As such,  we can find
// an inordinate number of monitors in circulation.
// To avoid that scenario we can artificially induce a STW safepoint
// if the pool appears to be growing past some reasonable bound.
// Generally we favor time in space-time tradeoffs, but as there's no
// natural back-pressure on the # of extant monitors we need to impose some
// type of limit.  Beware that if MonitorBound is set to too low a value
// we could just loop. In addition, if MonitorBound is set to a low value
// we'll incur more safepoints, which are harmful to performance.
// See also: GuaranteedSafepointInterval
//
// The current implementation uses asynchronous VM operations.

static void InduceScavenge(Thread * Self, const char * Whence) {
  // Induce STW safepoint to trim monitors
  // Ultimately, this results in a call to deflate_idle_monitors() in the near future.
  // More precisely, trigger an asynchronous STW safepoint as the number
  // of active monitors passes the specified threshold.
  // TODO: assert thread state is reasonable

  if (ForceMonitorScavenge == 0 && Atomic::xchg (1, &ForceMonitorScavenge) == 0) {
    // Induce a 'null' safepoint to scavenge monitors
    // Must VM_Operation instance be heap allocated as the op will be enqueue and posted
    // to the VMthread and have a lifespan longer than that of this activation record.
    // The VMThread will delete the op when completed.
    VMThread::execute(new VM_ScavengeMonitors());
  }
}

ObjectMonitor* ObjectSynchronizer::omAlloc(Thread * Self) {
  // A large MAXPRIVATE value reduces both list lock contention
  // and list coherency traffic, but also tends to increase the
  // number of objectMonitors in circulation as well as the STW
  // scavenge costs.  As usual, we lean toward time in space-time
  // tradeoffs.
  const int MAXPRIVATE = 1024;
  for (;;) {
    ObjectMonitor * m;

    // 1: try to allocate from the thread's local omFreeList.
    // Threads will attempt to allocate first from their local list, then
    // from the global list, and only after those attempts fail will the thread
    // attempt to instantiate new monitors.   Thread-local free lists take
    // heat off the gListLock and improve allocation latency, as well as reducing
    // coherency traffic on the shared global list.
    m = Self->omFreeList;
    if (m != NULL) {
      Self->omFreeList = m->FreeNext;
      Self->omFreeCount--;
      guarantee(m->object() == NULL, "invariant");
      m->FreeNext = Self->omInUseList;
      Self->omInUseList = m;
      Self->omInUseCount++;
      return m;
    }

    // 2: try to allocate from the global gFreeList
    // CONSIDER: use muxTry() instead of muxAcquire().
    // If the muxTry() fails then drop immediately into case 3.
    // If we're using thread-local free lists then try
    // to reprovision the caller's free list.
    if (gFreeList != NULL) {
      // Reprovision the thread's omFreeList.
      // Use bulk transfers to reduce the allocation rate and heat
      // on various locks.
      Thread::muxAcquire(&gListLock, "omAlloc");
      for (int i = Self->omFreeProvision; --i >= 0 && gFreeList != NULL;) {
        gMonitorFreeCount--;
        ObjectMonitor * take = gFreeList;
        gFreeList = take->FreeNext;
        guarantee(take->object() == NULL, "invariant");
        guarantee(!take->is_busy(), "invariant");
        take->Recycle();
        omRelease(Self, take, false);
      }
      Thread::muxRelease(&gListLock);
      Self->omFreeProvision += 1 + (Self->omFreeProvision/2);
      if (Self->omFreeProvision > MAXPRIVATE) Self->omFreeProvision = MAXPRIVATE;

      const int mx = MonitorBound;
      if (mx > 0 && (gMonitorPopulation-gMonitorFreeCount) > mx) {
        // We can't safely induce a STW safepoint from omAlloc() as our thread
        // state may not be appropriate for such activities and callers may hold
        // naked oops, so instead we defer the action.
        InduceScavenge(Self, "omAlloc");
      }
      continue;
    }

    // 3: allocate a block of new ObjectMonitors
    // Both the local and global free lists are empty -- resort to malloc().
    // In the current implementation objectMonitors are TSM - immortal.
    // Ideally, we'd write "new ObjectMonitor[_BLOCKSIZE], but we want
    // each ObjectMonitor to start at the beginning of a cache line,
    // so we use align_up().
    // A better solution would be to use C++ placement-new.
    // BEWARE: As it stands currently, we don't run the ctors!
    assert(_BLOCKSIZE > 1, "invariant");
    size_t neededsize = sizeof(PaddedEnd<ObjectMonitor>) * _BLOCKSIZE;
    PaddedEnd<ObjectMonitor> * temp;
    size_t aligned_size = neededsize + (DEFAULT_CACHE_LINE_SIZE - 1);
    void* real_malloc_addr = (void *)NEW_C_HEAP_ARRAY(char, aligned_size,
                                                      mtInternal);
    temp = (PaddedEnd<ObjectMonitor> *)
             align_up(real_malloc_addr, DEFAULT_CACHE_LINE_SIZE);

    // NOTE: (almost) no way to recover if allocation failed.
    // We might be able to induce a STW safepoint and scavenge enough
    // objectMonitors to permit progress.
    if (temp == NULL) {
      vm_exit_out_of_memory(neededsize, OOM_MALLOC_ERROR,
                            "Allocate ObjectMonitors");
    }
    (void)memset((void *) temp, 0, neededsize);

    // Format the block.
    // initialize the linked list, each monitor points to its next
    // forming the single linked free list, the very first monitor
    // will points to next block, which forms the block list.
    // The trick of using the 1st element in the block as gBlockList
    // linkage should be reconsidered.  A better implementation would
    // look like: class Block { Block * next; int N; ObjectMonitor Body [N] ; }

    for (int i = 1; i < _BLOCKSIZE; i++) {
      temp[i].FreeNext = (ObjectMonitor *)&temp[i+1];
    }

    // terminate the last monitor as the end of list
    temp[_BLOCKSIZE - 1].FreeNext = NULL;

    // Element [0] is reserved for global list linkage
    temp[0].set_object(CHAINMARKER);

    // Consider carving out this thread's current request from the
    // block in hand.  This avoids some lock traffic and redundant
    // list activity.

    // Acquire the gListLock to manipulate gBlockList and gFreeList.
    // An Oyama-Taura-Yonezawa scheme might be more efficient.
    Thread::muxAcquire(&gListLock, "omAlloc [2]");
    gMonitorPopulation += _BLOCKSIZE-1;
    gMonitorFreeCount += _BLOCKSIZE-1;

    // Add the new block to the list of extant blocks (gBlockList).
    // The very first objectMonitor in a block is reserved and dedicated.
    // It serves as blocklist "next" linkage.
    temp[0].FreeNext = gBlockList;
    // There are lock-free uses of gBlockList so make sure that
    // the previous stores happen before we update gBlockList.
    OrderAccess::release_store(&gBlockList, temp);

    // Add the new string of objectMonitors to the global free list
    temp[_BLOCKSIZE - 1].FreeNext = gFreeList;
    gFreeList = temp + 1;
    Thread::muxRelease(&gListLock);
  }
}

// Place "m" on the caller's private per-thread omFreeList.
// In practice there's no need to clamp or limit the number of
// monitors on a thread's omFreeList as the only time we'll call
// omRelease is to return a monitor to the free list after a CAS
// attempt failed.  This doesn't allow unbounded #s of monitors to
// accumulate on a thread's free list.
//
// Key constraint: all ObjectMonitors on a thread's free list and the global
// free list must have their object field set to null. This prevents the
// scavenger -- deflate_idle_monitors -- from reclaiming them.

void ObjectSynchronizer::omRelease(Thread * Self, ObjectMonitor * m,
                                   bool fromPerThreadAlloc) {
  guarantee(m->object() == NULL, "invariant");
  guarantee(((m->is_busy()|m->_recursions) == 0), "freeing in-use monitor");
  // Remove from omInUseList
  if (fromPerThreadAlloc) {
    ObjectMonitor* cur_mid_in_use = NULL;
    bool extracted = false;
    for (ObjectMonitor* mid = Self->omInUseList; mid != NULL; cur_mid_in_use = mid, mid = mid->FreeNext) {
      if (m == mid) {
        // extract from per-thread in-use list
        if (mid == Self->omInUseList) {
          Self->omInUseList = mid->FreeNext;
        } else if (cur_mid_in_use != NULL) {
          cur_mid_in_use->FreeNext = mid->FreeNext; // maintain the current thread in-use list
        }
        extracted = true;
        Self->omInUseCount--;
        break;
      }
    }
    assert(extracted, "Should have extracted from in-use list");
  }

  // FreeNext is used for both omInUseList and omFreeList, so clear old before setting new
  m->FreeNext = Self->omFreeList;
  Self->omFreeList = m;
  Self->omFreeCount++;
}

// Return the monitors of a moribund thread's local free list to
// the global free list.  Typically a thread calls omFlush() when
// it's dying.  We could also consider having the VM thread steal
// monitors from threads that have not run java code over a few
// consecutive STW safepoints.  Relatedly, we might decay
// omFreeProvision at STW safepoints.
//
// Also return the monitors of a moribund thread's omInUseList to
// a global gOmInUseList under the global list lock so these
// will continue to be scanned.
//
// We currently call omFlush() from Threads::remove() _before the thread
// has been excised from the thread list and is no longer a mutator.
// This means that omFlush() can not run concurrently with a safepoint and
// interleave with the scavenge operator. In particular, this ensures that
// the thread's monitors are scanned by a GC safepoint, either via
// Thread::oops_do() (if safepoint happens before omFlush()) or via
// ObjectSynchronizer::oops_do() (if it happens after omFlush() and the thread's
// monitors have been transferred to the global in-use list).

void ObjectSynchronizer::omFlush(Thread * Self) {
  ObjectMonitor * list = Self->omFreeList;  // Null-terminated SLL
  Self->omFreeList = NULL;
  ObjectMonitor * tail = NULL;
  int tally = 0;
  if (list != NULL) {
    ObjectMonitor * s;
    // The thread is going away, the per-thread free monitors
    // are freed via set_owner(NULL)
    // Link them to tail, which will be linked into the global free list
    // gFreeList below, under the gListLock
    for (s = list; s != NULL; s = s->FreeNext) {
      tally++;
      tail = s;
      guarantee(s->object() == NULL, "invariant");
      guarantee(!s->is_busy(), "invariant");
      s->set_owner(NULL);   // redundant but good hygiene
    }
    guarantee(tail != NULL && list != NULL, "invariant");
  }

  ObjectMonitor * inUseList = Self->omInUseList;
  ObjectMonitor * inUseTail = NULL;
  int inUseTally = 0;
  if (inUseList != NULL) {
    Self->omInUseList = NULL;
    ObjectMonitor *cur_om;
    // The thread is going away, however the omInUseList inflated
    // monitors may still be in-use by other threads.
    // Link them to inUseTail, which will be linked into the global in-use list
    // gOmInUseList below, under the gListLock
    for (cur_om = inUseList; cur_om != NULL; cur_om = cur_om->FreeNext) {
      inUseTail = cur_om;
      inUseTally++;
    }
    assert(Self->omInUseCount == inUseTally, "in-use count off");
    Self->omInUseCount = 0;
    guarantee(inUseTail != NULL && inUseList != NULL, "invariant");
  }

  Thread::muxAcquire(&gListLock, "omFlush");
  if (tail != NULL) {
    tail->FreeNext = gFreeList;
    gFreeList = list;
    gMonitorFreeCount += tally;
    assert(Self->omFreeCount == tally, "free-count off");
    Self->omFreeCount = 0;
  }

  if (inUseTail != NULL) {
    inUseTail->FreeNext = gOmInUseList;
    gOmInUseList = inUseList;
    gOmInUseCount += inUseTally;
  }

  Thread::muxRelease(&gListLock);
}

static void post_monitor_inflate_event(EventJavaMonitorInflate* event,
                                       const oop obj,
                                       ObjectSynchronizer::InflateCause cause) {
  assert(event != NULL, "invariant");
  assert(event->should_commit(), "invariant");
  event->set_monitorClass(obj->klass());
  event->set_address((uintptr_t)(void*)obj);
  event->set_cause((u1)cause);
  event->commit();
}

// Fast path code shared by multiple functions
ObjectMonitor* ObjectSynchronizer::inflate_helper(oop obj) {
  markOop mark = obj->mark();
  if (mark->has_monitor()) {
    assert(ObjectSynchronizer::verify_objmon_isinpool(mark->monitor()), "monitor is invalid");
    assert(mark->monitor()->header()->is_neutral(), "monitor must record a good object header");
    return mark->monitor();
  }
  return ObjectSynchronizer::inflate(Thread::current(),
                                     obj,
                                     inflate_cause_vm_internal);
}

ObjectMonitor* ObjectSynchronizer::inflate(Thread * Self,
                                                     oop object,
                                                     const InflateCause cause) {

  // Inflate mutates the heap ...
  // Relaxing assertion for bug 6320749.
  assert(Universe::verify_in_progress() ||
         !SafepointSynchronize::is_at_safepoint(), "invariant");

  if (EnableValhalla) {
    guarantee(!object->klass()->is_value(), "Attempt to inflate value type");
  }

  EventJavaMonitorInflate event;

  for (;;) {
    const markOop mark = object->mark();
    assert(!mark->has_bias_pattern(), "invariant");

    // The mark can be in one of the following states:
    // *  Inflated     - just return
    // *  Stack-locked - coerce it to inflated
    // *  INFLATING    - busy wait for conversion to complete
    // *  Neutral      - aggressively inflate the object.
    // *  BIASED       - Illegal.  We should never see this

    // CASE: inflated
    if (mark->has_monitor()) {
      ObjectMonitor * inf = mark->monitor();
      assert(inf->header()->is_neutral(), "invariant");
      assert(oopDesc::equals((oop) inf->object(), object), "invariant");
      assert(ObjectSynchronizer::verify_objmon_isinpool(inf), "monitor is invalid");
      return inf;
    }

    // CASE: inflation in progress - inflating over a stack-lock.
    // Some other thread is converting from stack-locked to inflated.
    // Only that thread can complete inflation -- other threads must wait.
    // The INFLATING value is transient.
    // Currently, we spin/yield/park and poll the markword, waiting for inflation to finish.
    // We could always eliminate polling by parking the thread on some auxiliary list.
    if (mark == markOopDesc::INFLATING()) {
      ReadStableMark(object);
      continue;
    }

    // CASE: stack-locked
    // Could be stack-locked either by this thread or by some other thread.
    //
    // Note that we allocate the objectmonitor speculatively, _before_ attempting
    // to install INFLATING into the mark word.  We originally installed INFLATING,
    // allocated the objectmonitor, and then finally STed the address of the
    // objectmonitor into the mark.  This was correct, but artificially lengthened
    // the interval in which INFLATED appeared in the mark, thus increasing
    // the odds of inflation contention.
    //
    // We now use per-thread private objectmonitor free lists.
    // These list are reprovisioned from the global free list outside the
    // critical INFLATING...ST interval.  A thread can transfer
    // multiple objectmonitors en-mass from the global free list to its local free list.
    // This reduces coherency traffic and lock contention on the global free list.
    // Using such local free lists, it doesn't matter if the omAlloc() call appears
    // before or after the CAS(INFLATING) operation.
    // See the comments in omAlloc().

    if (mark->has_locker()) {
      ObjectMonitor * m = omAlloc(Self);
      // Optimistically prepare the objectmonitor - anticipate successful CAS
      // We do this before the CAS in order to minimize the length of time
      // in which INFLATING appears in the mark.
      m->Recycle();
      m->_Responsible  = NULL;
      m->_recursions   = 0;
      m->_SpinDuration = ObjectMonitor::Knob_SpinLimit;   // Consider: maintain by type/class

      markOop cmp = object->cas_set_mark(markOopDesc::INFLATING(), mark);
      if (cmp != mark) {
        omRelease(Self, m, true);
        continue;       // Interference -- just retry
      }

      // We've successfully installed INFLATING (0) into the mark-word.
      // This is the only case where 0 will appear in a mark-word.
      // Only the singular thread that successfully swings the mark-word
      // to 0 can perform (or more precisely, complete) inflation.
      //
      // Why do we CAS a 0 into the mark-word instead of just CASing the
      // mark-word from the stack-locked value directly to the new inflated state?
      // Consider what happens when a thread unlocks a stack-locked object.
      // It attempts to use CAS to swing the displaced header value from the
      // on-stack basiclock back into the object header.  Recall also that the
      // header value (hashcode, etc) can reside in (a) the object header, or
      // (b) a displaced header associated with the stack-lock, or (c) a displaced
      // header in an objectMonitor.  The inflate() routine must copy the header
      // value from the basiclock on the owner's stack to the objectMonitor, all
      // the while preserving the hashCode stability invariants.  If the owner
      // decides to release the lock while the value is 0, the unlock will fail
      // and control will eventually pass from slow_exit() to inflate.  The owner
      // will then spin, waiting for the 0 value to disappear.   Put another way,
      // the 0 causes the owner to stall if the owner happens to try to
      // drop the lock (restoring the header from the basiclock to the object)
      // while inflation is in-progress.  This protocol avoids races that might
      // would otherwise permit hashCode values to change or "flicker" for an object.
      // Critically, while object->mark is 0 mark->displaced_mark_helper() is stable.
      // 0 serves as a "BUSY" inflate-in-progress indicator.


      // fetch the displaced mark from the owner's stack.
      // The owner can't die or unwind past the lock while our INFLATING
      // object is in the mark.  Furthermore the owner can't complete
      // an unlock on the object, either.
      markOop dmw = mark->displaced_mark_helper();
      assert(dmw->is_neutral(), "invariant");

      // Setup monitor fields to proper values -- prepare the monitor
      m->set_header(dmw);

      // Optimization: if the mark->locker stack address is associated
      // with this thread we could simply set m->_owner = Self.
      // Note that a thread can inflate an object
      // that it has stack-locked -- as might happen in wait() -- directly
      // with CAS.  That is, we can avoid the xchg-NULL .... ST idiom.
      m->set_owner(mark->locker());
      m->set_object(object);
      // TODO-FIXME: assert BasicLock->dhw != 0.

      // Must preserve store ordering. The monitor state must
      // be stable at the time of publishing the monitor address.
      guarantee(object->mark() == markOopDesc::INFLATING(), "invariant");
      object->release_set_mark(markOopDesc::encode(m));

      // Hopefully the performance counters are allocated on distinct cache lines
      // to avoid false sharing on MP systems ...
      OM_PERFDATA_OP(Inflations, inc());
      if (log_is_enabled(Debug, monitorinflation)) {
        if (object->is_instance()) {
          ResourceMark rm;
          log_debug(monitorinflation)("Inflating object " INTPTR_FORMAT " , mark " INTPTR_FORMAT " , type %s",
                                      p2i(object), p2i(object->mark()),
                                      object->klass()->external_name());
        }
      }
      if (event.should_commit()) {
        post_monitor_inflate_event(&event, object, cause);
      }
      return m;
    }

    // CASE: neutral
    // TODO-FIXME: for entry we currently inflate and then try to CAS _owner.
    // If we know we're inflating for entry it's better to inflate by swinging a
    // pre-locked objectMonitor pointer into the object header.   A successful
    // CAS inflates the object *and* confers ownership to the inflating thread.
    // In the current implementation we use a 2-step mechanism where we CAS()
    // to inflate and then CAS() again to try to swing _owner from NULL to Self.
    // An inflateTry() method that we could call from fast_enter() and slow_enter()
    // would be useful.

    assert(mark->is_neutral(), "invariant");
    ObjectMonitor * m = omAlloc(Self);
    // prepare m for installation - set monitor to initial state
    m->Recycle();
    m->set_header(mark);
    m->set_owner(NULL);
    m->set_object(object);
    m->_recursions   = 0;
    m->_Responsible  = NULL;
    m->_SpinDuration = ObjectMonitor::Knob_SpinLimit;       // consider: keep metastats by type/class

    if (object->cas_set_mark(markOopDesc::encode(m), mark) != mark) {
      m->set_object(NULL);
      m->set_owner(NULL);
      m->Recycle();
      omRelease(Self, m, true);
      m = NULL;
      continue;
      // interference - the markword changed - just retry.
      // The state-transitions are one-way, so there's no chance of
      // live-lock -- "Inflated" is an absorbing state.
    }

    // Hopefully the performance counters are allocated on distinct
    // cache lines to avoid false sharing on MP systems ...
    OM_PERFDATA_OP(Inflations, inc());
    if (log_is_enabled(Debug, monitorinflation)) {
      if (object->is_instance()) {
        ResourceMark rm;
        log_debug(monitorinflation)("Inflating object " INTPTR_FORMAT " , mark " INTPTR_FORMAT " , type %s",
                                    p2i(object), p2i(object->mark()),
                                    object->klass()->external_name());
      }
    }
    if (event.should_commit()) {
      post_monitor_inflate_event(&event, object, cause);
    }
    return m;
  }
}


// We create a list of in-use monitors for each thread.
//
// deflate_thread_local_monitors() scans a single thread's in-use list, while
// deflate_idle_monitors() scans only a global list of in-use monitors which
// is populated only as a thread dies (see omFlush()).
//
// These operations are called at all safepoints, immediately after mutators
// are stopped, but before any objects have moved. Collectively they traverse
// the population of in-use monitors, deflating where possible. The scavenged
// monitors are returned to the monitor free list.
//
// Beware that we scavenge at *every* stop-the-world point. Having a large
// number of monitors in-use could negatively impact performance. We also want
// to minimize the total # of monitors in circulation, as they incur a small
// footprint penalty.
//
// Perversely, the heap size -- and thus the STW safepoint rate --
// typically drives the scavenge rate.  Large heaps can mean infrequent GC,
// which in turn can mean large(r) numbers of objectmonitors in circulation.
// This is an unfortunate aspect of this design.

// Deflate a single monitor if not in-use
// Return true if deflated, false if in-use
bool ObjectSynchronizer::deflate_monitor(ObjectMonitor* mid, oop obj,
                                         ObjectMonitor** freeHeadp,
                                         ObjectMonitor** freeTailp) {
  bool deflated;
  // Normal case ... The monitor is associated with obj.
  guarantee(obj->mark() == markOopDesc::encode(mid), "invariant");
  guarantee(mid == obj->mark()->monitor(), "invariant");
  guarantee(mid->header()->is_neutral(), "invariant");

  if (mid->is_busy()) {
    deflated = false;
  } else {
    // Deflate the monitor if it is no longer being used
    // It's idle - scavenge and return to the global free list
    // plain old deflation ...
    if (log_is_enabled(Debug, monitorinflation)) {
      if (obj->is_instance()) {
        ResourceMark rm;
        log_debug(monitorinflation)("Deflating object " INTPTR_FORMAT " , "
                                    "mark " INTPTR_FORMAT " , type %s",
                                    p2i(obj), p2i(obj->mark()),
                                    obj->klass()->external_name());
      }
    }

    // Restore the header back to obj
    obj->release_set_mark(mid->header());
    mid->clear();

    assert(mid->object() == NULL, "invariant");

    // Move the object to the working free list defined by freeHeadp, freeTailp
    if (*freeHeadp == NULL) *freeHeadp = mid;
    if (*freeTailp != NULL) {
      ObjectMonitor * prevtail = *freeTailp;
      assert(prevtail->FreeNext == NULL, "cleaned up deflated?");
      prevtail->FreeNext = mid;
    }
    *freeTailp = mid;
    deflated = true;
  }
  return deflated;
}

// Walk a given monitor list, and deflate idle monitors
// The given list could be a per-thread list or a global list
// Caller acquires gListLock.
//
// In the case of parallel processing of thread local monitor lists,
// work is done by Threads::parallel_threads_do() which ensures that
// each Java thread is processed by exactly one worker thread, and
// thus avoid conflicts that would arise when worker threads would
// process the same monitor lists concurrently.
//
// See also ParallelSPCleanupTask and
// SafepointSynchronize::do_cleanup_tasks() in safepoint.cpp and
// Threads::parallel_java_threads_do() in thread.cpp.
int ObjectSynchronizer::deflate_monitor_list(ObjectMonitor** listHeadp,
                                             ObjectMonitor** freeHeadp,
                                             ObjectMonitor** freeTailp) {
  ObjectMonitor* mid;
  ObjectMonitor* next;
  ObjectMonitor* cur_mid_in_use = NULL;
  int deflated_count = 0;

  for (mid = *listHeadp; mid != NULL;) {
    oop obj = (oop) mid->object();
    if (obj != NULL && deflate_monitor(mid, obj, freeHeadp, freeTailp)) {
      // if deflate_monitor succeeded,
      // extract from per-thread in-use list
      if (mid == *listHeadp) {
        *listHeadp = mid->FreeNext;
      } else if (cur_mid_in_use != NULL) {
        cur_mid_in_use->FreeNext = mid->FreeNext; // maintain the current thread in-use list
      }
      next = mid->FreeNext;
      mid->FreeNext = NULL;  // This mid is current tail in the freeHeadp list
      mid = next;
      deflated_count++;
    } else {
      cur_mid_in_use = mid;
      mid = mid->FreeNext;
    }
  }
  return deflated_count;
}

void ObjectSynchronizer::prepare_deflate_idle_monitors(DeflateMonitorCounters* counters) {
  counters->nInuse = 0;            // currently associated with objects
  counters->nInCirculation = 0;    // extant
  counters->nScavenged = 0;        // reclaimed
  counters->perThreadTimes = 0.0;  // per-thread scavenge times
}

void ObjectSynchronizer::deflate_idle_monitors(DeflateMonitorCounters* counters) {
  assert(SafepointSynchronize::is_at_safepoint(), "must be at safepoint");
  bool deflated = false;

  ObjectMonitor * freeHeadp = NULL;  // Local SLL of scavenged monitors
  ObjectMonitor * freeTailp = NULL;

  // Prevent omFlush from changing mids in Thread dtor's during deflation
  // And in case the vm thread is acquiring a lock during a safepoint
  // See e.g. 6320749
  Thread::muxAcquire(&gListLock, "scavenge - return");

  // Note: the thread-local monitors lists get deflated in
  // a separate pass. See deflate_thread_local_monitors().

  // For moribund threads, scan gOmInUseList
  if (gOmInUseList) {
    counters->nInCirculation += gOmInUseCount;
    int deflated_count = deflate_monitor_list((ObjectMonitor **)&gOmInUseList, &freeHeadp, &freeTailp);
    gOmInUseCount -= deflated_count;
    counters->nScavenged += deflated_count;
    counters->nInuse += gOmInUseCount;
  }

  // Move the scavenged monitors back to the global free list.
  if (freeHeadp != NULL) {
    guarantee(freeTailp != NULL && counters->nScavenged > 0, "invariant");
    assert(freeTailp->FreeNext == NULL, "invariant");
    // constant-time list splice - prepend scavenged segment to gFreeList
    freeTailp->FreeNext = gFreeList;
    gFreeList = freeHeadp;
  }
  Thread::muxRelease(&gListLock);

}

void ObjectSynchronizer::finish_deflate_idle_monitors(DeflateMonitorCounters* counters) {
  if (log_is_enabled(Info, safepoint, cleanup)) {
    // Report the cumulative time for deflating each thread's idle
    // monitors. Note: if the work is split among more than one
    // worker thread, then the reported time will likely be more
    // than a beginning to end measurement of the phase.
    log_info(safepoint, cleanup)("deflating per-thread idle monitors, %3.7f secs", counters->perThreadTimes);
  }

  gMonitorFreeCount += counters->nScavenged;

  // Consider: audit gFreeList to ensure that gMonitorFreeCount and list agree.

  ForceMonitorScavenge = 0;    // Reset

  OM_PERFDATA_OP(Deflations, inc(counters->nScavenged));
  OM_PERFDATA_OP(MonExtant, set_value(counters->nInCirculation));

  // TODO: Add objectMonitor leak detection.
  // Audit/inventory the objectMonitors -- make sure they're all accounted for.
  GVars.stwRandom = os::random();
  GVars.stwCycle++;
}

void ObjectSynchronizer::deflate_thread_local_monitors(Thread* thread, DeflateMonitorCounters* counters) {
  assert(SafepointSynchronize::is_at_safepoint(), "must be at safepoint");

  ObjectMonitor * freeHeadp = NULL;  // Local SLL of scavenged monitors
  ObjectMonitor * freeTailp = NULL;
  elapsedTimer timer;

  if (log_is_enabled(Info, safepoint, cleanup)) {
    timer.start();
  }

  int deflated_count = deflate_monitor_list(thread->omInUseList_addr(), &freeHeadp, &freeTailp);

  timer.stop();

  Thread::muxAcquire(&gListLock, "scavenge - return");

  // Adjust counters
  counters->nInCirculation += thread->omInUseCount;
  thread->omInUseCount -= deflated_count;
  counters->nScavenged += deflated_count;
  counters->nInuse += thread->omInUseCount;
  // For now, we only care about cumulative per-thread deflation time.
  counters->perThreadTimes += timer.seconds();

  // Move the scavenged monitors back to the global free list.
  if (freeHeadp != NULL) {
    guarantee(freeTailp != NULL && deflated_count > 0, "invariant");
    assert(freeTailp->FreeNext == NULL, "invariant");

    // constant-time list splice - prepend scavenged segment to gFreeList
    freeTailp->FreeNext = gFreeList;
    gFreeList = freeHeadp;
  }
  Thread::muxRelease(&gListLock);
}

// Monitor cleanup on JavaThread::exit

// Iterate through monitor cache and attempt to release thread's monitors
// Gives up on a particular monitor if an exception occurs, but continues
// the overall iteration, swallowing the exception.
class ReleaseJavaMonitorsClosure: public MonitorClosure {
 private:
  TRAPS;

 public:
  ReleaseJavaMonitorsClosure(Thread* thread) : THREAD(thread) {}
  void do_monitor(ObjectMonitor* mid) {
    if (mid->owner() == THREAD) {
      (void)mid->complete_exit(CHECK);
    }
  }
};

// Release all inflated monitors owned by THREAD.  Lightweight monitors are
// ignored.  This is meant to be called during JNI thread detach which assumes
// all remaining monitors are heavyweight.  All exceptions are swallowed.
// Scanning the extant monitor list can be time consuming.
// A simple optimization is to add a per-thread flag that indicates a thread
// called jni_monitorenter() during its lifetime.
//
// Instead of No_Savepoint_Verifier it might be cheaper to
// use an idiom of the form:
//   auto int tmp = SafepointSynchronize::_safepoint_counter ;
//   <code that must not run at safepoint>
//   guarantee (((tmp ^ _safepoint_counter) | (tmp & 1)) == 0) ;
// Since the tests are extremely cheap we could leave them enabled
// for normal product builds.

void ObjectSynchronizer::release_monitors_owned_by_thread(TRAPS) {
  assert(THREAD == JavaThread::current(), "must be current Java thread");
  NoSafepointVerifier nsv;
  ReleaseJavaMonitorsClosure rjmc(THREAD);
  Thread::muxAcquire(&gListLock, "release_monitors_owned_by_thread");
  ObjectSynchronizer::monitors_iterate(&rjmc);
  Thread::muxRelease(&gListLock);
  THREAD->clear_pending_exception();
}

const char* ObjectSynchronizer::inflate_cause_name(const InflateCause cause) {
  switch (cause) {
    case inflate_cause_vm_internal:    return "VM Internal";
    case inflate_cause_monitor_enter:  return "Monitor Enter";
    case inflate_cause_wait:           return "Monitor Wait";
    case inflate_cause_notify:         return "Monitor Notify";
    case inflate_cause_hash_code:      return "Monitor Hash Code";
    case inflate_cause_jni_enter:      return "JNI Monitor Enter";
    case inflate_cause_jni_exit:       return "JNI Monitor Exit";
    default:
      ShouldNotReachHere();
  }
  return "Unknown";
}

//------------------------------------------------------------------------------
// Debugging code

u_char* ObjectSynchronizer::get_gvars_addr() {
  return (u_char*)&GVars;
}

u_char* ObjectSynchronizer::get_gvars_hcSequence_addr() {
  return (u_char*)&GVars.hcSequence;
}

size_t ObjectSynchronizer::get_gvars_size() {
  return sizeof(SharedGlobals);
}

u_char* ObjectSynchronizer::get_gvars_stwRandom_addr() {
  return (u_char*)&GVars.stwRandom;
}

#ifndef PRODUCT

// Check if monitor belongs to the monitor cache
// The list is grow-only so it's *relatively* safe to traverse
// the list of extant blocks without taking a lock.

int ObjectSynchronizer::verify_objmon_isinpool(ObjectMonitor *monitor) {
  PaddedEnd<ObjectMonitor> * block = OrderAccess::load_acquire(&gBlockList);
  while (block != NULL) {
    assert(block->object() == CHAINMARKER, "must be a block header");
    if (monitor > &block[0] && monitor < &block[_BLOCKSIZE]) {
      address mon = (address)monitor;
      address blk = (address)block;
      size_t diff = mon - blk;
      assert((diff % sizeof(PaddedEnd<ObjectMonitor>)) == 0, "must be aligned");
      return 1;
    }
    block = (PaddedEnd<ObjectMonitor> *)block->FreeNext;
  }
  return 0;
}

#endif<|MERGE_RESOLUTION|>--- conflicted
+++ resolved
@@ -408,11 +408,7 @@
 //  5) lock lock2
 // NOTE: must use heavy weight monitor to handle complete_exit/reenter()
 intptr_t ObjectSynchronizer::complete_exit(Handle obj, TRAPS) {
-<<<<<<< HEAD
-  TEVENT(complete_exit);
   assert(!EnableValhalla || !obj->klass()->is_value(), "monitor op on value type");
-=======
->>>>>>> 802430bc
   if (UseBiasedLocking) {
     BiasedLocking::revoke_and_rebias(obj, false, THREAD);
     assert(!obj->mark()->has_bias_pattern(), "biases should be revoked by now");
@@ -427,11 +423,7 @@
 
 // NOTE: must use heavy weight monitor to handle complete_exit/reenter()
 void ObjectSynchronizer::reenter(Handle obj, intptr_t recursion, TRAPS) {
-<<<<<<< HEAD
-  TEVENT(reenter);
   assert(!EnableValhalla || !obj->klass()->is_value(), "monitor op on value type");
-=======
->>>>>>> 802430bc
   if (UseBiasedLocking) {
     BiasedLocking::revoke_and_rebias(obj, false, THREAD);
     assert(!obj->mark()->has_bias_pattern(), "biases should be revoked by now");
@@ -448,11 +440,7 @@
 // NOTE: must use heavy weight monitor to handle jni monitor enter
 void ObjectSynchronizer::jni_enter(Handle obj, TRAPS) {
   // the current locking is from JNI instead of Java code
-<<<<<<< HEAD
-  TEVENT(jni_enter);
   CHECK_THROW_NOSYNC_IMSE(obj);
-=======
->>>>>>> 802430bc
   if (UseBiasedLocking) {
     BiasedLocking::revoke_and_rebias(obj, false, THREAD);
     assert(!obj->mark()->has_bias_pattern(), "biases should be revoked by now");
@@ -464,11 +452,7 @@
 
 // NOTE: must use heavy weight monitor to handle jni monitor exit
 void ObjectSynchronizer::jni_exit(oop obj, Thread* THREAD) {
-<<<<<<< HEAD
-  TEVENT(jni_exit);
   CHECK_THROW_NOSYNC_IMSE(obj);
-=======
->>>>>>> 802430bc
   if (UseBiasedLocking) {
     Handle h_obj(THREAD, obj);
     BiasedLocking::revoke_and_rebias(h_obj, false, THREAD);
