--- conflicted
+++ resolved
@@ -2666,7 +2666,18 @@
   experimental(bool, UseSwitchProfiling, true,                              \
           "leverage profiling for table/lookup switch")                     \
                                                                             \
-<<<<<<< HEAD
+  JFR_ONLY(product(bool, FlightRecorder, false,                             \
+          "Enable Flight Recorder"))                                        \
+                                                                            \
+  JFR_ONLY(product(ccstr, FlightRecorderOptions, NULL,                      \
+          "Flight Recorder options"))                                       \
+                                                                            \
+  JFR_ONLY(product(ccstr, StartFlightRecording, NULL,                       \
+          "Start flight recording with options"))                           \
+                                                                            \
+  experimental(bool, UseFastUnorderedTimeStamps, false,                     \
+          "Use platform unstable time where supported for timestamps only") \
+                                                                            \
   product(bool, EnableValhalla, false,                                      \
           "Enable experimental Valhalla features")                          \
                                                                             \
@@ -2697,20 +2708,6 @@
   develop(bool, StressValueTypeReturnedAsFields, false,                     \
           "stress return of fields instead of a value type reference")      \
 
-
-=======
-  JFR_ONLY(product(bool, FlightRecorder, false,                             \
-          "Enable Flight Recorder"))                                        \
-                                                                            \
-  JFR_ONLY(product(ccstr, FlightRecorderOptions, NULL,                      \
-          "Flight Recorder options"))                                       \
-                                                                            \
-  JFR_ONLY(product(ccstr, StartFlightRecording, NULL,                       \
-          "Start flight recording with options"))                           \
-                                                                            \
-  experimental(bool, UseFastUnorderedTimeStamps, false,                     \
-          "Use platform unstable time where supported for timestamps only")
->>>>>>> d9d89900
 
 #define VM_FLAGS(develop,                                                   \
                  develop_pd,                                                \
