/*
 * Copyright (c) 1997, 2018, Oracle and/or its affiliates. All rights reserved.
 * DO NOT ALTER OR REMOVE COPYRIGHT NOTICES OR THIS FILE HEADER.
 *
 * This code is free software; you can redistribute it and/or modify it
 * under the terms of the GNU General Public License version 2 only, as
 * published by the Free Software Foundation.
 *
 * This code is distributed in the hope that it will be useful, but WITHOUT
 * ANY WARRANTY; without even the implied warranty of MERCHANTABILITY or
 * FITNESS FOR A PARTICULAR PURPOSE.  See the GNU General Public License
 * version 2 for more details (a copy is included in the LICENSE file that
 * accompanied this code).
 *
 * You should have received a copy of the GNU General Public License version
 * 2 along with this work; if not, write to the Free Software Foundation,
 * Inc., 51 Franklin St, Fifth Floor, Boston, MA 02110-1301 USA.
 *
 * Please contact Oracle, 500 Oracle Parkway, Redwood Shores, CA 94065 USA
 * or visit www.oracle.com if you need additional information or have any
 * questions.
 *
 */

#ifndef SHARE_VM_RUNTIME_VM_OPERATIONS_HPP
#define SHARE_VM_RUNTIME_VM_OPERATIONS_HPP

#include "classfile/javaClasses.hpp"
#include "memory/allocation.hpp"
#include "oops/oop.hpp"
#include "runtime/thread.hpp"
#include "runtime/threadSMR.hpp"
#include "code/codeCache.hpp"

// The following classes are used for operations
// initiated by a Java thread but that must
// take place in the VMThread.

#define VM_OP_ENUM(type)   VMOp_##type,

// Note: When new VM_XXX comes up, add 'XXX' to the template table.
#define VM_OPS_DO(template)                       \
  template(Dummy)                                 \
  template(ThreadStop)                            \
  template(ThreadDump)                            \
  template(PrintThreads)                          \
  template(FindDeadlocks)                         \
  template(ClearICs)                              \
  template(ForceSafepoint)                        \
  template(ForceAsyncSafepoint)                   \
  template(Deoptimize)                            \
  template(DeoptimizeFrame)                       \
  template(DeoptimizeAll)                         \
  template(ZombieAll)                             \
  template(UnlinkSymbols)                         \
  template(Verify)                                \
  template(PrintJNI)                              \
  template(HeapDumper)                            \
  template(DeoptimizeTheWorld)                    \
  template(CollectForMetadataAllocation)          \
  template(GC_HeapInspection)                     \
  template(GenCollectFull)                        \
  template(GenCollectFullConcurrent)              \
  template(GenCollectForAllocation)               \
  template(ParallelGCFailedAllocation)            \
  template(ParallelGCSystemGC)                    \
  template(CGC_Operation)                         \
  template(CMS_Initial_Mark)                      \
  template(CMS_Final_Remark)                      \
  template(G1CollectForAllocation)                \
  template(G1CollectFull)                         \
  template(HandshakeOneThread)                    \
  template(HandshakeAllThreads)                   \
  template(HandshakeFallback)                     \
  template(DestroyAllocationContext)              \
  template(EnableBiasedLocking)                   \
  template(RevokeBias)                            \
  template(BulkRevokeBias)                        \
  template(PopulateDumpSharedSpace)               \
  template(JNIFunctionTableCopier)                \
  template(RedefineClasses)                       \
  template(UpdateForPopTopFrame)                  \
  template(SetFramePop)                           \
  template(GetOwnedMonitorInfo)                   \
  template(GetObjectMonitorUsage)                 \
  template(GetCurrentContendedMonitor)            \
  template(GetStackTrace)                         \
  template(GetMultipleStackTraces)                \
  template(GetAllStackTraces)                     \
  template(GetThreadListStackTraces)              \
  template(GetFrameCount)                         \
  template(GetFrameLocation)                      \
  template(ChangeBreakpoints)                     \
  template(GetOrSetLocal)                         \
  template(GetCurrentLocation)                    \
  template(EnterInterpOnlyMode)                   \
  template(ChangeSingleStep)                      \
  template(HeapWalkOperation)                     \
  template(HeapIterateOperation)                  \
  template(ReportJavaOutOfMemory)                 \
  template(JFRCheckpoint)                         \
  template(Exit)                                  \
  template(LinuxDllLoad)                          \
  template(RotateGCLog)                           \
  template(WhiteBoxOperation)                     \
  template(ClassLoaderStatsOperation)             \
  template(DumpHashtable)                         \
  template(DumpTouchedMethods)                    \
  template(MarkActiveNMethods)                    \
  template(PrintCompileQueue)                     \
  template(PrintClassHierarchy)                   \
  template(ThreadSuspend)                         \
  template(CTWThreshold)                          \
  template(ThreadsSuspendJVMTI)                   \
  template(ICBufferFull)                          \
  template(ScavengeMonitors)                      \
  template(PrintMetadata)                         \
<<<<<<< HEAD
  template(VTBufferStats)                         \
=======
  template(GTestExecuteAtSafepoint)               \
>>>>>>> d6afb491

class VM_Operation: public CHeapObj<mtInternal> {
 public:
  enum Mode {
    _safepoint,       // blocking,        safepoint, vm_op C-heap allocated
    _no_safepoint,    // blocking,     no safepoint, vm_op C-Heap allocated
    _concurrent,      // non-blocking, no safepoint, vm_op C-Heap allocated
    _async_safepoint  // non-blocking,    safepoint, vm_op C-Heap allocated
  };

  enum VMOp_Type {
    VM_OPS_DO(VM_OP_ENUM)
    VMOp_Terminating
  };

 private:
  Thread*         _calling_thread;
  ThreadPriority  _priority;
  long            _timestamp;
  VM_Operation*   _next;
  VM_Operation*   _prev;

  // The VM operation name array
  static const char* _names[];

 public:
  VM_Operation()  { _calling_thread = NULL; _next = NULL; _prev = NULL; }
  virtual ~VM_Operation() {}

  // VM operation support (used by VM thread)
  Thread* calling_thread() const                 { return _calling_thread; }
  ThreadPriority priority()                      { return _priority; }
  void set_calling_thread(Thread* thread, ThreadPriority priority);

  long timestamp() const              { return _timestamp; }
  void set_timestamp(long timestamp)  { _timestamp = timestamp; }

  // Called by VM thread - does in turn invoke doit(). Do not override this
  void evaluate();

  // evaluate() is called by the VMThread and in turn calls doit().
  // If the thread invoking VMThread::execute((VM_Operation*) is a JavaThread,
  // doit_prologue() is called in that thread before transferring control to
  // the VMThread.
  // If doit_prologue() returns true the VM operation will proceed, and
  // doit_epilogue() will be called by the JavaThread once the VM operation
  // completes. If doit_prologue() returns false the VM operation is cancelled.
  virtual void doit()                            = 0;
  virtual bool doit_prologue()                   { return true; };
  virtual void doit_epilogue()                   {}; // Note: Not called if mode is: _concurrent

  // Type test
  virtual bool is_methodCompiler() const         { return false; }

  // Linking
  VM_Operation *next() const                     { return _next; }
  VM_Operation *prev() const                     { return _prev; }
  void set_next(VM_Operation *next)              { _next = next; }
  void set_prev(VM_Operation *prev)              { _prev = prev; }

  // Configuration. Override these appropriately in subclasses.
  virtual VMOp_Type type() const = 0;
  virtual Mode evaluation_mode() const            { return _safepoint; }
  virtual bool allow_nested_vm_operations() const { return false; }
  virtual bool is_cheap_allocated() const         { return false; }
  virtual void oops_do(OopClosure* f)              { /* do nothing */ };

  // CAUTION: <don't hang yourself with following rope>
  // If you override these methods, make sure that the evaluation
  // of these methods is race-free and non-blocking, since these
  // methods may be evaluated either by the mutators or by the
  // vm thread, either concurrently with mutators or with the mutators
  // stopped. In other words, taking locks is verboten, and if there
  // are any races in evaluating the conditions, they'd better be benign.
  virtual bool evaluate_at_safepoint() const {
    return evaluation_mode() == _safepoint  ||
           evaluation_mode() == _async_safepoint;
  }
  virtual bool evaluate_concurrently() const {
    return evaluation_mode() == _concurrent ||
           evaluation_mode() == _async_safepoint;
  }

  static const char* mode_to_string(Mode mode);

  // Debugging
  virtual void print_on_error(outputStream* st) const;
  const char* name() const { return _names[type()]; }
  static const char* name(int type) {
    assert(type >= 0 && type < VMOp_Terminating, "invalid VM operation type");
    return _names[type];
  }
#ifndef PRODUCT
  void print_on(outputStream* st) const { print_on_error(st); }
#endif
};

class VM_ThreadStop: public VM_Operation {
 private:
  oop     _thread;        // The Thread that the Throwable is thrown against
  oop     _throwable;     // The Throwable thrown at the target Thread
 public:
  // All oops are passed as JNI handles, since there is no guarantee that a GC might happen before the
  // VM operation is executed.
  VM_ThreadStop(oop thread, oop throwable) {
    _thread    = thread;
    _throwable = throwable;
  }
  VMOp_Type type() const                         { return VMOp_ThreadStop; }
  oop target_thread() const                      { return _thread; }
  oop throwable() const                          { return _throwable;}
  void doit();
  // We deoptimize if top-most frame is compiled - this might require a C2I adapter to be generated
  bool allow_nested_vm_operations() const        { return true; }
  Mode evaluation_mode() const                   { return _async_safepoint; }
  bool is_cheap_allocated() const                { return true; }

  // GC support
  void oops_do(OopClosure* f) {
    f->do_oop(&_thread); f->do_oop(&_throwable);
  }
};

class VM_ClearICs: public VM_Operation {
 private:
  bool _preserve_static_stubs;
 public:
  VM_ClearICs(bool preserve_static_stubs) { _preserve_static_stubs = preserve_static_stubs; }
  void doit();
  VMOp_Type type() const { return VMOp_ClearICs; }
};

// empty vm op, evaluated just to force a safepoint
class VM_ForceSafepoint: public VM_Operation {
 public:
  void doit()         {}
  VMOp_Type type() const { return VMOp_ForceSafepoint; }
};

// empty vm op, when forcing a safepoint to suspend a thread
class VM_ThreadSuspend: public VM_ForceSafepoint {
 public:
  VMOp_Type type() const { return VMOp_ThreadSuspend; }
};

// empty vm op, when forcing a safepoint due to ctw threshold is reached for the sweeper
class VM_CTWThreshold: public VM_ForceSafepoint {
 public:
  VMOp_Type type() const { return VMOp_CTWThreshold; }
};

// empty vm op, when forcing a safepoint to suspend threads from jvmti
class VM_ThreadsSuspendJVMTI: public VM_ForceSafepoint {
 public:
  VMOp_Type type() const { return VMOp_ThreadsSuspendJVMTI; }
};

// empty vm op, when forcing a safepoint due to inline cache buffers being full
class VM_ICBufferFull: public VM_ForceSafepoint {
 public:
  VMOp_Type type() const { return VMOp_ICBufferFull; }
};

// empty asynchronous vm op, when forcing a safepoint to scavenge monitors
class VM_ScavengeMonitors: public VM_ForceSafepoint {
 public:
  VMOp_Type type() const                         { return VMOp_ScavengeMonitors; }
  Mode evaluation_mode() const                   { return _async_safepoint; }
  bool is_cheap_allocated() const                { return true; }
};

// Base class for invoking parts of a gtest in a safepoint.
// Derived classes provide the doit method.
// Typically also need to transition the gtest thread from native to VM.
class VM_GTestExecuteAtSafepoint: public VM_Operation {
 public:
  VMOp_Type type() const                         { return VMOp_GTestExecuteAtSafepoint; }

 protected:
  VM_GTestExecuteAtSafepoint() {}
};

class VM_Deoptimize: public VM_Operation {
 public:
  VM_Deoptimize() {}
  VMOp_Type type() const                        { return VMOp_Deoptimize; }
  void doit();
  bool allow_nested_vm_operations() const        { return true; }
};

class VM_MarkActiveNMethods: public VM_Operation {
 public:
  VM_MarkActiveNMethods() {}
  VMOp_Type type() const                         { return VMOp_MarkActiveNMethods; }
  void doit();
  bool allow_nested_vm_operations() const        { return true; }
};

// Deopt helper that can deoptimize frames in threads other than the
// current thread.  Only used through Deoptimization::deoptimize_frame.
class VM_DeoptimizeFrame: public VM_Operation {
  friend class Deoptimization;

 private:
  JavaThread* _thread;
  intptr_t*   _id;
  int _reason;
  VM_DeoptimizeFrame(JavaThread* thread, intptr_t* id, int reason);

 public:
  VMOp_Type type() const                         { return VMOp_DeoptimizeFrame; }
  void doit();
  bool allow_nested_vm_operations() const        { return true;  }
};

#ifndef PRODUCT
class VM_DeoptimizeAll: public VM_Operation {
 private:
  Klass* _dependee;
 public:
  VM_DeoptimizeAll() {}
  VMOp_Type type() const                         { return VMOp_DeoptimizeAll; }
  void doit();
  bool allow_nested_vm_operations() const        { return true; }
};


class VM_ZombieAll: public VM_Operation {
 public:
  VM_ZombieAll() {}
  VMOp_Type type() const                         { return VMOp_ZombieAll; }
  void doit();
  bool allow_nested_vm_operations() const        { return true; }
};
#endif // PRODUCT

class VM_UnlinkSymbols: public VM_Operation {
 public:
  VM_UnlinkSymbols() {}
  VMOp_Type type() const                         { return VMOp_UnlinkSymbols; }
  void doit();
  bool allow_nested_vm_operations() const        { return true; }
};

class VM_Verify: public VM_Operation {
 public:
  VMOp_Type type() const { return VMOp_Verify; }
  void doit();
};


class VM_PrintThreads: public VM_Operation {
 private:
  outputStream* _out;
  bool _print_concurrent_locks;
 public:
  VM_PrintThreads()                                                { _out = tty; _print_concurrent_locks = PrintConcurrentLocks; }
  VM_PrintThreads(outputStream* out, bool print_concurrent_locks)  { _out = out; _print_concurrent_locks = print_concurrent_locks; }
  VMOp_Type type() const                                           {  return VMOp_PrintThreads; }
  void doit();
  bool doit_prologue();
  void doit_epilogue();
};

class VM_PrintJNI: public VM_Operation {
 private:
  outputStream* _out;
 public:
  VM_PrintJNI()                         { _out = tty; }
  VM_PrintJNI(outputStream* out)        { _out = out; }
  VMOp_Type type() const                { return VMOp_PrintJNI; }
  void doit();
};

class VM_PrintMetadata : public VM_Operation {
 private:
  outputStream* _out;
  size_t        _scale;
 public:
  VM_PrintMetadata(outputStream* out, size_t scale) : _out(out), _scale(scale) {};

  VMOp_Type type() const  { return VMOp_PrintMetadata; }
  void doit();
};

class DeadlockCycle;
class VM_FindDeadlocks: public VM_Operation {
 private:
  bool              _concurrent_locks;
  DeadlockCycle*    _deadlocks;
  outputStream*     _out;
  ThreadsListSetter _setter;  // Helper to set hazard ptr in the originating thread
                              // which protects the JavaThreads in _deadlocks.

 public:
  VM_FindDeadlocks(bool concurrent_locks) :  _concurrent_locks(concurrent_locks), _out(NULL), _deadlocks(NULL), _setter() {};
  VM_FindDeadlocks(outputStream* st) : _concurrent_locks(true), _out(st), _deadlocks(NULL) {};
  ~VM_FindDeadlocks();

  DeadlockCycle* result()      { return _deadlocks; };
  VMOp_Type type() const       { return VMOp_FindDeadlocks; }
  void doit();
  bool doit_prologue();
};

class ThreadDumpResult;
class ThreadSnapshot;
class ThreadConcurrentLocks;

class VM_ThreadDump : public VM_Operation {
 private:
  ThreadDumpResult*              _result;
  int                            _num_threads;
  GrowableArray<instanceHandle>* _threads;
  int                            _max_depth;
  bool                           _with_locked_monitors;
  bool                           _with_locked_synchronizers;

  ThreadSnapshot* snapshot_thread(JavaThread* java_thread, ThreadConcurrentLocks* tcl);

 public:
  VM_ThreadDump(ThreadDumpResult* result,
                int max_depth,  // -1 indicates entire stack
                bool with_locked_monitors,
                bool with_locked_synchronizers);

  VM_ThreadDump(ThreadDumpResult* result,
                GrowableArray<instanceHandle>* threads,
                int num_threads, // -1 indicates entire stack
                int max_depth,
                bool with_locked_monitors,
                bool with_locked_synchronizers);

  VMOp_Type type() const { return VMOp_ThreadDump; }
  void doit();
  bool doit_prologue();
  void doit_epilogue();
};


class VM_Exit: public VM_Operation {
 private:
  int  _exit_code;
  static volatile bool _vm_exited;
  static Thread * _shutdown_thread;
  static void wait_if_vm_exited();
 public:
  VM_Exit(int exit_code) {
    _exit_code = exit_code;
  }
  static int wait_for_threads_in_native_to_block();
  static int set_vm_exited();
  static bool vm_exited()                      { return _vm_exited; }
  static void block_if_vm_exited() {
    if (_vm_exited) {
      wait_if_vm_exited();
    }
  }
  VMOp_Type type() const { return VMOp_Exit; }
  void doit();
};

class VM_PrintCompileQueue: public VM_Operation {
 private:
  outputStream* _out;

 public:
  VM_PrintCompileQueue(outputStream* st) : _out(st) {}
  VMOp_Type type() const { return VMOp_PrintCompileQueue; }
  Mode evaluation_mode() const { return _safepoint; }
  void doit();
};

class VM_VTBufferStats: public VM_Operation {
private:
  outputStream* _out;
public:
  VM_VTBufferStats()                  { _out = tty; }
  VM_VTBufferStats(outputStream* out) { _out = out; }
  VMOp_Type type() const              {  return VMOp_VTBufferStats; }
  void doit();
};

#if INCLUDE_SERVICES
class VM_PrintClassHierarchy: public VM_Operation {
 private:
  outputStream* _out;
  bool _print_interfaces;
  bool _print_subclasses;
  char* _classname;

 public:
  VM_PrintClassHierarchy(outputStream* st, bool print_interfaces, bool print_subclasses, char* classname) :
    _out(st), _print_interfaces(print_interfaces), _print_subclasses(print_subclasses),
    _classname(classname) {}
  VMOp_Type type() const { return VMOp_PrintClassHierarchy; }
  void doit();
};
#endif // INCLUDE_SERVICES

#endif // SHARE_VM_RUNTIME_VM_OPERATIONS_HPP<|MERGE_RESOLUTION|>--- conflicted
+++ resolved
@@ -115,11 +115,8 @@
   template(ICBufferFull)                          \
   template(ScavengeMonitors)                      \
   template(PrintMetadata)                         \
-<<<<<<< HEAD
+  template(GTestExecuteAtSafepoint)               \
   template(VTBufferStats)                         \
-=======
-  template(GTestExecuteAtSafepoint)               \
->>>>>>> d6afb491
 
 class VM_Operation: public CHeapObj<mtInternal> {
  public:
