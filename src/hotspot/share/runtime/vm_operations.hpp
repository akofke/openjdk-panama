/*
 * Copyright (c) 1997, 2017, Oracle and/or its affiliates. All rights reserved.
 * DO NOT ALTER OR REMOVE COPYRIGHT NOTICES OR THIS FILE HEADER.
 *
 * This code is free software; you can redistribute it and/or modify it
 * under the terms of the GNU General Public License version 2 only, as
 * published by the Free Software Foundation.
 *
 * This code is distributed in the hope that it will be useful, but WITHOUT
 * ANY WARRANTY; without even the implied warranty of MERCHANTABILITY or
 * FITNESS FOR A PARTICULAR PURPOSE.  See the GNU General Public License
 * version 2 for more details (a copy is included in the LICENSE file that
 * accompanied this code).
 *
 * You should have received a copy of the GNU General Public License version
 * 2 along with this work; if not, write to the Free Software Foundation,
 * Inc., 51 Franklin St, Fifth Floor, Boston, MA 02110-1301 USA.
 *
 * Please contact Oracle, 500 Oracle Parkway, Redwood Shores, CA 94065 USA
 * or visit www.oracle.com if you need additional information or have any
 * questions.
 *
 */

#ifndef SHARE_VM_RUNTIME_VM_OPERATIONS_HPP
#define SHARE_VM_RUNTIME_VM_OPERATIONS_HPP

#include "classfile/javaClasses.hpp"
#include "memory/allocation.hpp"
#include "oops/oop.hpp"
#include "runtime/thread.hpp"
#include "code/codeCache.hpp"

// The following classes are used for operations
// initiated by a Java thread but that must
// take place in the VMThread.

#define VM_OP_ENUM(type)   VMOp_##type,

// Note: When new VM_XXX comes up, add 'XXX' to the template table.
#define VM_OPS_DO(template)                       \
  template(Dummy)                                 \
  template(ThreadStop)                            \
  template(ThreadDump)                            \
  template(PrintThreads)                          \
  template(FindDeadlocks)                         \
  template(ClearICs)                              \
  template(ForceSafepoint)                        \
  template(ForceAsyncSafepoint)                   \
  template(Deoptimize)                            \
  template(DeoptimizeFrame)                       \
  template(DeoptimizeAll)                         \
  template(ZombieAll)                             \
  template(UnlinkSymbols)                         \
  template(Verify)                                \
  template(PrintJNI)                              \
  template(HeapDumper)                            \
  template(DeoptimizeTheWorld)                    \
  template(CollectForMetadataAllocation)          \
  template(GC_HeapInspection)                     \
  template(GenCollectFull)                        \
  template(GenCollectFullConcurrent)              \
  template(GenCollectForAllocation)               \
  template(ParallelGCFailedAllocation)            \
  template(ParallelGCSystemGC)                    \
  template(CGC_Operation)                         \
  template(CMS_Initial_Mark)                      \
  template(CMS_Final_Remark)                      \
  template(G1CollectFull)                         \
  template(G1CollectForAllocation)                \
  template(G1IncCollectionPause)                  \
  template(HandshakeOneThread)                    \
  template(HandshakeAllThreads)                   \
  template(HandshakeFallback)                     \
  template(DestroyAllocationContext)              \
  template(EnableBiasedLocking)                   \
  template(RevokeBias)                            \
  template(BulkRevokeBias)                        \
  template(PopulateDumpSharedSpace)               \
  template(JNIFunctionTableCopier)                \
  template(RedefineClasses)                       \
  template(UpdateForPopTopFrame)                  \
  template(SetFramePop)                           \
  template(GetOwnedMonitorInfo)                   \
  template(GetObjectMonitorUsage)                 \
  template(GetCurrentContendedMonitor)            \
  template(GetStackTrace)                         \
  template(GetMultipleStackTraces)                \
  template(GetAllStackTraces)                     \
  template(GetThreadListStackTraces)              \
  template(GetFrameCount)                         \
  template(GetFrameLocation)                      \
  template(ChangeBreakpoints)                     \
  template(GetOrSetLocal)                         \
  template(GetCurrentLocation)                    \
  template(EnterInterpOnlyMode)                   \
  template(ChangeSingleStep)                      \
  template(HeapWalkOperation)                     \
  template(HeapIterateOperation)                  \
  template(ReportJavaOutOfMemory)                 \
  template(JFRCheckpoint)                         \
  template(Exit)                                  \
  template(LinuxDllLoad)                          \
  template(RotateGCLog)                           \
  template(WhiteBoxOperation)                     \
  template(ClassLoaderStatsOperation)             \
  template(DumpHashtable)                         \
  template(DumpTouchedMethods)                    \
  template(MarkActiveNMethods)                    \
  template(PrintCompileQueue)                     \
  template(PrintClassHierarchy)                   \
  template(ThreadSuspend)                         \
  template(CTWThreshold)                          \
  template(ThreadsSuspendJVMTI)                   \
  template(ICBufferFull)                          \
  template(ScavengeMonitors)                      \
<<<<<<< HEAD
  template(VTBufferStats)                         \
=======
  template(PrintMetadata)                         \
>>>>>>> a118f8dc

class VM_Operation: public CHeapObj<mtInternal> {
 public:
  enum Mode {
    _safepoint,       // blocking,        safepoint, vm_op C-heap allocated
    _no_safepoint,    // blocking,     no safepoint, vm_op C-Heap allocated
    _concurrent,      // non-blocking, no safepoint, vm_op C-Heap allocated
    _async_safepoint  // non-blocking,    safepoint, vm_op C-Heap allocated
  };

  enum VMOp_Type {
    VM_OPS_DO(VM_OP_ENUM)
    VMOp_Terminating
  };

 private:
  Thread*         _calling_thread;
  ThreadPriority  _priority;
  long            _timestamp;
  VM_Operation*   _next;
  VM_Operation*   _prev;

  // The VM operation name array
  static const char* _names[];

 public:
  VM_Operation()  { _calling_thread = NULL; _next = NULL; _prev = NULL; }
  virtual ~VM_Operation() {}

  // VM operation support (used by VM thread)
  Thread* calling_thread() const                 { return _calling_thread; }
  ThreadPriority priority()                      { return _priority; }
  void set_calling_thread(Thread* thread, ThreadPriority priority);

  long timestamp() const              { return _timestamp; }
  void set_timestamp(long timestamp)  { _timestamp = timestamp; }

  // Called by VM thread - does in turn invoke doit(). Do not override this
  void evaluate();

  // evaluate() is called by the VMThread and in turn calls doit().
  // If the thread invoking VMThread::execute((VM_Operation*) is a JavaThread,
  // doit_prologue() is called in that thread before transferring control to
  // the VMThread.
  // If doit_prologue() returns true the VM operation will proceed, and
  // doit_epilogue() will be called by the JavaThread once the VM operation
  // completes. If doit_prologue() returns false the VM operation is cancelled.
  virtual void doit()                            = 0;
  virtual bool doit_prologue()                   { return true; };
  virtual void doit_epilogue()                   {}; // Note: Not called if mode is: _concurrent

  // Type test
  virtual bool is_methodCompiler() const         { return false; }

  // Linking
  VM_Operation *next() const                     { return _next; }
  VM_Operation *prev() const                     { return _prev; }
  void set_next(VM_Operation *next)              { _next = next; }
  void set_prev(VM_Operation *prev)              { _prev = prev; }

  // Configuration. Override these appropriately in subclasses.
  virtual VMOp_Type type() const = 0;
  virtual Mode evaluation_mode() const            { return _safepoint; }
  virtual bool allow_nested_vm_operations() const { return false; }
  virtual bool is_cheap_allocated() const         { return false; }
  virtual void oops_do(OopClosure* f)              { /* do nothing */ };

  // CAUTION: <don't hang yourself with following rope>
  // If you override these methods, make sure that the evaluation
  // of these methods is race-free and non-blocking, since these
  // methods may be evaluated either by the mutators or by the
  // vm thread, either concurrently with mutators or with the mutators
  // stopped. In other words, taking locks is verboten, and if there
  // are any races in evaluating the conditions, they'd better be benign.
  virtual bool evaluate_at_safepoint() const {
    return evaluation_mode() == _safepoint  ||
           evaluation_mode() == _async_safepoint;
  }
  virtual bool evaluate_concurrently() const {
    return evaluation_mode() == _concurrent ||
           evaluation_mode() == _async_safepoint;
  }

  static const char* mode_to_string(Mode mode);

  // Debugging
  virtual void print_on_error(outputStream* st) const;
  const char* name() const { return _names[type()]; }
  static const char* name(int type) {
    assert(type >= 0 && type < VMOp_Terminating, "invalid VM operation type");
    return _names[type];
  }
#ifndef PRODUCT
  void print_on(outputStream* st) const { print_on_error(st); }
#endif
};

class VM_ThreadStop: public VM_Operation {
 private:
  oop     _thread;        // The Thread that the Throwable is thrown against
  oop     _throwable;     // The Throwable thrown at the target Thread
 public:
  // All oops are passed as JNI handles, since there is no guarantee that a GC might happen before the
  // VM operation is executed.
  VM_ThreadStop(oop thread, oop throwable) {
    _thread    = thread;
    _throwable = throwable;
  }
  VMOp_Type type() const                         { return VMOp_ThreadStop; }
  oop target_thread() const                      { return _thread; }
  oop throwable() const                          { return _throwable;}
  void doit();
  // We deoptimize if top-most frame is compiled - this might require a C2I adapter to be generated
  bool allow_nested_vm_operations() const        { return true; }
  Mode evaluation_mode() const                   { return _async_safepoint; }
  bool is_cheap_allocated() const                { return true; }

  // GC support
  void oops_do(OopClosure* f) {
    f->do_oop(&_thread); f->do_oop(&_throwable);
  }
};

class VM_ClearICs: public VM_Operation {
 private:
  bool _preserve_static_stubs;
 public:
  VM_ClearICs(bool preserve_static_stubs) { _preserve_static_stubs = preserve_static_stubs; }
  void doit();
  VMOp_Type type() const { return VMOp_ClearICs; }
};

// empty vm op, evaluated just to force a safepoint
class VM_ForceSafepoint: public VM_Operation {
 public:
  void doit()         {}
  VMOp_Type type() const { return VMOp_ForceSafepoint; }
};

// empty vm op, when forcing a safepoint to suspend a thread
class VM_ThreadSuspend: public VM_ForceSafepoint {
 public:
  VMOp_Type type() const { return VMOp_ThreadSuspend; }
};

// empty vm op, when forcing a safepoint due to ctw threshold is reached for the sweeper
class VM_CTWThreshold: public VM_ForceSafepoint {
 public:
  VMOp_Type type() const { return VMOp_CTWThreshold; }
};

// empty vm op, when forcing a safepoint to suspend threads from jvmti
class VM_ThreadsSuspendJVMTI: public VM_ForceSafepoint {
 public:
  VMOp_Type type() const { return VMOp_ThreadsSuspendJVMTI; }
};

// empty vm op, when forcing a safepoint due to inline cache buffers being full
class VM_ICBufferFull: public VM_ForceSafepoint {
 public:
  VMOp_Type type() const { return VMOp_ICBufferFull; }
};

// empty asynchronous vm op, when forcing a safepoint to scavenge monitors
class VM_ScavengeMonitors: public VM_ForceSafepoint {
 public:
  VMOp_Type type() const                         { return VMOp_ScavengeMonitors; }
  Mode evaluation_mode() const                   { return _async_safepoint; }
  bool is_cheap_allocated() const                { return true; }
};

class VM_Deoptimize: public VM_Operation {
 public:
  VM_Deoptimize() {}
  VMOp_Type type() const                        { return VMOp_Deoptimize; }
  void doit();
  bool allow_nested_vm_operations() const        { return true; }
};

class VM_MarkActiveNMethods: public VM_Operation {
 public:
  VM_MarkActiveNMethods() {}
  VMOp_Type type() const                         { return VMOp_MarkActiveNMethods; }
  void doit();
  bool allow_nested_vm_operations() const        { return true; }
};

// Deopt helper that can deoptimize frames in threads other than the
// current thread.  Only used through Deoptimization::deoptimize_frame.
class VM_DeoptimizeFrame: public VM_Operation {
  friend class Deoptimization;

 private:
  JavaThread* _thread;
  intptr_t*   _id;
  int _reason;
  VM_DeoptimizeFrame(JavaThread* thread, intptr_t* id, int reason);

 public:
  VMOp_Type type() const                         { return VMOp_DeoptimizeFrame; }
  void doit();
  bool allow_nested_vm_operations() const        { return true;  }
};

#ifndef PRODUCT
class VM_DeoptimizeAll: public VM_Operation {
 private:
  Klass* _dependee;
 public:
  VM_DeoptimizeAll() {}
  VMOp_Type type() const                         { return VMOp_DeoptimizeAll; }
  void doit();
  bool allow_nested_vm_operations() const        { return true; }
};


class VM_ZombieAll: public VM_Operation {
 public:
  VM_ZombieAll() {}
  VMOp_Type type() const                         { return VMOp_ZombieAll; }
  void doit();
  bool allow_nested_vm_operations() const        { return true; }
};
#endif // PRODUCT

class VM_UnlinkSymbols: public VM_Operation {
 public:
  VM_UnlinkSymbols() {}
  VMOp_Type type() const                         { return VMOp_UnlinkSymbols; }
  void doit();
  bool allow_nested_vm_operations() const        { return true; }
};

class VM_Verify: public VM_Operation {
 public:
  VMOp_Type type() const { return VMOp_Verify; }
  void doit();
};


class VM_PrintThreads: public VM_Operation {
 private:
  outputStream* _out;
  bool _print_concurrent_locks;
 public:
  VM_PrintThreads()                                                { _out = tty; _print_concurrent_locks = PrintConcurrentLocks; }
  VM_PrintThreads(outputStream* out, bool print_concurrent_locks)  { _out = out; _print_concurrent_locks = print_concurrent_locks; }
  VMOp_Type type() const                                           {  return VMOp_PrintThreads; }
  void doit();
  bool doit_prologue();
  void doit_epilogue();
};

class VM_PrintJNI: public VM_Operation {
 private:
  outputStream* _out;
 public:
  VM_PrintJNI()                         { _out = tty; }
  VM_PrintJNI(outputStream* out)        { _out = out; }
  VMOp_Type type() const                { return VMOp_PrintJNI; }
  void doit();
};

class VM_PrintMetadata : public VM_Operation {
 private:
  outputStream* _out;
  size_t        _scale;
 public:
  VM_PrintMetadata(outputStream* out, size_t scale) : _out(out), _scale(scale) {};

  VMOp_Type type() const  { return VMOp_PrintMetadata; }
  void doit();
};

class DeadlockCycle;
class VM_FindDeadlocks: public VM_Operation {
 private:
  bool           _concurrent_locks;
  DeadlockCycle* _deadlocks;
  outputStream*  _out;

 public:
  VM_FindDeadlocks(bool concurrent_locks) :  _concurrent_locks(concurrent_locks), _out(NULL), _deadlocks(NULL) {};
  VM_FindDeadlocks(outputStream* st) : _concurrent_locks(true), _out(st), _deadlocks(NULL) {};
  ~VM_FindDeadlocks();

  DeadlockCycle* result()      { return _deadlocks; };
  VMOp_Type type() const       { return VMOp_FindDeadlocks; }
  void doit();
  bool doit_prologue();
};

class ThreadDumpResult;
class ThreadSnapshot;
class ThreadConcurrentLocks;

class VM_ThreadDump : public VM_Operation {
 private:
  ThreadDumpResult*              _result;
  int                            _num_threads;
  GrowableArray<instanceHandle>* _threads;
  int                            _max_depth;
  bool                           _with_locked_monitors;
  bool                           _with_locked_synchronizers;

  ThreadSnapshot* snapshot_thread(JavaThread* java_thread, ThreadConcurrentLocks* tcl);

 public:
  VM_ThreadDump(ThreadDumpResult* result,
                int max_depth,  // -1 indicates entire stack
                bool with_locked_monitors,
                bool with_locked_synchronizers);

  VM_ThreadDump(ThreadDumpResult* result,
                GrowableArray<instanceHandle>* threads,
                int num_threads, // -1 indicates entire stack
                int max_depth,
                bool with_locked_monitors,
                bool with_locked_synchronizers);

  VMOp_Type type() const { return VMOp_ThreadDump; }
  void doit();
  bool doit_prologue();
  void doit_epilogue();
};


class VM_Exit: public VM_Operation {
 private:
  int  _exit_code;
  static volatile bool _vm_exited;
  static Thread * _shutdown_thread;
  static void wait_if_vm_exited();
 public:
  VM_Exit(int exit_code) {
    _exit_code = exit_code;
  }
  static int wait_for_threads_in_native_to_block();
  static int set_vm_exited();
  static bool vm_exited()                      { return _vm_exited; }
  static void block_if_vm_exited() {
    if (_vm_exited) {
      wait_if_vm_exited();
    }
  }
  VMOp_Type type() const { return VMOp_Exit; }
  void doit();
};

class VM_PrintCompileQueue: public VM_Operation {
 private:
  outputStream* _out;

 public:
  VM_PrintCompileQueue(outputStream* st) : _out(st) {}
  VMOp_Type type() const { return VMOp_PrintCompileQueue; }
  Mode evaluation_mode() const { return _safepoint; }
  void doit();
};

class VM_VTBufferStats: public VM_Operation {
private:
  outputStream* _out;
public:
  VM_VTBufferStats()                  { _out = tty; }
  VM_VTBufferStats(outputStream* out) { _out = out; }
  VMOp_Type type() const              {  return VMOp_VTBufferStats; }
  void doit();
};

#if INCLUDE_SERVICES
class VM_PrintClassHierarchy: public VM_Operation {
 private:
  outputStream* _out;
  bool _print_interfaces;
  bool _print_subclasses;
  char* _classname;

 public:
  VM_PrintClassHierarchy(outputStream* st, bool print_interfaces, bool print_subclasses, char* classname) :
    _out(st), _print_interfaces(print_interfaces), _print_subclasses(print_subclasses),
    _classname(classname) {}
  VMOp_Type type() const { return VMOp_PrintClassHierarchy; }
  void doit();
};
#endif // INCLUDE_SERVICES

#endif // SHARE_VM_RUNTIME_VM_OPERATIONS_HPP<|MERGE_RESOLUTION|>--- conflicted
+++ resolved
@@ -114,11 +114,8 @@
   template(ThreadsSuspendJVMTI)                   \
   template(ICBufferFull)                          \
   template(ScavengeMonitors)                      \
-<<<<<<< HEAD
+  template(PrintMetadata)                         \
   template(VTBufferStats)                         \
-=======
-  template(PrintMetadata)                         \
->>>>>>> a118f8dc
 
 class VM_Operation: public CHeapObj<mtInternal> {
  public:
