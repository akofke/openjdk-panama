--- conflicted
+++ resolved
@@ -1516,19 +1516,14 @@
   declare_c2_type(MaxNode, AddNode)                                       \
   declare_c2_type(MaxINode, MaxNode)                                      \
   declare_c2_type(MinINode, MaxNode)                                      \
-<<<<<<< HEAD
-  declare_c2_type(MaxLNode, Node)                                         \
-  declare_c2_type(MinLNode, Node)                                         \
-  declare_c2_type(MaxFNode, Node)                                         \
-  declare_c2_type(MinFNode, Node)                                         \
-  declare_c2_type(MaxDNode, Node)                                         \
-  declare_c2_type(MinDNode, Node)                                         \
-=======
+  declare_c2_type(MaxLNode, MaxNode)                                      \
+  declare_c2_type(MinLNode, MaxNode)                                      \
   declare_c2_type(MaxFNode, MaxNode)                                      \
   declare_c2_type(MinFNode, MaxNode)                                      \
   declare_c2_type(MaxDNode, MaxNode)                                      \
   declare_c2_type(MinDNode, MaxNode)                                      \
->>>>>>> 2ffb8a49
+  declare_c2_type(MaxDNode, Node)                                         \
+  declare_c2_type(MinDNode, Node)                                         \
   declare_c2_type(StartNode, MultiNode)                                   \
   declare_c2_type(StartOSRNode, StartNode)                                \
   declare_c2_type(ParmNode, ProjNode)                                     \
