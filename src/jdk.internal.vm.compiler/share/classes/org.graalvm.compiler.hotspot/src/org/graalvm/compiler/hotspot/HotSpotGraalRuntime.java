--- conflicted
+++ resolved
@@ -317,11 +317,7 @@
         return compilationProblemsPerAction;
     }
 
-<<<<<<< HEAD
-    final Object mbean() {
-=======
     Object getMBean() {
->>>>>>> d3071c71
         return mBean;
     }
 }